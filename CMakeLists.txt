cmake_minimum_required(VERSION 3.0 FATAL_ERROR)
project(openmc Fortran C CXX)

# Setup output directories
set(CMAKE_ARCHIVE_OUTPUT_DIRECTORY ${CMAKE_BINARY_DIR}/lib)
set(CMAKE_LIBRARY_OUTPUT_DIRECTORY ${CMAKE_BINARY_DIR}/lib)
set(CMAKE_RUNTIME_OUTPUT_DIRECTORY ${CMAKE_BINARY_DIR}/bin)

# Set module path
set(CMAKE_MODULE_PATH ${CMAKE_CURRENT_SOURCE_DIR}/cmake/Modules)

#===============================================================================
# Architecture specific definitions
#===============================================================================

if (${UNIX})
  add_definitions(-DUNIX)
endif()

#===============================================================================
# Command line options
#===============================================================================

option(openmp   "Enable shared-memory parallelism with OpenMP"   ON)
option(profile  "Compile with profiling flags"                   OFF)
option(debug    "Compile with debug flags"                       OFF)
option(optimize "Turn on all compiler optimization flags"        OFF)
option(coverage "Compile with coverage analysis flags"           OFF)
option(mpif08   "Use Fortran 2008 MPI interface"                 OFF)

# Maximum number of nested coordinates levels
set(maxcoord 10 CACHE STRING "Maximum number of nested coordinate levels")
add_definitions(-DMAX_COORD=${maxcoord})

#===============================================================================
# MPI for distributed-memory parallelism
#===============================================================================

set(MPI_ENABLED FALSE)
if($ENV{FC} MATCHES "(mpi[^/]*|ftn)$")
  message("-- Detected MPI wrapper: $ENV{FC}")
  add_definitions(-DOPENMC_MPI)
  set(MPI_ENABLED TRUE)

  # Get directory containing MPI wrapper
  get_filename_component(MPI_DIR $ENV{FC} DIRECTORY)
endif()

# Check for Fortran 2008 MPI interface
if(MPI_ENABLED AND mpif08)
  message("-- Using Fortran 2008 MPI bindings")
  add_definitions(-DOPENMC_MPIF08)
endif()

#===============================================================================
# HDF5 for binary output
#===============================================================================

# Unfortunately FindHDF5.cmake will always prefer a serial HDF5 installation
# over a parallel installation if both appear on the user's PATH. To get around
# this, we check for the environment variable HDF5_ROOT and if it exists, use it
# to check whether its a parallel version.

if(NOT DEFINED HDF5_PREFER_PARALLEL)
  if(DEFINED ENV{HDF5_ROOT} AND EXISTS $ENV{HDF5_ROOT}/bin/h5pcc)
    set(HDF5_PREFER_PARALLEL TRUE)
  else()
    set(HDF5_PREFER_PARALLEL FALSE)
  endif()
endif()

find_package(HDF5 COMPONENTS HL)
if(NOT HDF5_FOUND)
  message(FATAL_ERROR "Could not find HDF5")
endif()
if(HDF5_IS_PARALLEL)
  if(NOT MPI_ENABLED)
    message(FATAL_ERROR "Parallel HDF5 must be used with MPI.")
  endif()
  add_definitions(-DPHDF5)
  message("-- Using parallel HDF5")
endif()

#===============================================================================
# Set compile/link flags based on which compiler is being used
#===============================================================================

# Support for Fortran in FindOpenMP was added in CMake 3.1. To support lower
# versions, we manually add the flags. However, at some point in time, the
# manual logic can be removed in favor of the block below

#if(NOT (CMAKE_VERSION VERSION_LESS 3.1))
#  if(openmp)
#    find_package(OpenMP)
#    if(OPENMP_FOUND)
#      list(APPEND f90flags ${OpenMP_Fortran_FLAGS})
#      list(APPEND ldflags ${OpenMP_Fortran_FLAGS})
#    endif()
#  endif()
#endif()

set(CMAKE_POSITION_INDEPENDENT_CODE ON)

if(CMAKE_Fortran_COMPILER_ID STREQUAL GNU)
  # Make sure version is sufficient
  execute_process(COMMAND ${CMAKE_Fortran_COMPILER} -dumpversion
    OUTPUT_VARIABLE GCC_VERSION)
  if(GCC_VERSION VERSION_LESS 4.8)
    message(FATAL_ERROR "gfortran version must be 4.8 or higher")
  endif()

  # GCC compiler options
  list(APPEND f90flags -cpp -std=f2008ts -fbacktrace -O2 -fstack-arrays)
  if(debug)
    list(REMOVE_ITEM f90flags -O2 -fstack-arrays)
    list(APPEND f90flags -g -Wall -Wno-unused-dummy-argument -pedantic
      -fbounds-check -ffpe-trap=invalid,overflow,underflow)
    list(APPEND ldflags -g)
  endif()
  if(profile)
    list(APPEND f90flags -pg)
    list(APPEND ldflags -pg)
  endif()
  if(optimize)
    list(REMOVE_ITEM f90flags -O2)
    list(APPEND f90flags -O3)
  endif()
  if(openmp)
    list(APPEND f90flags -fopenmp)
    list(APPEND ldflags -fopenmp)
  endif()
  if(coverage)
    list(APPEND f90flags -coverage)
    list(APPEND ldflags -coverage)
  endif()

elseif(CMAKE_Fortran_COMPILER_ID STREQUAL Intel)
  # Intel compiler options
  list(APPEND f90flags -fpp -std08 -assume byterecl -traceback)
  if(debug)
    list(APPEND f90flags -g -warn -ftrapuv -fp-stack-check
      "-check all" -fpe0 -O0)
    list(APPEND ldflags -g)
  endif()
  if(profile)
    list(APPEND f90flags -pg)
    list(APPEND ldflags -pg)
  endif()
  if(optimize)
    list(APPEND f90flags -O3)
  endif()
  if(openmp)
    list(APPEND f90flags -qopenmp)
    list(APPEND ldflags -qopenmp)
  endif()

elseif(CMAKE_Fortran_COMPILER_ID STREQUAL PGI)
  # PGI Fortran compiler options
  list(APPEND f90flags -Mpreprocess -Minform=inform -traceback)
  add_definitions(-DNO_F2008)
  if(debug)
    list(APPEND f90flags -g -Mbounds -Mchkptr -Mchkstk)
    list(APPEND ldflags -g)
  endif()
  if(profile)
    list(APPEND f90flags -pg)
    list(APPEND ldflags -pg)
  endif()
  if(optimize)
    list(APPEND f90flags -fast -Mipa)
  endif()

elseif(CMAKE_Fortran_COMPILER_ID STREQUAL XL)
  # IBM XL compiler options
  list(APPEND f90flags -O2)
  add_definitions(-DNO_F2008)
  if(debug)
    list(REMOVE_ITEM f90flags -O2)
    list(APPEND f90flags -g -C -qflag=i:i -u -O0)
    list(APPEND ldflags -g)
  endif()
  if(profile)
    list(APPEND f90flags -p)
    list(APPEND ldflags -p)
  endif()
  if(optimize)
    list(REMOVE_ITEM f90flags -O2)
    list(APPEND f90flags -O3)
  endif()
  if(openmp)
    list(APPEND f90flags -qsmp=omp)
    list(APPEND ldflags -qsmp=omp)
  endif()

elseif(CMAKE_Fortran_COMPILER_ID STREQUAL Cray)
  # Cray Fortran compiler options
  list(APPEND f90flags -e Z -m 0)
  if(debug)
    list(APPEND f90flags -g -R abcnsp -O0)
    list(APPEND ldflags -g)
  endif()

endif()

if(CMAKE_C_COMPILER_ID STREQUAL GNU)
  # GCC compiler options
  list(APPEND cflags -std=c99 -O2)
  if(debug)
    list(REMOVE_ITEM cflags -O2)
    list(APPEND cflags -g -Wall -pedantic -fbounds-check)
  endif()
  if(profile)
    list(APPEND cflags -pg)
  endif()
  if(optimize)
    list(REMOVE_ITEM cflags -O2)
    list(APPEND cflags -O3)
  endif()
  if(coverage)
    list(APPEND cflags -coverage)
  endif()

elseif(CMAKE_C_COMPILER_ID STREQUAL Intel)
  # Intel compiler options
  list(APPEND cflags -std=c99)
  if(debug)
    list(APPEND cflags -g -w3 -ftrapuv -fp-stack-check -O0)
  endif()
  if(profile)
    list(APPEND cflags -pg)
  endif()
  if(optimize)
    list(APPEND cflags -O3)
  endif()

elseif(CMAKE_C_COMPILER_ID MATCHES Clang)
  # Clang options
  list(APPEND cflags -std=c99)
  if(debug)
    list(APPEND cflags -g -O0 -ftrapv)
  endif()
  if(optimize)
    list(APPEND cflags -O3)
  endif()

endif()

list(APPEND cxxflags -std=c++11 -O2)
if(debug)
  list(REMOVE_ITEM cxxflags -O2)
  list(APPEND cxxflags -g -O0)
endif()
if(profile)
  list(APPEND cxxflags -pg)
endif()
if(optimize)
  list(REMOVE_ITEM cxxflags -O2)
  list(APPEND cxxflags -O3)
endif()
if(openmp)
  list(APPEND cxxflags -fopenmp)
endif()

# Show flags being used
message(STATUS "Fortran flags: ${f90flags}")
message(STATUS "C flags: ${cflags}")
message(STATUS "C++ flags: ${cxxflags}")
message(STATUS "Linker flags: ${ldflags}")

#===============================================================================
# git SHA1 hash
#===============================================================================

execute_process(COMMAND git rev-parse HEAD
                WORKING_DIRECTORY ${CMAKE_CURRENT_SOURCE_DIR}
                RESULT_VARIABLE GIT_SHA1_SUCCESS
                OUTPUT_VARIABLE GIT_SHA1
                ERROR_QUIET OUTPUT_STRIP_TRAILING_WHITESPACE)
if(GIT_SHA1_SUCCESS EQUAL 0)
  add_definitions(-DGIT_SHA1="${GIT_SHA1}")
endif()

#===============================================================================
# pugixml library
#===============================================================================

add_library(pugixml src/pugixml/pugixml_c.cpp src/pugixml/pugixml.cpp)
add_library(pugixml_fortran src/pugixml/pugixml_f.F90)
target_link_libraries(pugixml_fortran pugixml)

#===============================================================================
# RPATH information
#===============================================================================

# This block of code ensures that dynamic libraries can be found via the RPATH
# whether the executable is the original one from the build directory or the
# installed one in CMAKE_INSTALL_PREFIX. Ref:
# https://cmake.org/Wiki/CMake_RPATH_handling#Always_full_RPATH

# use, i.e. don't skip the full RPATH for the build tree
set(CMAKE_SKIP_BUILD_RPATH  FALSE)

# when building, don't use the install RPATH already
# (but later on when installing)
set(CMAKE_BUILD_WITH_INSTALL_RPATH FALSE)

set(CMAKE_INSTALL_RPATH "${CMAKE_INSTALL_PREFIX}/lib")

# add the automatically determined parts of the RPATH
# which point to directories outside the build tree to the install RPATH
set(CMAKE_INSTALL_RPATH_USE_LINK_PATH TRUE)

# the RPATH to be used when installing, but only if it's not a system directory
list(FIND CMAKE_PLATFORM_IMPLICIT_LINK_DIRECTORIES "${CMAKE_INSTALL_PREFIX}/lib" isSystemDir)
if("${isSystemDir}" STREQUAL "-1")
   set(CMAKE_INSTALL_RPATH "${CMAKE_INSTALL_PREFIX}/lib")
endif()

#===============================================================================
# Build faddeeva library
#===============================================================================

add_library(faddeeva STATIC src/faddeeva/Faddeeva.c)

#===============================================================================
# List source files.  Define the libopenmc and the OpenMC executable
#===============================================================================

set(program "openmc")
set(LIBOPENMC_FORTRAN_SRC
  src/algorithm.F90
  src/angle_distribution.F90
  src/angleenergy_header.F90
  src/bank_header.F90
  src/api.F90
  src/cmfd_data.F90
  src/cmfd_execute.F90
  src/cmfd_header.F90
  src/cmfd_input.F90
  src/cmfd_loss_operator.F90
  src/cmfd_prod_operator.F90
  src/cmfd_solver.F90
  src/constants.F90
  src/dict_header.F90
  src/distribution_multivariate.F90
  src/distribution_univariate.F90
  src/doppler.F90
  src/eigenvalue.F90
  src/endf.F90
  src/endf_header.F90
  src/energy_distribution.F90
  src/error.F90
  src/geometry.F90
  src/geometry_header.F90
  src/hdf5_interface.F90
  src/initialize.F90
  src/input_xml.F90
  src/list_header.F90
  src/material_header.F90
  src/math.F90
  src/matrix_header.F90
  src/mesh.F90
  src/mesh_header.F90
  src/message_passing.F90
  src/mgxs_data.F90
  src/mgxs_header.F90
  src/multipole_header.F90
  src/nuclide_header.F90
  src/output.F90
  src/particle_header.F90
  src/particle_restart.F90
  src/physics_common.F90
  src/physics.F90
  src/physics_mg.F90
  src/plot.F90
  src/plot_header.F90
  src/product_header.F90
  src/progress_header.F90
  src/random_lcg.F90
  src/reaction_header.F90
  src/relaxng
  src/sab_header.F90
  src/scattdata_header.F90
  src/secondary_correlated.F90
  src/secondary_kalbach.F90
  src/secondary_nbody.F90
  src/secondary_uncorrelated.F90
  src/set_header.F90
  src/settings.F90
  src/simulation_header.F90
  src/simulation.F90
  src/source.F90
  src/source_header.F90
  src/state_point.F90
  src/stl_vector.F90
  src/string.F90
  src/summary.F90
  src/surface_header.F90
  src/timer_header.F90
  src/tracking.F90
  src/track_output.F90
  src/urr_header.F90
  src/vector_header.F90
  src/volume_calc.F90
  src/volume_header.F90
  src/xml_interface.F90
  src/tallies/tally.F90
  src/tallies/tally_derivative_header.F90
  src/tallies/tally_filter.F90
  src/tallies/tally_filter_header.F90
  src/tallies/tally_filter_azimuthal.F90
  src/tallies/tally_filter_cell.F90
  src/tallies/tally_filter_cellborn.F90
  src/tallies/tally_filter_cellfrom.F90
  src/tallies/tally_filter_delayedgroup.F90
  src/tallies/tally_filter_distribcell.F90
  src/tallies/tally_filter_energy.F90
  src/tallies/tally_filter_energyfunc.F90
  src/tallies/tally_filter_legendre.F90
  src/tallies/tally_filter_material.F90
  src/tallies/tally_filter_mesh.F90
  src/tallies/tally_filter_meshsurface.F90
  src/tallies/tally_filter_mu.F90
  src/tallies/tally_filter_polar.F90
  src/tallies/tally_filter_sph_harm.F90
  src/tallies/tally_filter_sptl_legendre.F90
  src/tallies/tally_filter_surface.F90
  src/tallies/tally_filter_universe.F90
  src/tallies/tally_filter_zernike.F90
  src/tallies/tally_header.F90
  src/tallies/trigger.F90
  src/tallies/trigger_header.F90
)
set(LIBOPENMC_CXX_SRC
<<<<<<< HEAD
  src/cell.cpp
  src/cell.h
  src/error.h
  src/hdf5_interface.h
  src/lattice.cpp
  src/lattice.h
=======
  src/initialize.cpp
  src/finalize.cpp
  src/hdf5_interface.cpp
  src/message_passing.cpp
  src/plot.cpp
>>>>>>> d5bc4dac
  src/random_lcg.cpp
  src/simulation.cpp
  src/state_point.cpp
  src/surface.cpp
  src/xml_interface.cpp
  src/pugixml/pugixml.cpp)
add_library(libopenmc SHARED ${LIBOPENMC_FORTRAN_SRC} ${LIBOPENMC_CXX_SRC})
set_target_properties(libopenmc PROPERTIES
  OUTPUT_NAME openmc
  PUBLIC_HEADER include/openmc.h)
add_executable(${program} src/main.cpp)

#===============================================================================
# Add compiler/linker flags
#===============================================================================

set_property(TARGET ${program} libopenmc pugixml_fortran
  PROPERTY LINKER_LANGUAGE Fortran)

target_include_directories(libopenmc PUBLIC include ${HDF5_INCLUDE_DIRS})

# The executable and the faddeeva package use only one language.  They can be
# set via target_compile_options which accepts a list.
target_compile_options(${program} PUBLIC ${cxxflags})
target_compile_options(faddeeva PRIVATE ${cflags})

# The libopenmc library has both F90 and C++ so the compile flags must be set
# file-by-file via set_source_file_properties.  The compile flags must first be
# converted from lists to strings.
string(REPLACE ";" " " f90flags "${f90flags}")
string(REPLACE ";" " " cxxflags "${cxxflags}")
set_source_files_properties(${LIBOPENMC_FORTRAN_SRC} PROPERTIES COMPILE_FLAGS
                            ${f90flags})
set_source_files_properties(${LIBOPENMC_CXX_SRC} PROPERTIES COMPILE_FLAGS
                            ${cxxflags})

# Add HDF5 library directories to link line with -L
foreach(LIBDIR ${HDF5_LIBRARY_DIRS})
  list(APPEND ldflags "-L${LIBDIR}")
endforeach()

# target_link_libraries treats any arguments starting with - but not -l as
# linker flags. Thus, we can pass both linker flags and libraries together.
target_link_libraries(libopenmc ${ldflags} ${HDF5_LIBRARIES} pugixml_fortran
                      faddeeva)
target_link_libraries(${program} ${ldflags} libopenmc)

#===============================================================================
# Python package
#===============================================================================

add_custom_command(TARGET libopenmc POST_BUILD
  COMMAND ${CMAKE_COMMAND} -E copy
  $<TARGET_FILE:libopenmc>
  ${CMAKE_CURRENT_SOURCE_DIR}/openmc/capi/$<TARGET_FILE_NAME:libopenmc>
  COMMENT "Copying libopenmc to Python module directory")

#===============================================================================
# Install executable, scripts, manpage, license
#===============================================================================

install(TARGETS ${program} libopenmc
  RUNTIME DESTINATION bin
  LIBRARY DESTINATION lib
  ARCHIVE DESTINATION lib
  PUBLIC_HEADER DESTINATION include
  )
install(DIRECTORY src/relaxng DESTINATION share/openmc)
install(FILES man/man1/openmc.1 DESTINATION share/man/man1)
install(FILES LICENSE DESTINATION "share/doc/${program}" RENAME copyright)<|MERGE_RESOLUTION|>--- conflicted
+++ resolved
@@ -432,20 +432,13 @@
   src/tallies/trigger_header.F90
 )
 set(LIBOPENMC_CXX_SRC
-<<<<<<< HEAD
   src/cell.cpp
-  src/cell.h
-  src/error.h
-  src/hdf5_interface.h
-  src/lattice.cpp
-  src/lattice.h
-=======
   src/initialize.cpp
   src/finalize.cpp
   src/hdf5_interface.cpp
+  src/lattice.cpp
   src/message_passing.cpp
   src/plot.cpp
->>>>>>> d5bc4dac
   src/random_lcg.cpp
   src/simulation.cpp
   src/state_point.cpp
