from collections import OrderedDict, defaultdict, namedtuple, Counter
from collections.abc import Iterable
from copy import deepcopy
from numbers import Real
from pathlib import Path
<<<<<<< HEAD
import os
=======
import math
>>>>>>> 59133088
import re
import typing  # imported separately as py3.8 requires typing.Iterable
import warnings
from typing import Optional, Union
from xml.etree import ElementTree as ET

import numpy as np

import openmc
import openmc.data
import openmc.checkvalue as cv
from ._xml import clean_indentation, reorder_attributes
from .mixin import IDManagerMixin


# Units for density supported by OpenMC
DENSITY_UNITS = ('g/cm3', 'g/cc', 'kg/m3', 'atom/b-cm', 'atom/cm3', 'sum',
                 'macro')


NuclideTuple = namedtuple('NuclideTuple', ['name', 'percent', 'percent_type'])


class Material(IDManagerMixin):
    """A material composed of a collection of nuclides/elements.

    To create a material, one should create an instance of this class, add
    nuclides or elements with :meth:`Material.add_nuclide` or
    :meth:`Material.add_element`, respectively, and set the total material
    density with :meth:`Material.set_density()`. The material can then be
    assigned to a cell using the :attr:`Cell.fill` attribute.

    Parameters
    ----------
    material_id : int, optional
        Unique identifier for the material. If not specified, an identifier will
        automatically be assigned.
    name : str, optional
        Name of the material. If not specified, the name will be the empty
        string.
    temperature : float, optional
        Temperature of the material in Kelvin. If not specified, the material
        inherits the default temperature applied to the model.

    Attributes
    ----------
    id : int
        Unique identifier for the material
    temperature : float
        Temperature of the material in Kelvin.
    density : float
        Density of the material (units defined separately)
    density_units : str
        Units used for `density`. Can be one of 'g/cm3', 'g/cc', 'kg/m3',
        'atom/b-cm', 'atom/cm3', 'sum', or 'macro'.  The 'macro' unit only
        applies in the case of a multi-group calculation.
    depletable : bool
        Indicate whether the material is depletable.
    nuclides : list of namedtuple
        List in which each item is a namedtuple consisting of a nuclide string,
        the percent density, and the percent type ('ao' or 'wo'). The namedtuple
        has field names ``name``, ``percent``, and ``percent_type``.
    isotropic : list of str
        Nuclides for which elastic scattering should be treated as though it
        were isotropic in the laboratory system.
    average_molar_mass : float
        The average molar mass of nuclides in the material in units of grams per
        mol.  For example, UO2 with 3 nuclides will have an average molar mass
        of 270 / 3 = 90 g / mol.
    volume : float
        Volume of the material in cm^3. This can either be set manually or
        calculated in a stochastic volume calculation and added via the
        :meth:`Material.add_volume_information` method.
    paths : list of str
        The paths traversed through the CSG tree to reach each material
        instance. This property is initialized by calling the
        :meth:`Geometry.determine_paths` method.
    num_instances : int
        The number of instances of this material throughout the geometry. This
        property is initialized by calling the :meth:`Geometry.determine_paths`
        method.
    fissionable_mass : float
        Mass of fissionable nuclides in the material in [g]. Requires that the
        :attr:`volume` attribute is set.

    """

    next_id = 1
    used_ids = set()

    def __init__(self, material_id=None, name='', temperature=None):
        # Initialize class attributes
        self.id = material_id
        self.name = name
        self.temperature = temperature
        self._density = None
        self._density_units = 'sum'
        self._depletable = False
        self._paths = None
        self._num_instances = None
        self._volume = None
        self._atoms = {}
        self._isotropic = []

        # A list of tuples (nuclide, percent, percent type)
        self._nuclides = []

        # The single instance of Macroscopic data present in this material
        # (only one is allowed, hence this is different than _nuclides, etc)
        self._macroscopic = None

        # If specified, a list of table names
        self._sab = []

    def __repr__(self):
        string = 'Material\n'
        string += '{: <16}=\t{}\n'.format('\tID', self._id)
        string += '{: <16}=\t{}\n'.format('\tName', self._name)
        string += '{: <16}=\t{}\n'.format('\tTemperature', self._temperature)

        string += '{: <16}=\t{}'.format('\tDensity', self._density)
        string += f' [{self._density_units}]\n'

        string += '{: <16}\n'.format('\tS(a,b) Tables')

        for sab in self._sab:
            string += '{: <16}=\t{}\n'.format('\tS(a,b)', sab)

        string += '{: <16}\n'.format('\tNuclides')

        for nuclide, percent, percent_type in self._nuclides:
            string += '{: <16}'.format('\t{}'.format(nuclide))
            string += '=\t{: <12} [{}]\n'.format(percent, percent_type)

        if self._macroscopic is not None:
            string += '{: <16}\n'.format('\tMacroscopic Data')
            string += '{: <16}'.format('\t{}'.format(self._macroscopic))

        return string


    @property
    def activity(self):
        """Returns the total activity of the material in Becquerels."""

        atoms_per_barn_cm = self.get_nuclide_atom_densities()
        total_activity = 0
        for key, value in atoms_per_barn_cm.items():
            half_life = openmc.data.half_life(key)
            if half_life:
                total_activity += value[1] / half_life
        total_activity *= math.log(2) * 1e24 * self.volume

        return total_activity

    @property
    def name(self):
        return self._name

    @property
    def temperature(self):
        return self._temperature

    @property
    def density(self):
        return self._density

    @property
    def density_units(self):
        return self._density_units

    @property
    def depletable(self):
        return self._depletable

    @property
    def paths(self):
        if self._paths is None:
            raise ValueError('Material instance paths have not been determined. '
                             'Call the Geometry.determine_paths() method.')
        return self._paths

    @property
    def num_instances(self):
        if self._num_instances is None:
            raise ValueError(
                'Number of material instances have not been determined. Call '
                'the Geometry.determine_paths() method.')
        return self._num_instances

    @property
    def nuclides(self):
        return self._nuclides

    @property
    def isotropic(self):
        return self._isotropic

    @property
    def average_molar_mass(self):
        # Using the sum of specified atomic or weight amounts as a basis, sum
        # the mass and moles of the material
        mass = 0.
        moles = 0.
        for nuc in self.nuclides:
            if nuc.percent_type == 'ao':
                mass += nuc.percent * openmc.data.atomic_mass(nuc.name)
                moles += nuc.percent
            else:
                moles += nuc.percent / openmc.data.atomic_mass(nuc.name)
                mass += nuc.percent

        # Compute and return the molar mass
        return mass / moles

    @property
    def volume(self):
        return self._volume

    @name.setter
    def name(self, name: Optional[str]):
        if name is not None:
            cv.check_type(f'name for Material ID="{self._id}"',
                          name, str)
            self._name = name
        else:
            self._name = ''

    @temperature.setter
    def temperature(self, temperature: Optional[Real]):
        cv.check_type(f'Temperature for Material ID="{self._id}"',
                      temperature, (Real, type(None)))
        self._temperature = temperature

    @depletable.setter
    def depletable(self, depletable: bool):
        cv.check_type(f'Depletable flag for Material ID="{self._id}"',
                      depletable, bool)
        self._depletable = depletable

    @volume.setter
    def volume(self, volume: Real):
        if volume is not None:
            cv.check_type('material volume', volume, Real)
        self._volume = volume

    @isotropic.setter
    def isotropic(self, isotropic: typing.Iterable[str]):
        cv.check_iterable_type('Isotropic scattering nuclides', isotropic,
                               str)
        self._isotropic = list(isotropic)

    @property
    def fissionable_mass(self):
        if self.volume is None:
            raise ValueError("Volume must be set in order to determine mass.")
        density = 0.0
        for nuc, atoms_per_cc in self.get_nuclide_atom_densities().values():
            Z = openmc.data.zam(nuc)[0]
            if Z >= 90:
                density += 1e24 * atoms_per_cc * openmc.data.atomic_mass(nuc) \
                           / openmc.data.AVOGADRO
        return density*self.volume

    @classmethod
    def from_hdf5(cls, group: str):
        """Create material from HDF5 group

        Parameters
        ----------
        group : h5py.Group
            Group in HDF5 file

        Returns
        -------
        openmc.Material
            Material instance

        """
        mat_id = int(group.name.split('/')[-1].lstrip('material '))

        name = group['name'][()].decode() if 'name' in group else ''
        density = group['atom_density'][()]
        if 'nuclide_densities' in group:
            nuc_densities = group['nuclide_densities'][()]

        # Create the Material
        material = cls(mat_id, name)
        material.depletable = bool(group.attrs['depletable'])
        if 'volume' in group.attrs:
            material.volume = group.attrs['volume']
        if "temperature" in group.attrs:
            material.temperature = group.attrs["temperature"]

        # Read the names of the S(a,b) tables for this Material and add them
        if 'sab_names' in group:
            sab_tables = group['sab_names'][()]
            for sab_table in sab_tables:
                name = sab_table.decode()
                material.add_s_alpha_beta(name)

        # Set the Material's density to atom/b-cm as used by OpenMC
        material.set_density(density=density, units='atom/b-cm')

        if 'nuclides' in group:
            nuclides = group['nuclides'][()]
            # Add all nuclides to the Material
            for fullname, density in zip(nuclides, nuc_densities):
                name = fullname.decode().strip()
                material.add_nuclide(name, percent=density, percent_type='ao')
        if 'macroscopics' in group:
            macroscopics = group['macroscopics'][()]
            # Add all macroscopics to the Material
            for fullname in macroscopics:
                name = fullname.decode().strip()
                material.add_macroscopic(name)

        return material

    def add_volume_information(self, volume_calc):
        """Add volume information to a material.

        Parameters
        ----------
        volume_calc : openmc.VolumeCalculation
            Results from a stochastic volume calculation

        """
        if volume_calc.domain_type == 'material':
            if self.id in volume_calc.volumes:
                self._volume = volume_calc.volumes[self.id].n
                self._atoms = volume_calc.atoms[self.id]
            else:
                raise ValueError('No volume information found for material ID={}.'
                    .format(self.id))
        else:
            raise ValueError('No volume information found for material ID={}.'
                .format(self.id))

    def set_density(self, units: str, density:Optional[float]=None):
        """Set the density of the material

        Parameters
        ----------
        units : {'g/cm3', 'g/cc', 'kg/m3', 'atom/b-cm', 'atom/cm3', 'sum', 'macro'}
            Physical units of density.
        density : float, optional
            Value of the density. Must be specified unless units is given as
            'sum'.

        """

        cv.check_value('density units', units, DENSITY_UNITS)
        self._density_units = units

        if units == 'sum':
            if density is not None:
                msg = 'Density "{}" for Material ID="{}" is ignored ' \
                      'because the unit is "sum"'.format(density, self.id)
                warnings.warn(msg)
        else:
            if density is None:
                msg = 'Unable to set the density for Material ID="{}" ' \
                      'because a density value must be given when not using ' \
                      '"sum" unit'.format(self.id)
                raise ValueError(msg)

            cv.check_type('the density for Material ID="{}"'.format(self.id),
                          density, Real)
            self._density = density

    def add_nuclide(self, nuclide: str, percent: float, percent_type: str='ao'):
        """Add a nuclide to the material

        Parameters
        ----------
        nuclide : str
            Nuclide to add, e.g., 'Mo95'
        percent : float
            Atom or weight percent
        percent_type : {'ao', 'wo'}
            'ao' for atom percent and 'wo' for weight percent

        """
        cv.check_type('nuclide', nuclide, str)
        cv.check_type('percent', percent, Real)
        cv.check_value('percent type', percent_type, {'ao', 'wo'})

        if self._macroscopic is not None:
            msg = 'Unable to add a Nuclide to Material ID="{}" as a ' \
                  'macroscopic data-set has already been added'.format(self._id)
            raise ValueError(msg)

        # If nuclide name doesn't look valid, give a warning
        try:
            Z, _, _ = openmc.data.zam(nuclide)
        except ValueError as e:
            warnings.warn(str(e))
        else:
            # For actinides, have the material be depletable by default
            if Z >= 89:
                self.depletable = True

        self._nuclides.append(NuclideTuple(nuclide, percent, percent_type))

    def remove_nuclide(self, nuclide: str):
        """Remove a nuclide from the material

        Parameters
        ----------
        nuclide : str
            Nuclide to remove

        """
        cv.check_type('nuclide', nuclide, str)

        # If the Material contains the Nuclide, delete it
        for nuc in reversed(self.nuclides):
            if nuclide == nuc.name:
                self.nuclides.remove(nuc)

    def add_macroscopic(self, macroscopic: str):
        """Add a macroscopic to the material.  This will also set the
        density of the material to 1.0, unless it has been otherwise set,
        as a default for Macroscopic cross sections.

        Parameters
        ----------
        macroscopic : str
            Macroscopic to add

        """

        # Ensure no nuclides, elements, or sab are added since these would be
        # incompatible with macroscopics
        if self._nuclides or self._sab:
            msg = 'Unable to add a Macroscopic data set to Material ID="{}" ' \
                  'with a macroscopic value "{}" as an incompatible data ' \
                  'member (i.e., nuclide or S(a,b) table) ' \
                  'has already been added'.format(self._id, macroscopic)
            raise ValueError(msg)

        if not isinstance(macroscopic, str):
            msg = 'Unable to add a Macroscopic to Material ID="{}" with a ' \
                  'non-string value "{}"'.format(self._id, macroscopic)
            raise ValueError(msg)

        if self._macroscopic is None:
            self._macroscopic = macroscopic
        else:
            msg = 'Unable to add a Macroscopic to Material ID="{}". ' \
                  'Only one Macroscopic allowed per ' \
                  'Material.'.format(self._id)
            raise ValueError(msg)

        # Generally speaking, the density for a macroscopic object will
        # be 1.0. Therefore, lets set density to 1.0 so that the user
        # doesn't need to set it unless its needed.
        # Of course, if the user has already set a value of density,
        # then we will not override it.
        if self._density is None:
            self.set_density('macro', 1.0)

    def remove_macroscopic(self, macroscopic: str):
        """Remove a macroscopic from the material

        Parameters
        ----------
        macroscopic : str
            Macroscopic to remove

        """

        if not isinstance(macroscopic, str):
            msg = 'Unable to remove a Macroscopic "{}" in Material ID="{}" ' \
                  'since it is not a string'.format(self._id, macroscopic)
            raise ValueError(msg)

        # If the Material contains the Macroscopic, delete it
        if macroscopic == self._macroscopic:
            self._macroscopic = None

    def add_element(self, element: str, percent: float, percent_type: str='ao',
                    enrichment: Optional[float]=None,
                    enrichment_target: Optional[str]=None,
                    enrichment_type: Optional[str]=None):
        """Add a natural element to the material

        Parameters
        ----------
        element : str
            Element to add, e.g., 'Zr' or 'Zirconium'
        percent : float
            Atom or weight percent
        percent_type : {'ao', 'wo'}, optional
            'ao' for atom percent and 'wo' for weight percent. Defaults to atom
            percent.
        enrichment : float, optional
            Enrichment of an enrichment_target nuclide in percent (ao or wo).
            If enrichment_target is not supplied then it is enrichment for U235
            in weight percent. For example, input 4.95 for 4.95 weight percent
            enriched U.
            Default is None (natural composition).
        enrichment_target: str, optional
            Single nuclide name to enrich from a natural composition (e.g., 'O16')

            .. versionadded:: 0.12
        enrichment_type: {'ao', 'wo'}, optional
            'ao' for enrichment as atom percent and 'wo' for weight percent.
            Default is: 'ao' for two-isotope enrichment; 'wo' for U enrichment

            .. versionadded:: 0.12

        Notes
        -----
        General enrichment procedure is allowed only for elements composed of
        two isotopes. If `enrichment_target` is given without `enrichment`
        natural composition is added to the material.

        """

        cv.check_type('nuclide', element, str)
        cv.check_type('percent', percent, Real)
        cv.check_value('percent type', percent_type, {'ao', 'wo'})

        # Make sure element name is just that
        if not element.isalpha():
            raise ValueError("Element name should be given by the "
                             "element's symbol or name, e.g., 'Zr', 'zirconium'")

        # Allow for element identifier to be given as a symbol or name
        if len(element) > 2:
            el = element.lower()
            element = openmc.data.ELEMENT_SYMBOL.get(el)
            if element is None:
                msg = 'Element name "{}" not recognised'.format(el)
                raise ValueError(msg)
        else:
            if element[0].islower():
                msg = 'Element name "{}" should start with an uppercase ' \
                      'letter'.format(element)
                raise ValueError(msg)
            if len(element) == 2 and element[1].isupper():
                msg = 'Element name "{}" should end with a lowercase ' \
                      'letter'.format(element)
                raise ValueError(msg)
            # skips the first entry of ATOMIC_SYMBOL which is n for neutron
            if element not in list(openmc.data.ATOMIC_SYMBOL.values())[1:]:
                msg = 'Element name "{}" not recognised'.format(element)
                raise ValueError(msg)

        if self._macroscopic is not None:
            msg = 'Unable to add an Element to Material ID="{}" as a ' \
                  'macroscopic data-set has already been added'.format(self._id)
            raise ValueError(msg)

        if enrichment is not None and enrichment_target is None:
            if not isinstance(enrichment, Real):
                msg = 'Unable to add an Element to Material ID="{}" with a ' \
                      'non-floating point enrichment value "{}"'\
                      .format(self._id, enrichment)
                raise ValueError(msg)

            elif element != 'U':
                msg = 'Unable to use enrichment for element {} which is not ' \
                      'uranium for Material ID="{}"'.format(element, self._id)
                raise ValueError(msg)

            # Check that the enrichment is in the valid range
            cv.check_less_than('enrichment', enrichment, 100./1.008)
            cv.check_greater_than('enrichment', enrichment, 0., equality=True)

            if enrichment > 5.0:
                msg = 'A uranium enrichment of {} was given for Material ID='\
                      '"{}". OpenMC assumes the U234/U235 mass ratio is '\
                      'constant at 0.008, which is only valid at low ' \
                      'enrichments. Consider setting the isotopic ' \
                      'composition manually for enrichments over 5%.'.\
                      format(enrichment, self._id)
                warnings.warn(msg)

        # Add naturally-occuring isotopes
        element = openmc.Element(element)
        for nuclide in element.expand(percent,
                                      percent_type,
                                      enrichment,
                                      enrichment_target,
                                      enrichment_type):
            self.add_nuclide(*nuclide)

    def add_elements_from_formula(self, formula: str, percent_type: str='ao',
                                  enrichment: Optional[float]=None,
                                  enrichment_target: Optional[float]=None,
                                  enrichment_type: Optional[str]=None):
        """Add a elements from a chemical formula to the material.

        .. versionadded:: 0.12

        Parameters
        ----------
        formula : str
            Formula to add, e.g., 'C2O', 'C6H12O6', or (NH4)2SO4.
            Note this is case sensitive, elements must start with an uppercase
            character. Multiplier numbers must be integers.
        percent_type : {'ao', 'wo'}, optional
            'ao' for atom percent and 'wo' for weight percent. Defaults to atom
            percent.
        enrichment : float, optional
            Enrichment of an enrichment_target nuclide in percent (ao or wo).
            If enrichment_target is not supplied then it is enrichment for U235
            in weight percent. For example, input 4.95 for 4.95 weight percent
            enriched U. Default is None (natural composition).
        enrichment_target : str, optional
            Single nuclide name to enrich from a natural composition (e.g., 'O16')
        enrichment_type : {'ao', 'wo'}, optional
            'ao' for enrichment as atom percent and 'wo' for weight percent.
            Default is: 'ao' for two-isotope enrichment; 'wo' for U enrichment

        Notes
        -----
        General enrichment procedure is allowed only for elements composed of
        two isotopes. If `enrichment_target` is given without `enrichment`
        natural composition is added to the material.

        """
        cv.check_type('formula', formula, str)

        if '.' in formula:
            msg = 'Non-integer multiplier values are not accepted. The ' \
                  'input formula {} contains a "." character.'.format(formula)
            raise ValueError(msg)

        # Tokenizes the formula and check validity of tokens
        tokens = re.findall(r"([A-Z][a-z]*)(\d*)|(\()|(\))(\d*)", formula)
        for row in tokens:
            for token in row:
                if token.isalpha():
                    if token == "n" or token not in openmc.data.ATOMIC_NUMBER:
                        msg = 'Formula entry {} not an element symbol.' \
                              .format(token)
                        raise ValueError(msg)
                elif token not in ['(', ')', ''] and not token.isdigit():
                        msg = 'Formula must be made from a sequence of ' \
                              'element symbols, integers, and brackets. ' \
                              '{} is not an allowable entry.'.format(token)
                        raise ValueError(msg)

        # Checks that the number of opening and closing brackets are equal
        if formula.count('(') != formula.count(')'):
            msg = 'Number of opening and closing brackets is not equal ' \
                  'in the input formula {}.'.format(formula)
            raise ValueError(msg)

        # Checks that every part of the original formula has been tokenized
        for row in tokens:
            for token in row:
                formula = formula.replace(token, '', 1)
        if len(formula) != 0:
            msg = 'Part of formula was not successfully parsed as an ' \
                  'element symbol, bracket or integer. {} was not parsed.' \
                  .format(formula)
            raise ValueError(msg)

        # Works through the tokens building a stack
        mat_stack = [Counter()]
        for symbol, multi1, opening_bracket, closing_bracket, multi2 in tokens:
            if symbol:
                mat_stack[-1][symbol] += int(multi1 or 1)
            if opening_bracket:
                mat_stack.append(Counter())
            if closing_bracket:
                stack_top = mat_stack.pop()
                for symbol, value in stack_top.items():
                    mat_stack[-1][symbol] += int(multi2 or 1) * value

        # Normalizing percentages
        percents = mat_stack[0].values()
        norm_percents = [float(i) / sum(percents) for i in percents]
        elements = mat_stack[0].keys()

        # Adds each element and percent to the material
        for element, percent in zip(elements, norm_percents):
            if enrichment_target is not None and element == re.sub(r'\d+$', '', enrichment_target):
                self.add_element(element, percent, percent_type, enrichment,
                                 enrichment_target, enrichment_type)
            elif enrichment is not None and enrichment_target is None and element == 'U':
                self.add_element(element, percent, percent_type, enrichment)
            else:
                self.add_element(element, percent, percent_type)

    def add_s_alpha_beta(self, name: str, fraction: float=1.0):
        r"""Add an :math:`S(\alpha,\beta)` table to the material

        Parameters
        ----------
        name : str
            Name of the :math:`S(\alpha,\beta)` table
        fraction : float
            The fraction of relevant nuclei that are affected by the
            :math:`S(\alpha,\beta)` table.  For example, if the material is a
            block of carbon that is 60% graphite and 40% amorphous then add a
            graphite :math:`S(\alpha,\beta)` table with fraction=0.6.

        """

        if self._macroscopic is not None:
            msg = 'Unable to add an S(a,b) table to Material ID="{}" as a ' \
                  'macroscopic data-set has already been added'.format(self._id)
            raise ValueError(msg)

        if not isinstance(name, str):
            msg = 'Unable to add an S(a,b) table to Material ID="{}" with a ' \
                        'non-string table name "{}"'.format(self._id, name)
            raise ValueError(msg)

        cv.check_type('S(a,b) fraction', fraction, Real)
        cv.check_greater_than('S(a,b) fraction', fraction, 0.0, True)
        cv.check_less_than('S(a,b) fraction', fraction, 1.0, True)
        self._sab.append((name, fraction))

    def make_isotropic_in_lab(self):
        self.isotropic = [x.name for x in self._nuclides]

    def get_elements(self):
        """Returns all elements in the material

        .. versionadded:: 0.12

        Returns
        -------
        elements : list of str
            List of element names

        """

        return sorted({re.split(r'(\d+)', i)[0] for i in self.get_nuclides()})

    def get_nuclides(self):
        """Returns all nuclides in the material

        Returns
        -------
        nuclides : list of str
            List of nuclide names

        """
        return [x.name for x in self._nuclides]

    def get_nuclide_densities(self):
        """Returns all nuclides in the material and their densities

        Returns
        -------
        nuclides : dict
            Dictionary whose keys are nuclide names and values are 3-tuples of
            (nuclide, density percent, density percent type)

        """

        # keep ordered dictionary for testing purposes
        nuclides = OrderedDict()

        for nuclide in self._nuclides:
            nuclides[nuclide.name] = nuclide

        return nuclides

    def get_nuclide_atom_densities(self):
        """Returns all nuclides in the material and their atomic densities in
        units of atom/b-cm

        Returns
        -------
        nuclides : dict
            Dictionary whose keys are nuclide names and values are tuples of
            (nuclide, density in atom/b-cm)

        """

        sum_density = False
        if self.density_units == 'sum':
            sum_density = True
            density = 0.
        elif self.density_units == 'macro':
            density = self.density
        elif self.density_units == 'g/cc' or self.density_units == 'g/cm3':
            density = -self.density
        elif self.density_units == 'kg/m3':
            density = -0.001 * self.density
        elif self.density_units == 'atom/b-cm':
            density = self.density
        elif self.density_units == 'atom/cm3' or self.density_units == 'atom/cc':
            density = 1.E-24 * self.density

        # For ease of processing split out nuc, nuc_density,
        # and nuc_density_type into separate arrays
        nucs = []
        nuc_densities = []
        nuc_density_types = []

        for nuclide in self.nuclides:
            nucs.append(nuclide.name)
            nuc_densities.append(nuclide.percent)
            nuc_density_types.append(nuclide.percent_type)

        nucs = np.array(nucs)
        nuc_densities = np.array(nuc_densities)
        nuc_density_types = np.array(nuc_density_types)

        if sum_density:
            density = np.sum(nuc_densities)

        percent_in_atom = np.all(nuc_density_types == 'ao')
        density_in_atom = density > 0.
        sum_percent = 0.

        # Convert the weight amounts to atomic amounts
        if not percent_in_atom:
            for n, nuc in enumerate(nucs):
                nuc_densities[n] *= self.average_molar_mass / \
                                    openmc.data.atomic_mass(nuc)

        # Now that we have the atomic amounts, lets finish calculating densities
        sum_percent = np.sum(nuc_densities)
        nuc_densities = nuc_densities / sum_percent

        # Convert the mass density to an atom density
        if not density_in_atom:
            density = -density / self.average_molar_mass * 1.E-24 \
                      * openmc.data.AVOGADRO

        nuc_densities = density * nuc_densities

        nuclides = OrderedDict()
        for n, nuc in enumerate(nucs):
            nuclides[nuc] = (nuc, nuc_densities[n])

        return nuclides

    def get_mass_density(self, nuclide: Optional[str]=None):
        """Return mass density of one or all nuclides

        Parameters
        ----------
        nuclides : str, optional
            Nuclide for which density is desired. If not specified, the density
            for the entire material is given.

        Returns
        -------
        float
            Density of the nuclide/material in [g/cm^3]

        """
        mass_density = 0.0
        for nuc, atoms_per_cc in self.get_nuclide_atom_densities().values():
            if nuclide is None or nuclide == nuc:
                density_i = 1e24 * atoms_per_cc * openmc.data.atomic_mass(nuc) \
                            / openmc.data.AVOGADRO
                mass_density += density_i
        return mass_density

    def get_mass(self, nuclide: Optional[str]=None):
        """Return mass of one or all nuclides.

        Note that this method requires that the :attr:`Material.volume` has
        already been set.

        Parameters
        ----------
        nuclides : str, optional
            Nuclide for which mass is desired. If not specified, the density
            for the entire material is given.

        Returns
        -------
        float
            Mass of the nuclide/material in [g]

        """
        if self.volume is None:
            raise ValueError("Volume must be set in order to determine mass.")
        return self.volume*self.get_mass_density(nuclide)

    def clone(self, memo: Optional[dict]=None):
        """Create a copy of this material with a new unique ID.

        Parameters
        ----------
        memo : dict or None
            A nested dictionary of previously cloned objects. This parameter
            is used internally and should not be specified by the user.

        Returns
        -------
        clone : openmc.Material
            The clone of this material

        """

        if memo is None:
            memo = {}

        # If no nemoize'd clone exists, instantiate one
        if self not in memo:
            # Temporarily remove paths -- this is done so that when the clone is
            # made, it doesn't create a copy of the paths (which are specific to
            # an instance)
            paths = self._paths
            self._paths = None

            clone = deepcopy(self)
            clone.id = None
            clone._num_instances = None

            # Restore paths on original instance
            self._paths = paths

            # Memoize the clone
            memo[self] = clone

        return memo[self]

    def _get_nuclide_xml(self, nuclide: str):
        xml_element = ET.Element("nuclide")
        xml_element.set("name", nuclide.name)

        if nuclide.percent_type == 'ao':
            xml_element.set("ao", str(nuclide.percent))
        else:
            xml_element.set("wo", str(nuclide.percent))

        return xml_element

    def _get_macroscopic_xml(self, macroscopic: str):
        xml_element = ET.Element("macroscopic")
        xml_element.set("name", macroscopic)

        return xml_element

    def _get_nuclides_xml(self, nuclides: typing.Iterable[str]):
        xml_elements = []
        for nuclide in nuclides:
            xml_elements.append(self._get_nuclide_xml(nuclide))
        return xml_elements

    def to_xml_element(self):
        """Return XML representation of the material

        Returns
        -------
        element : xml.etree.ElementTree.Element
            XML element containing material data

        """

        # Create Material XML element
        element = ET.Element("material")
        element.set("id", str(self._id))

        if len(self._name) > 0:
            element.set("name", str(self._name))

        if self._depletable:
            element.set("depletable", "true")

        if self._volume:
            element.set("volume", str(self._volume))

        # Create temperature XML subelement
        if self.temperature is not None:
            element.set("temperature", str(self.temperature))

        # Create density XML subelement
        if self._density is not None or self._density_units == 'sum':
            subelement = ET.SubElement(element, "density")
            if self._density_units != 'sum':
                subelement.set("value", str(self._density))
            subelement.set("units", self._density_units)
        else:
            raise ValueError('Density has not been set for material {}!'
                             .format(self.id))

        if self._macroscopic is None:
            # Create nuclide XML subelements
            subelements = self._get_nuclides_xml(self._nuclides)
            for subelement in subelements:
                element.append(subelement)
        else:
            # Create macroscopic XML subelements
            subelement = self._get_macroscopic_xml(self._macroscopic)
            element.append(subelement)

        if self._sab:
            for sab in self._sab:
                subelement = ET.SubElement(element, "sab")
                subelement.set("name", sab[0])
                if sab[1] != 1.0:
                    subelement.set("fraction", str(sab[1]))

        if self._isotropic:
            subelement = ET.SubElement(element, "isotropic")
            subelement.text = ' '.join(self._isotropic)

        return element

    @classmethod
    def mix_materials(cls, materials, fracs: typing.Iterable[float],
                      percent_type: str='ao', name: Optional[str]=None):
        """Mix materials together based on atom, weight, or volume fractions

        .. versionadded:: 0.12

        Parameters
        ----------
        materials : Iterable of openmc.Material
            Materials to combine
        fracs : Iterable of float
            Fractions of each material to be combined
        percent_type : {'ao', 'wo', 'vo'}
            Type of percentage, must be one of 'ao', 'wo', or 'vo', to signify atom
            percent (molar percent), weight percent, or volume percent,
            optional. Defaults to 'ao'
        name : str
            The name for the new material, optional. Defaults to concatenated
            names of input materials with percentages indicated inside
            parentheses.

        Returns
        -------
        openmc.Material
            Mixture of the materials

        """

        cv.check_type('materials', materials, Iterable, Material)
        cv.check_type('fracs', fracs, Iterable, Real)
        cv.check_value('percent type', percent_type, {'ao', 'wo', 'vo'})

        fracs = np.asarray(fracs)
        void_frac = 1. - np.sum(fracs)

        # Warn that fractions don't add to 1, set remainder to void, or raise
        # an error if percent_type isn't 'vo'
        if not np.isclose(void_frac, 0.):
            if percent_type in ('ao', 'wo'):
                msg = ('A non-zero void fraction is not acceptable for '
                       'percent_type: {}'.format(percent_type))
                raise ValueError(msg)
            else:
                msg = ('Warning: sum of fractions do not add to 1, void '
                       'fraction set to {}'.format(void_frac))
                warnings.warn(msg)

        # Calculate appropriate weights which are how many cc's of each
        # material are found in 1cc of the composite material
        amms = np.asarray([mat.average_molar_mass for mat in materials])
        mass_dens = np.asarray([mat.get_mass_density() for mat in materials])
        if percent_type == 'ao':
            wgts = fracs * amms / mass_dens
            wgts /= np.sum(wgts)
        elif percent_type == 'wo':
            wgts = fracs / mass_dens
            wgts /= np.sum(wgts)
        elif percent_type == 'vo':
            wgts = fracs

        # If any of the involved materials contain S(a,b) tables raise an error
        sab_names = set(sab[0] for mat in materials for sab in mat._sab)
        if sab_names:
            msg = ('Currently we do not support mixing materials containing '
                   'S(a,b) tables')
            raise NotImplementedError(msg)

        # Add nuclide densities weighted by appropriate fractions
        nuclides_per_cc = defaultdict(float)
        mass_per_cc = defaultdict(float)
        for mat, wgt in zip(materials, wgts):
            for nuc, atoms_per_bcm in mat.get_nuclide_atom_densities().values():
                nuc_per_cc = wgt*1.e24*atoms_per_bcm
                nuclides_per_cc[nuc] += nuc_per_cc
                mass_per_cc[nuc] += nuc_per_cc*openmc.data.atomic_mass(nuc) / \
                                    openmc.data.AVOGADRO

        # Create the new material with the desired name
        if name is None:
            name = '-'.join(['{}({})'.format(m.name, f) for m, f in
                             zip(materials, fracs)])
        new_mat = openmc.Material(name=name)

        # Compute atom fractions of nuclides and add them to the new material
        tot_nuclides_per_cc = np.sum([dens for dens in nuclides_per_cc.values()])
        for nuc, atom_dens in nuclides_per_cc.items():
            new_mat.add_nuclide(nuc, atom_dens/tot_nuclides_per_cc, 'ao')

        # Compute mass density for the new material and set it
        new_density = np.sum([dens for dens in mass_per_cc.values()])
        new_mat.set_density('g/cm3', new_density)

        # If any of the involved materials is depletable, the new material is
        # depletable
        new_mat.depletable = any(mat.depletable for mat in materials)

        return new_mat

    @classmethod
    def from_xml_element(cls, elem: ET.Element):
        """Generate material from an XML element

        Parameters
        ----------
        elem : xml.etree.ElementTree.Element
            XML element

        Returns
        -------
        openmc.Material
            Material generated from XML element

        """
        mat_id = int(elem.get('id'))
        mat = cls(mat_id)
        mat.name = elem.get('name')

        if "temperature" in elem.attrib:
            mat.temperature = float(elem.get("temperature"))

        if 'volume' in elem.attrib:
            mat.volume = float(elem.get('volume'))
        mat.depletable = bool(elem.get('depletable'))

        # Get each nuclide
        for nuclide in elem.findall('nuclide'):
            name = nuclide.attrib['name']
            if 'ao' in nuclide.attrib:
                mat.add_nuclide(name, float(nuclide.attrib['ao']))
            elif 'wo' in nuclide.attrib:
                mat.add_nuclide(name, float(nuclide.attrib['wo']), 'wo')

        # Get each S(a,b) table
        for sab in elem.findall('sab'):
            fraction = float(sab.get('fraction', 1.0))
            mat.add_s_alpha_beta(sab.get('name'), fraction)

        # Get total material density
        density = elem.find('density')
        units = density.get('units')
        if units == 'sum':
            mat.set_density(units)
        else:
            value = float(density.get('value'))
            mat.set_density(units, value)

        # Check for isotropic scattering nuclides
        isotropic = elem.find('isotropic')
        if isotropic is not None:
            mat.isotropic = isotropic.text.split()

        return mat


class Materials(cv.CheckedList):
    """Collection of Materials used for an OpenMC simulation.

    This class corresponds directly to the materials.xml input file. It can be
    thought of as a normal Python list where each member is a
    :class:`Material`. It behaves like a list as the following example
    demonstrates:

    >>> fuel = openmc.Material()
    >>> clad = openmc.Material()
    >>> water = openmc.Material()
    >>> m = openmc.Materials([fuel])
    >>> m.append(water)
    >>> m += [clad]

    Parameters
    ----------
    materials : Iterable of openmc.Material
        Materials to add to the collection

    Attributes
    ----------
    cross_sections : str or path-like
        Indicates the path to an XML cross section listing file (usually named
        cross_sections.xml). If it is not set, the
        :envvar:`OPENMC_CROSS_SECTIONS` environment variable will be used for
        continuous-energy calculations and
        :envvar:`OPENMC_MG_CROSS_SECTIONS` will be used for multi-group
        calculations to find the path to the HDF5 cross section file.

    """

    def __init__(self, materials=None):
        super().__init__(Material, 'materials collection')
        self._cross_sections = None

        if materials is not None:
            self += materials

    @property
    def cross_sections(self):
        return self._cross_sections

    @cross_sections.setter
    def cross_sections(self, cross_sections):
        if cross_sections is not None:
            self._cross_sections = Path(cross_sections)

    def append(self, material):
        """Append material to collection

        Parameters
        ----------
        material : openmc.Material
            Material to append

        """
        super().append(material)

    def insert(self, index: int, material):
        """Insert material before index

        Parameters
        ----------
        index : int
            Index in list
        material : openmc.Material
            Material to insert

        """
        super().insert(index, material)

    def make_isotropic_in_lab(self):
        for material in self:
            material.make_isotropic_in_lab()

    def export_to_xml(self, path: Union[str, os.PathLike]='materials.xml'):
        """Export material collection to an XML file.

        Parameters
        ----------
        path : str
            Path to file to write. Defaults to 'materials.xml'.

        """
        # Check if path is a directory
        p = Path(path)
        if p.is_dir():
            p /= 'materials.xml'

        # Write materials to the file one-at-a-time.  This significantly reduces
        # memory demand over allocating a complete ElementTree and writing it in
        # one go.
        with open(str(p), 'w', encoding='utf-8',
                  errors='xmlcharrefreplace') as fh:

            # Write the header and the opening tag for the root element.
            fh.write("<?xml version='1.0' encoding='utf-8'?>\n")
            fh.write('<materials>\n')

            # Write the <cross_sections> element.
            if self.cross_sections is not None:
                element = ET.Element('cross_sections')
                element.text = str(self.cross_sections)
                clean_indentation(element, level=1)
                element.tail = element.tail.strip(' ')
                fh.write('  ')
                reorder_attributes(element)  # TODO: Remove when support is Python 3.8+
                ET.ElementTree(element).write(fh, encoding='unicode')

            # Write the <material> elements.
            for material in sorted(self, key=lambda x: x.id):
                element = material.to_xml_element()
                clean_indentation(element, level=1)
                element.tail = element.tail.strip(' ')
                fh.write('  ')
                reorder_attributes(element)  # TODO: Remove when support is Python 3.8+
                ET.ElementTree(element).write(fh, encoding='unicode')

            # Write the closing tag for the root element.
            fh.write('</materials>\n')

    @classmethod
    def from_xml(cls, path: Union[str, os.PathLike]='materials.xml'):
        """Generate materials collection from XML file

        Parameters
        ----------
        path : str
            Path to materials XML file

        Returns
        -------
        openmc.Materials
            Materials collection

        """
        tree = ET.parse(path)
        root = tree.getroot()

        # Generate each material
        materials = cls()
        for material in root.findall('material'):
            materials.append(Material.from_xml_element(material))

        # Check for cross sections settings
        xs = tree.find('cross_sections')
        if xs is not None:
            materials.cross_sections = xs.text

        return materials<|MERGE_RESOLUTION|>--- conflicted
+++ resolved
@@ -3,11 +3,9 @@
 from copy import deepcopy
 from numbers import Real
 from pathlib import Path
-<<<<<<< HEAD
+
 import os
-=======
 import math
->>>>>>> 59133088
 import re
 import typing  # imported separately as py3.8 requires typing.Iterable
 import warnings
