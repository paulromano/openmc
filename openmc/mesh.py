from __future__ import annotations
import warnings
from abc import ABC, abstractmethod
from collections.abc import Iterable, Sequence, Mapping
from functools import wraps
from math import pi, sqrt, atan2
from numbers import Integral, Real
<<<<<<< HEAD
from pathlib import Path
=======
>>>>>>> fc3de1cb

import h5py
import lxml.etree as ET
import numpy as np

import openmc
import openmc.checkvalue as cv
from openmc.checkvalue import PathLike
from openmc.utility_funcs import change_directory
from ._xml import get_text
from .mixin import IDManagerMixin
from .surface import _BOUNDARY_TYPES
from .utility_funcs import input_path


class MeshMaterialVolumes(Mapping):
    """Results from a material volume in mesh calculation.

    This class provides multiple ways of accessing information about material
    volumes in individual mesh elements. First, the class behaves like a
    dictionary that maps material IDs to an array of volumes equal in size to
    the number of mesh elements. Second, the class provides a :meth:`by_element`
    method that gives all the material volumes for a specific mesh element.

    .. versionadded:: 0.15.1

    Parameters
    ----------
    materials : numpy.ndarray
        Array of shape (elements, max_materials) storing material IDs
    volumes : numpy.ndarray
        Array of shape (elements, max_materials) storing material volumes

    See Also
    --------
    openmc.MeshBase.material_volumes

    Examples
    --------
    If you want to get the volume of a specific material in every mesh element,
    index the object with the material ID:

    >>> volumes = mesh.material_volumes(...)
    >>> volumes
    {1: <32121 nonzero volumes>
     2: <338186 nonzero volumes>
     3: <49120 nonzero volumes>}

    If you want the volume of all materials in a specific mesh element, use the
    :meth:`by_element` method:

    >>> volumes = mesh.material_volumes(...)
    >>> volumes.by_element(42)
    [(2, 31.87963824195591), (1, 6.129949130817542)]

    """
    def __init__(self, materials: np.ndarray, volumes: np.ndarray):
        self._materials = materials
        self._volumes = volumes

    @property
    def num_elements(self) -> int:
        return self._volumes.shape[0]

    def __iter__(self):
        for mat in np.unique(self._materials):
            if mat > 0:
                yield mat

    def __len__(self) -> int:
        return (np.unique(self._materials) > 0).sum()

    def __repr__(self) -> str:
        ids, counts = np.unique(self._materials, return_counts=True)
        return '{' + '\n '.join(
            f'{id}: <{count} nonzero volumes>' for id, count in zip(ids, counts) if id > 0) + '}'

    def __getitem__(self, material_id: int) -> np.ndarray:
        volumes = np.zeros(self.num_elements)
        for i in range(self._volumes.shape[1]):
            indices = (self._materials[:, i] == material_id)
            volumes[indices] = self._volumes[indices, i]
        return volumes

    def by_element(self, index_elem: int) -> list[tuple[int | None, float]]:
        """Get a list of volumes for each material within a specific element.

        Parameters
        ----------
        index_elem : int
            Mesh element index

        Returns
        -------
        list of tuple of (material ID, volume)

        """
        max_mats = self._volumes.shape[1]
        return [
            (m if m > -1 else None, self._volumes[index_elem, i])
            for i in range(max_mats)
            if (m := self._materials[index_elem, i]) != -2
        ]

    def save(self, filename: PathLike):
        """Save material volumes to a .npz file.

        Parameters
        ----------
        filename : path-like
            Filename where data will be saved
        """
        np.savez_compressed(
            filename, materials=self._materials, volumes=self._volumes)

    @classmethod
    def from_npz(cls, filename: PathLike) -> MeshMaterialVolumes:
        """Generate material volumes from a .npz file

        Parameters
        ----------
        filename : path-like
            File where data will be read from

        """
        filedata = np.load(filename)
        return cls(filedata['materials'], filedata['volumes'])


class MeshBase(IDManagerMixin, ABC):
    """A mesh that partitions geometry for tallying purposes.

    Parameters
    ----------
    mesh_id : int
        Unique identifier for the mesh
    name : str
        Name of the mesh

    Attributes
    ----------
    id : int
        Unique identifier for the mesh
    name : str
        Name of the mesh
    bounding_box : openmc.BoundingBox
        Axis-aligned bounding box of the mesh as defined by the upper-right and
        lower-left coordinates.
    indices : Iterable of tuple
        An iterable of mesh indices for each mesh element, e.g. [(1, 1, 1), (2, 1, 1), ...]
    """

    next_id = 1
    used_ids = set()

    def __init__(self, mesh_id: int | None = None, name: str = ''):
        # Initialize Mesh class attributes
        self.id = mesh_id
        self.name = name

    @property
    def name(self):
        return self._name

    @name.setter
    def name(self, name: str):
        if name is not None:
            cv.check_type(f'name for mesh ID="{self._id}"', name, str)
            self._name = name
        else:
            self._name = ''

    @property
    def bounding_box(self) -> openmc.BoundingBox:
        return openmc.BoundingBox(self.lower_left, self.upper_right)

    @property
    @abstractmethod
    def indices(self):
        pass

    def __repr__(self):
        string = type(self).__name__ + '\n'
        string += '{0: <16}{1}{2}\n'.format('\tID', '=\t', self._id)
        string += '{0: <16}{1}{2}\n'.format('\tName', '=\t', self._name)
        return string

    def _volume_dim_check(self):
        if self.n_dimension != 3 or \
           any([d == 0 for d in self.dimension]):
            raise RuntimeError(f'Mesh {self.id} is not 3D. '
                               'Volumes cannot be provided.')

    @classmethod
    def from_hdf5(cls, group: h5py.Group):
        """Create mesh from HDF5 group

        Parameters
        ----------
        group : h5py.Group
            Group in HDF5 file

        Returns
        -------
        openmc.MeshBase
            Instance of a MeshBase subclass

        """

        mesh_type = group['type'][()].decode()
        if mesh_type == 'regular':
            return RegularMesh.from_hdf5(group)
        elif mesh_type == 'rectilinear':
            return RectilinearMesh.from_hdf5(group)
        elif mesh_type == 'cylindrical':
            return CylindricalMesh.from_hdf5(group)
        elif mesh_type == 'spherical':
            return SphericalMesh.from_hdf5(group)
        elif mesh_type == 'unstructured':
            return UnstructuredMesh.from_hdf5(group)
        else:
            raise ValueError('Unrecognized mesh type: "' + mesh_type + '"')

    @classmethod
    def from_xml_element(cls, elem: ET.Element):
        """Generates a mesh from an XML element

        Parameters
        ----------
        elem : lxml.etree._Element
            XML element

        Returns
        -------
        openmc.MeshBase
            an openmc mesh object

        """
        mesh_type = get_text(elem, 'type')

        if mesh_type == 'regular' or mesh_type is None:
            return RegularMesh.from_xml_element(elem)
        elif mesh_type == 'rectilinear':
            return RectilinearMesh.from_xml_element(elem)
        elif mesh_type == 'cylindrical':
            return CylindricalMesh.from_xml_element(elem)
        elif mesh_type == 'spherical':
            return SphericalMesh.from_xml_element(elem)
        elif mesh_type == 'unstructured':
            return UnstructuredMesh.from_xml_element(elem)
        else:
            raise ValueError(f'Unrecognized mesh type "{mesh_type}" found.')

    def get_homogenized_materials(
            self,
            model: openmc.Model,
            n_samples: int | tuple[int, int, int] = 10_000,
            include_void: bool = True,
            **kwargs
    ) -> list[openmc.Material]:
        """Generate homogenized materials over each element in a mesh.

        .. versionadded:: 0.15.0

        Parameters
        ----------
        model : openmc.Model
            Model containing materials to be homogenized and the associated
            geometry.
        n_samples : int or 2-tuple of int
            Total number of rays to sample. The number of rays in each direction
            is determined by the aspect ratio of the mesh bounding box. When
            specified as a 3-tuple, it is interpreted as the number of rays in
            the x, y, and z dimensions.
        include_void : bool, optional
            Whether homogenization should include voids.
        **kwargs
            Keyword-arguments passed to :meth:`MeshBase.material_volumes`.

        Returns
        -------
        list of openmc.Material
            Homogenized material in each mesh element

        """
        vols = self.material_volumes(model, n_samples, **kwargs)
        mat_volume_by_element = [vols.by_element(i) for i in range(vols.num_elements)]

        # Create homogenized material for each element
        materials = model.geometry.get_all_materials()

        # Account for materials in DAGMC universes
        # TODO: This should really get incorporated in lower-level calls to
        # get_all_materials, but right now it requires information from the
        # Model object
        for cell in model.geometry.get_all_cells().values():
            if isinstance(cell.fill, openmc.DAGMCUniverse):
                names = cell.fill.material_names
                materials.update({
                    mat.id: mat for mat in model.materials if mat.name in names
                })

        homogenized_materials = []
        for mat_volume_list in mat_volume_by_element:
            material_ids, volumes = [list(x) for x in zip(*mat_volume_list)]
            total_volume = sum(volumes)

            # Check for void material and remove
            try:
                index_void = material_ids.index(None)
            except ValueError:
                pass
            else:
                material_ids.pop(index_void)
                volumes.pop(index_void)

            # If void should be excluded, adjust total volume
            if not include_void:
                total_volume = sum(volumes)

            # Compute volume fractions
            volume_fracs = np.array(volumes) / total_volume

            # Get list of materials and mix 'em up!
            mats = [materials[uid] for uid in material_ids]
            homogenized_mat = openmc.Material.mix_materials(
                mats, volume_fracs, 'vo'
            )
            homogenized_mat.volume = total_volume
            homogenized_materials.append(homogenized_mat)

        return homogenized_materials

    def material_volumes(
            self,
            model: openmc.Model,
            n_samples: int | tuple[int, int, int] = 10_000,
            max_materials: int = 4,
            **kwargs
    ) -> MeshMaterialVolumes:
        """Determine volume of materials in each mesh element.

        This method works by raytracing repeatedly through the mesh to count the
        estimated volume of each material in all mesh elements. Three sets of
        rays are used: one set parallel to the x-axis, one parallel to the
        y-axis, and one parallel to the z-axis.

        .. versionadded:: 0.15.1

        Parameters
        ----------
        model : openmc.Model
            Model containing materials.
        n_samples : int or 3-tuple of int
            Total number of rays to sample. The number of rays in each direction
            is determined by the aspect ratio of the mesh bounding box. When
            specified as a 3-tuple, it is interpreted as the number of rays in
            the x, y, and z dimensions.
        max_materials : int, optional
            Estimated maximum number of materials in any given mesh element.
        **kwargs : dict
            Keyword arguments passed to :func:`openmc.lib.init`

        Returns
        -------
        Dictionary-like object that maps material IDs to an array of volumes
        equal in size to the number of mesh elements.

        """
        import openmc.lib

        with change_directory(tmpdir=True):
            # In order to get mesh into model, we temporarily replace the
            # tallies with a single mesh tally using the current mesh
            original_tallies = model.tallies
            new_tally = openmc.Tally()
            new_tally.filters = [openmc.MeshFilter(self)]
            new_tally.scores = ['flux']
            model.tallies = [new_tally]

            # Export model to XML
            model.export_to_model_xml()

            # Get material volume fractions
            kwargs.setdefault('output', False)
            openmc.lib.init(['-c'], **kwargs)
            mesh = openmc.lib.tallies[new_tally.id].filters[0].mesh
            volumes = mesh.material_volumes(n_samples, max_materials)
            openmc.lib.finalize()

            # Restore original tallies
            model.tallies = original_tallies

        return volumes


class StructuredMesh(MeshBase):
    """A base class for structured mesh functionality

    Parameters
    ----------
    mesh_id : int
        Unique identifier for the mesh
    name : str
        Name of the mesh

    Attributes
    ----------
    id : int
        Unique identifier for the mesh
    name : str
        Name of the mesh

    """

    def __init__(self, *args, **kwargs):
        super().__init__(*args, **kwargs)

    @property
    @abstractmethod
    def dimension(self):
        pass

    @property
    @abstractmethod
    def n_dimension(self):
        pass

    @property
    @abstractmethod
    def _grids(self):
        pass

    @property
    def vertices(self):
        """Return coordinates of mesh vertices in Cartesian coordinates. Also
           see :meth:`CylindricalMesh.vertices_cylindrical` and
           :meth:`SphericalMesh.vertices_spherical` for coordinates in other coordinate
           systems.

        Returns
        -------
        vertices : numpy.ndarray
            Returns a numpy.ndarray representing the coordinates of the mesh
            vertices with a shape equal to (dim1 + 1, ..., dimn + 1, ndim). X, Y, Z values
            can be unpacked with xx, yy, zz = np.rollaxis(mesh.vertices, -1).

        """
        return self._generate_vertices(*self._grids)

    @staticmethod
    def _generate_vertices(i_grid, j_grid, k_grid):
        """Returns an array with shape (i_grid.size, j_grid.size, k_grid.size, 3)
           containing the corner vertices of mesh elements.
        """
        return np.stack(np.meshgrid(i_grid, j_grid, k_grid, indexing='ij'), axis=-1)

    @staticmethod
    def _generate_edge_midpoints(grids):
        """Generates the midpoints of mesh element edges for each dimension of the mesh.

        Parameters
        ----------
        grids : numpy.ndarray
            The vertex grids along each dimension of the mesh.

        Returns
        -------
        midpoint_grids : list of numpy.ndarray
            The edge midpoints for the i, j, and k midpoints of each element in
            i, j, k ordering. The shapes of the resulting grids are
            [(ni-1, nj, nk, 3), (ni, nj-1, nk, 3), (ni, nj, nk-1, 3)]
        """
        # generate a set of edge midpoints for each dimension
        midpoint_grids = []
        # generate the element edge midpoints in order s.t.
        # the epxected element ordering is preserved with respect to the corner vertices

        # each grid is comprised of the mid points for one dimension and the
        # corner vertices of the other two
        for dims in ((0, 1, 2), (1, 0, 2), (2, 0, 1)):
            # compute the midpoints along the last dimension
            midpoints = grids[dims[0]][:-1] + 0.5 * np.diff(grids[dims[0]])

            coords = (midpoints, grids[dims[1]], grids[dims[2]])

            i_grid, j_grid, k_grid = [coords[dims.index(i)] for i in range(3)]

            # re-use the generate vertices method to create the full mesh grid
            # transpose to get (i, j, k) ordering of the gridpoints
            midpoint_grid = StructuredMesh._generate_vertices(i_grid, j_grid, k_grid)
            midpoint_grids.append(midpoint_grid)

        return midpoint_grids

    @property
    def midpoint_vertices(self):
        """Create vertices that lie on the midpoint of element edges
        """
        # generate edge midpoints needed for curvilinear element definition
        midpoint_vertices = self._generate_edge_midpoints(self._grids)

        # convert each of the midpoint grids to cartesian coordinates
        for vertices in midpoint_vertices:
            self._convert_to_cartesian(vertices, self.origin)

        return midpoint_vertices

    @property
    def centroids(self):
        """Return coordinates of mesh element centroids.

        Returns
        -------
        centroids : numpy.ndarray
            Returns a numpy.ndarray representing the mesh element centroid
            coordinates with a shape equal to (dim1, ..., dimn, ndim). X,
            Y, Z values can be unpacked with xx, yy, zz =
            np.rollaxis(mesh.centroids, -1).
        """
        ndim = self.n_dimension
        # this line ensures that the vertices aren't adjusted by the origin or
        # converted to the Cartesian system for cylindrical and spherical meshes
        vertices = StructuredMesh.vertices.fget(self)
        s0 = (slice(0, -1),)*ndim + (slice(None),)
        s1 = (slice(1, None),)*ndim + (slice(None),)
        return (vertices[s0] + vertices[s1]) / 2

    @property
    def num_mesh_cells(self):
        return np.prod(self.dimension)

    def write_data_to_vtk(self,
                          filename: PathLike,
                          datasets: dict | None = None,
                          volume_normalization: bool = True,
                          curvilinear: bool = False):
        """Creates a VTK object of the mesh

        Parameters
        ----------
        filename : str
            Name of the VTK file to write.
        datasets : dict
            Dictionary whose keys are the data labels
            and values are the data sets.
        volume_normalization : bool, optional
            Whether or not to normalize the data by
            the volume of the mesh elements.
        curvilinear : bool
            Whether or not to write curvilinear elements. Only applies to
            ``SphericalMesh`` and ``CylindricalMesh``.

        Raises
        ------
        ValueError
            When the size of a dataset doesn't match the number of mesh cells

        Returns
        -------
        vtk.StructuredGrid or vtk.UnstructuredGrid
            a VTK grid object representing the mesh
        """
        import vtk
        from vtk.util import numpy_support as nps

        # check that the data sets are appropriately sized
        if datasets is not None:
            self._check_vtk_datasets(datasets)

        # write linear elements using a structured grid
        if not curvilinear or isinstance(self, (RegularMesh, RectilinearMesh)):
            vtk_grid = self._create_vtk_structured_grid()
            writer = vtk.vtkStructuredGridWriter()
        # write curvilinear elements using an unstructured grid
        else:
            vtk_grid = self._create_vtk_unstructured_grid()
            writer = vtk.vtkUnstructuredGridWriter()

        if datasets is not None:
            # maintain a list of the datasets as added
            # to the VTK arrays to ensure they persist
            # in memory until the file is written
            datasets_out = []
            for label, dataset in datasets.items():
                dataset = np.asarray(dataset).flatten()
                datasets_out.append(dataset)

                if volume_normalization:
                    dataset /= self.volumes.T.flatten()

                dataset_array = vtk.vtkDoubleArray()
                dataset_array.SetName(label)
                dataset_array.SetArray(nps.numpy_to_vtk(dataset),
                                    dataset.size,
                                    True)
                vtk_grid.GetCellData().AddArray(dataset_array)

        writer.SetFileName(str(filename))
        writer.SetInputData(vtk_grid)
        writer.Write()

        return vtk_grid

    def _create_vtk_structured_grid(self):
        """Create a structured grid

        Returns
        -------
        vtk.vtkStructuredGrid
            a VTK structured grid object representing the mesh
        """
        import vtk
        from vtk.util import numpy_support as nps

        vtkPts = vtk.vtkPoints()
        vtkPts.SetData(nps.numpy_to_vtk(np.swapaxes(self.vertices, 0, 2).reshape(-1, 3), deep=True))
        vtk_grid = vtk.vtkStructuredGrid()
        vtk_grid.SetPoints(vtkPts)
        vtk_grid.SetDimensions(*[dim + 1 for dim in self.dimension])

        return vtk_grid

    def _create_vtk_unstructured_grid(self):
        """Create an unstructured grid of curvilinear elements
           representing the mesh

        Returns
        -------
        vtk.vtkUnstructuredGrid
            a VTK unstructured grid object representing the mesh
        """
        import vtk
        from vtk.util import numpy_support as nps

        corner_vertices = np.swapaxes(self.vertices, 0, 2).reshape(-1, 3)

        vtkPts = vtk.vtkPoints()
        vtk_grid = vtk.vtkUnstructuredGrid()
        vtk_grid.SetPoints(vtkPts)
        # add corner vertices to the point set for the unstructured grid
        # only insert unique points, we'll get their IDs in the point set to
        # define element connectivity later
        vtkPts.SetData(nps.numpy_to_vtk(np.unique(corner_vertices, axis=0), deep=True))

        # create a locator to assist with duplicate points
        locator = vtk.vtkPointLocator()
        locator.SetDataSet(vtk_grid)
        locator.AutomaticOn() # autmoatically adds points to locator
        locator.InitPointInsertion(vtkPts, vtkPts.GetBounds())
        locator.BuildLocator()

        # this function is used to add new points to the unstructured
        # grid. It will return an existing point ID if the point is alread present
        def _insert_point(pnt):
            result = locator.IsInsertedPoint(pnt)
            if result == -1:
                point_id = vtkPts.InsertNextPoint(pnt)
                locator.InsertPoint(point_id, pnt)
                return point_id
            else:
                return result

        # Add all points to the unstructured grid, maintaining a flat list of IDs as we go ###

        # flat array storing point IDs for a given vertex
        # in the grid
        point_ids = []

        # add element corner vertices to array
        for pnt in corner_vertices:
            point_ids.append(_insert_point(pnt))

        # get edge midpoints and add them to the
        # list of point IDs
        midpoint_vertices = self.midpoint_vertices
        for edge_grid in midpoint_vertices:
            for pnt in np.swapaxes(edge_grid, 0, 2).reshape(-1, 3):
                point_ids.append(_insert_point(pnt))

        # determine how many elements in each dimension
        # and how many points in each grid
        n_elem = np.asarray(self.dimension)
        n_pnts = n_elem + 1

        # create hexes and set points for corner
        # vertices
        for i, j, k in self.indices:
            # handle indices indexed from one
            i -= 1
            j -= 1
            k -= 1

            # create a new vtk hex
            hex = vtk.vtkQuadraticHexahedron()

            # set connectivity the hex corners
            for n, (di, dj, dk) in enumerate(_HEX_VERTEX_CONN):
                # compute flat index into the point ID list based on i, j, k
                # of the vertex
                flat_idx = np.ravel_multi_index((i+di, j+dj, k+dk), n_pnts, order='F')
                # set corner vertices
                hex.GetPointIds().SetId(n, point_ids[flat_idx])

            # set connectivity of the hex midpoints
            n_midpoint_vertices = [v.size // 3 for v in midpoint_vertices]
            for n, (dim, (di, dj, dk)) in enumerate(_HEX_MIDPOINT_CONN):
                # initial offset for corner vertices and midpoint dimension
                flat_idx = corner_vertices.shape[0] + sum(n_midpoint_vertices[:dim])
                # generate a flat index into the table of point IDs
                midpoint_shape = midpoint_vertices[dim].shape[:-1]
                flat_idx += np.ravel_multi_index((i+di, j+dj, k+dk),
                                                 midpoint_shape,
                                                 order='F')
                # set hex midpoint connectivity
                hex.GetPointIds().SetId(_N_HEX_VERTICES + n, point_ids[flat_idx])

            # add the hex to the grid
            vtk_grid.InsertNextCell(hex.GetCellType(), hex.GetPointIds())

        return vtk_grid

    def _check_vtk_datasets(self, datasets: dict):
        """Perform some basic checks that the datasets are valid for this mesh

        Parameters
        ----------
        datasets : dict
            Dictionary whose keys are the data labels
            and values are the data sets.

        """
        for label, dataset in datasets.items():
            errmsg = (
                f"The size of the dataset '{label}' ({dataset.size}) should be"
                f" equal to the number of mesh cells ({self.num_mesh_cells})"
            )
            if isinstance(dataset, np.ndarray):
                if not dataset.size == self.num_mesh_cells:
                    raise ValueError(errmsg)
            else:
                if len(dataset) == self.num_mesh_cells:
                    raise ValueError(errmsg)
            cv.check_type('data label', label, str)


class RegularMesh(StructuredMesh):
    """A regular Cartesian mesh in one, two, or three dimensions

    Parameters
    ----------
    mesh_id : int
        Unique identifier for the mesh
    name : str
        Name of the mesh

    Attributes
    ----------
    id : int
        Unique identifier for the mesh
    name : str
        Name of the mesh
    dimension : Iterable of int
        The number of mesh cells in each direction (x, y, z).
    n_dimension : int
        Number of mesh dimensions.
    lower_left : Iterable of float
        The lower-left corner of the structured mesh. If only two coordinate
        are given, it is assumed that the mesh is an x-y mesh.
    upper_right : Iterable of float
        The upper-right corner of the structured mesh. If only two coordinate
        are given, it is assumed that the mesh is an x-y mesh.
    bounding_box : openmc.BoundingBox
        Axis-aligned bounding box of the mesh as defined by the upper-right and
        lower-left coordinates.
    width : Iterable of float
        The width of mesh cells in each direction.
    indices : Iterable of tuple
        An iterable of mesh indices for each mesh element, e.g. [(1, 1, 1),
        (2, 1, 1), ...]

    """

    def __init__(self, mesh_id: int | None = None, name: str = ''):
        super().__init__(mesh_id, name)

        self._dimension = None
        self._lower_left = None
        self._upper_right = None
        self._width = None

    @property
    def dimension(self):
        return tuple(self._dimension)

    @dimension.setter
    def dimension(self, dimension: Iterable[int]):
        cv.check_type('mesh dimension', dimension, Iterable, Integral)
        cv.check_length('mesh dimension', dimension, 1, 3)
        self._dimension = dimension

    @property
    def n_dimension(self):
        if self._dimension is not None:
            return len(self._dimension)
        else:
            return None

    @property
    def lower_left(self):
        return self._lower_left

    @lower_left.setter
    def lower_left(self, lower_left: Iterable[Real]):
        cv.check_type('mesh lower_left', lower_left, Iterable, Real)
        cv.check_length('mesh lower_left', lower_left, 1, 3)
        self._lower_left = lower_left

        if self.upper_right is not None and any(np.isclose(self.upper_right, lower_left)):
            raise ValueError("Mesh cannot have zero thickness in any dimension")

    @property
    def upper_right(self):
        if self._upper_right is not None:
            return self._upper_right
        elif self._width is not None:
            if self._lower_left is not None and self._dimension is not None:
                ls = self._lower_left
                ws = self._width
                dims = self._dimension
                return [l + w * d for l, w, d in zip(ls, ws, dims)]

    @upper_right.setter
    def upper_right(self, upper_right: Iterable[Real]):
        cv.check_type('mesh upper_right', upper_right, Iterable, Real)
        cv.check_length('mesh upper_right', upper_right, 1, 3)
        self._upper_right = upper_right

        if self._width is not None:
            self._width = None
            warnings.warn("Unsetting width attribute.")

        if self.lower_left is not None and any(np.isclose(self.lower_left, upper_right)):
            raise ValueError("Mesh cannot have zero thickness in any dimension")

    @property
    def width(self):
        if self._width is not None:
            return self._width
        elif self._upper_right is not None:
            if self._lower_left is not None and self._dimension is not None:
                us = self._upper_right
                ls = self._lower_left
                dims =  self._dimension
                return [(u - l) / d for u, l, d in zip(us, ls, dims)]

    @width.setter
    def width(self, width: Iterable[Real]):
        cv.check_type('mesh width', width, Iterable, Real)
        cv.check_length('mesh width', width, 1, 3)
        self._width = width

        if self._upper_right is not None:
            self._upper_right = None
            warnings.warn("Unsetting upper_right attribute.")

    @property
    def volumes(self):
        """Return Volumes for every mesh cell

        Returns
        -------
        volumes : numpy.ndarray
            Volumes

        """
        self._volume_dim_check()
        return np.full(self.dimension, np.prod(self.width))

    @property
    def total_volume(self):
        return np.prod(self.dimension) * np.prod(self.width)

    @property
    def indices(self):
        ndim = len(self._dimension)
        if ndim == 3:
            nx, ny, nz = self.dimension
            return ((x, y, z)
                    for z in range(1, nz + 1)
                    for y in range(1, ny + 1)
                    for x in range(1, nx + 1))
        elif ndim == 2:
            nx, ny = self.dimension
            return ((x, y)
                    for y in range(1, ny + 1)
                    for x in range(1, nx + 1))
        else:
            nx, = self.dimension
            return ((x,) for x in range(1, nx + 1))

    @property
    def _grids(self):
        ndim = len(self._dimension)
        if ndim == 3:
            x0, y0, z0 = self.lower_left
            x1, y1, z1 = self.upper_right
            nx, ny, nz = self.dimension
            xarr = np.linspace(x0, x1, nx + 1)
            yarr = np.linspace(y0, y1, ny + 1)
            zarr = np.linspace(z0, z1, nz + 1)
            return (xarr, yarr, zarr)
        elif ndim == 2:
            x0, y0 = self.lower_left
            x1, y1 = self.upper_right
            nx, ny = self.dimension
            xarr = np.linspace(x0, x1, nx + 1)
            yarr = np.linspace(y0, y1, ny + 1)
            return (xarr, yarr)
        else:
            nx, = self.dimension
            x0, = self.lower_left
            x1, = self.upper_right
            return (np.linspace(x0, x1, nx + 1),)

    def __repr__(self):
        string = super().__repr__()
        string += '{0: <16}{1}{2}\n'.format('\tDimensions', '=\t', self.n_dimension)
        string += '{0: <16}{1}{2}\n'.format('\tVoxels', '=\t', self._dimension)
        string += '{0: <16}{1}{2}\n'.format('\tLower left', '=\t', self._lower_left)
        string += '{0: <16}{1}{2}\n'.format('\tUpper Right', '=\t', self.upper_right)
        string += '{0: <16}{1}{2}\n'.format('\tWidth', '=\t', self.width)
        return string

    @classmethod
    def from_hdf5(cls, group: h5py.Group):
        mesh_id = int(group.name.split('/')[-1].lstrip('mesh '))

        # Read and assign mesh properties
        mesh = cls(mesh_id)
        mesh.dimension = group['dimension'][()]
        mesh.lower_left = group['lower_left'][()]
        if 'width' in group:
            mesh.width = group['width'][()]
        elif 'upper_right' in group:
            mesh.upper_right = group['upper_right'][()]
        else:
            raise IOError('Invalid mesh: must have one of "upper_right" or "width"')

        return mesh

    @classmethod
    def from_rect_lattice(
        cls,
        lattice: 'openmc.RectLattice',
        division: int = 1,
        mesh_id: int | None = None,
        name: str = ''
    ):
        """Create mesh from an existing rectangular lattice

        Parameters
        ----------
        lattice : openmc.RectLattice
            Rectangular lattice used as a template for this mesh
        division : int
            Number of mesh cells per lattice cell.
            If not specified, there will be 1 mesh cell per lattice cell.
        mesh_id : int
            Unique identifier for the mesh
        name : str
            Name of the mesh

        Returns
        -------
        openmc.RegularMesh
            RegularMesh instance

        """
        cv.check_type('rectangular lattice', lattice, openmc.RectLattice)

        shape = np.array(lattice.shape)
        width = lattice.pitch*shape

        mesh = cls(mesh_id=mesh_id, name=name)
        mesh.lower_left = lattice.lower_left
        mesh.upper_right = lattice.lower_left + width
        mesh.dimension = shape*division

        return mesh

    @classmethod
    def from_domain(
        cls,
        domain: 'openmc.Cell' | 'openmc.Region' | 'openmc.Universe' | 'openmc.Geometry',
        dimension: Sequence[int] = (10, 10, 10),
        mesh_id: int | None = None,
        name: str = ''
    ):
        """Create mesh from an existing openmc cell, region, universe or
        geometry by making use of the objects bounding box property.

        Parameters
        ----------
        domain : {openmc.Cell, openmc.Region, openmc.Universe, openmc.Geometry}
            The object passed in will be used as a template for this mesh. The
            bounding box of the property of the object passed will be used to
            set the lower_left and upper_right and of the mesh instance
        dimension : Iterable of int
            The number of mesh cells in each direction (x, y, z).
        mesh_id : int
            Unique identifier for the mesh
        name : str
            Name of the mesh

        Returns
        -------
        openmc.RegularMesh
            RegularMesh instance

        """
        cv.check_type(
            "domain",
            domain,
            (openmc.Cell, openmc.Region, openmc.Universe, openmc.Geometry),
        )

        mesh = cls(mesh_id=mesh_id, name=name)
        mesh.lower_left = domain.bounding_box[0]
        mesh.upper_right = domain.bounding_box[1]
        mesh.dimension = dimension

        return mesh

    def to_xml_element(self):
        """Return XML representation of the mesh

        Returns
        -------
        element : lxml.etree._Element
            XML element containing mesh data

        """

        element = ET.Element("mesh")
        element.set("id", str(self._id))

        if self._dimension is not None:
            subelement = ET.SubElement(element, "dimension")
            subelement.text = ' '.join(map(str, self._dimension))

        subelement = ET.SubElement(element, "lower_left")
        subelement.text = ' '.join(map(str, self._lower_left))

        if self._upper_right is not None:
            subelement = ET.SubElement(element, "upper_right")
            subelement.text = ' '.join(map(str, self._upper_right))
        if self._width is not None:
            subelement = ET.SubElement(element, "width")
            subelement.text = ' '.join(map(str, self._width))

        return element

    @classmethod
    def from_xml_element(cls, elem: ET.Element):
        """Generate mesh from an XML element

        Parameters
        ----------
        elem : lxml.etree._Element
            XML element

        Returns
        -------
        openmc.Mesh
            Mesh generated from XML element

        """
        mesh_id = int(get_text(elem, 'id'))
        mesh = cls(mesh_id=mesh_id)

        mesh_type = get_text(elem, 'type')
        if mesh_type is not None:
            mesh.type = mesh_type

        dimension = get_text(elem, 'dimension')
        if dimension is not None:
            mesh.dimension = [int(x) for x in dimension.split()]

        lower_left = get_text(elem, 'lower_left')
        if lower_left is not None:
            mesh.lower_left = [float(x) for x in lower_left.split()]

        upper_right = get_text(elem, 'upper_right')
        if upper_right is not None:
            mesh.upper_right = [float(x) for x in upper_right.split()]

        width = get_text(elem, 'width')
        if width is not None:
            mesh.width = [float(x) for x in width.split()]

        return mesh

    def build_cells(self, bc: str | None = None):
        """Generates a lattice of universes with the same dimensionality
        as the mesh object.  The individual cells/universes produced
        will not have material definitions applied and so downstream code
        will have to apply that information.

        Parameters
        ----------
        bc : iterable of {'reflective', 'periodic', 'transmission', 'vacuum', or 'white'}
            Boundary conditions for each of the four faces of a rectangle
            (if applying to a 2D mesh) or six faces of a parallelepiped
            (if applying to a 3D mesh) provided in the following order:
            [x min, x max, y min, y max, z min, z max].  2-D cells do not
            contain the z min and z max entries. Defaults to 'reflective' for
            all faces.

        Returns
        -------
        root_cell : openmc.Cell
            The cell containing the lattice representing the mesh geometry;
            this cell is a single parallelepiped with boundaries matching
            the outermost mesh boundary with the boundary conditions from bc
            applied.
        cells : iterable of openmc.Cell
            The list of cells within each lattice position mimicking the mesh
            geometry.

        """
        if bc is None:
            bc = ['reflective'] * 6
        if len(bc) not in (4, 6):
            raise ValueError('Boundary condition must be of length 4 or 6')
        for entry in bc:
            cv.check_value('bc', entry, _BOUNDARY_TYPES)

        n_dim = self.n_dimension

        # Build the cell which will contain the lattice
        xplanes = [openmc.XPlane(self.lower_left[0], boundary_type=bc[0]),
                   openmc.XPlane(self.upper_right[0], boundary_type=bc[1])]
        if n_dim == 1:
            yplanes = [openmc.YPlane(-1e10, boundary_type='reflective'),
                       openmc.YPlane(1e10, boundary_type='reflective')]
        else:
            yplanes = [openmc.YPlane(self.lower_left[1], boundary_type=bc[2]),
                       openmc.YPlane(self.upper_right[1], boundary_type=bc[3])]

        if n_dim <= 2:
            # Would prefer to have the z ranges be the max supported float, but
            # these values are apparently different between python and Fortran.
            # Choosing a safe and sane default.
            # Values of +/-1e10 are used here as there seems to be an
            # inconsistency between what numpy uses as the max float and what
            # Fortran expects for a real(8), so this avoids code complication
            # and achieves the same goal.
            zplanes = [openmc.ZPlane(-1e10, boundary_type='reflective'),
                       openmc.ZPlane(1e10, boundary_type='reflective')]
        else:
            zplanes = [openmc.ZPlane(self.lower_left[2], boundary_type=bc[4]),
                       openmc.ZPlane(self.upper_right[2], boundary_type=bc[5])]
        root_cell = openmc.Cell()
        root_cell.region = ((+xplanes[0] & -xplanes[1]) &
                            (+yplanes[0] & -yplanes[1]) &
                            (+zplanes[0] & -zplanes[1]))

        # Build the universes which will be used for each of the (i,j,k)
        # locations within the mesh.
        # We will concurrently build cells to assign to these universes
        cells = []
        universes = []
        for _ in self.indices:
            cells.append(openmc.Cell())
            universes.append(openmc.Universe())
            universes[-1].add_cell(cells[-1])

        lattice = openmc.RectLattice()
        lattice.lower_left = self.lower_left

        # Assign the universe and rotate to match the indexing expected for
        # the lattice
        if n_dim == 1:
            universe_array = np.array([universes])
        elif n_dim == 2:
            universe_array = np.empty(self.dimension[::-1],
                                      dtype=openmc.Universe)
            i = 0
            for y in range(self.dimension[1] - 1, -1, -1):
                for x in range(self.dimension[0]):
                    universe_array[y][x] = universes[i]
                    i += 1
        else:
            universe_array = np.empty(self.dimension[::-1],
                                      dtype=openmc.Universe)
            i = 0
            for z in range(self.dimension[2]):
                for y in range(self.dimension[1] - 1, -1, -1):
                    for x in range(self.dimension[0]):
                        universe_array[z][y][x] = universes[i]
                        i += 1
        lattice.universes = universe_array

        if self.width is not None:
            lattice.pitch = self.width
        else:
            dx = ((self.upper_right[0] - self.lower_left[0]) /
                  self.dimension[0])

            if n_dim == 1:
                lattice.pitch = [dx]
            elif n_dim == 2:
                dy = ((self.upper_right[1] - self.lower_left[1]) /
                      self.dimension[1])
                lattice.pitch = [dx, dy]
            else:
                dy = ((self.upper_right[1] - self.lower_left[1]) /
                      self.dimension[1])
                dz = ((self.upper_right[2] - self.lower_left[2]) /
                      self.dimension[2])
                lattice.pitch = [dx, dy, dz]

        # Fill Cell with the Lattice
        root_cell.fill = lattice

        return root_cell, cells


def Mesh(*args, **kwargs):
    warnings.warn("Mesh has been renamed RegularMesh. Future versions of "
                  "OpenMC will not accept the name Mesh.")
    return RegularMesh(*args, **kwargs)


class RectilinearMesh(StructuredMesh):
    """A 3D rectilinear Cartesian mesh

    Parameters
    ----------
    mesh_id : int
        Unique identifier for the mesh
    name : str
        Name of the mesh

    Attributes
    ----------
    id : int
        Unique identifier for the mesh
    name : str
        Name of the mesh
    dimension : Iterable of int
        The number of mesh cells in each direction (x, y, z).
    n_dimension : int
        Number of mesh dimensions (always 3 for a RectilinearMesh).
    x_grid : numpy.ndarray
        1-D array of mesh boundary points along the x-axis.
    y_grid : numpy.ndarray
        1-D array of mesh boundary points along the y-axis.
    z_grid : numpy.ndarray
        1-D array of mesh boundary points along the z-axis.
    indices : Iterable of tuple
        An iterable of mesh indices for each mesh element, e.g. [(1, 1, 1),
        (2, 1, 1), ...]
    bounding_box : openmc.BoundingBox
        Axis-aligned bounding box of the mesh as defined by the upper-right and
        lower-left coordinates.

    """

    def __init__(self, mesh_id: int = None, name: str = ''):
        super().__init__(mesh_id, name)

        self._x_grid = None
        self._y_grid = None
        self._z_grid = None

    @property
    def dimension(self):
        return (len(self.x_grid) - 1,
                len(self.y_grid) - 1,
                len(self.z_grid) - 1)

    @property
    def n_dimension(self):
        return 3

    @property
    def x_grid(self):
        return self._x_grid

    @x_grid.setter
    def x_grid(self, grid):
        cv.check_type('mesh x_grid', grid, Iterable, Real)
        self._x_grid = np.asarray(grid, dtype=float)

    @property
    def y_grid(self):
        return self._y_grid

    @y_grid.setter
    def y_grid(self, grid):
        cv.check_type('mesh y_grid', grid, Iterable, Real)
        self._y_grid = np.asarray(grid, dtype=float)

    @property
    def z_grid(self):
        return self._z_grid

    @z_grid.setter
    def z_grid(self, grid):
        cv.check_type('mesh z_grid', grid, Iterable, Real)
        self._z_grid = np.asarray(grid, dtype=float)

    @property
    def _grids(self):
        return (self.x_grid, self.y_grid, self.z_grid)

    @property
    def lower_left(self):
        return np.array([self.x_grid[0], self.y_grid[0], self.z_grid[0]])

    @property
    def upper_right(self):
        return np.array([self.x_grid[-1], self.y_grid[-1], self.z_grid[-1]])

    @property
    def volumes(self):
        """Return Volumes for every mesh cell

        Returns
        -------
        volumes : numpy.ndarray
            Volumes

        """
        self._volume_dim_check()
        V_x = np.diff(self.x_grid)
        V_y = np.diff(self.y_grid)
        V_z = np.diff(self.z_grid)

        return np.multiply.outer(np.outer(V_x, V_y), V_z)

    @property
    def total_volume(self):
        return np.sum(self.volumes)

    @property
    def indices(self):
        nx = len(self.x_grid) - 1
        ny = len(self.y_grid) - 1
        nz = len(self.z_grid) - 1
        return ((x, y, z)
                for z in range(1, nz + 1)
                for y in range(1, ny + 1)
                for x in range(1, nx + 1))

    def __repr__(self):
        fmt = '{0: <16}{1}{2}\n'
        string = super().__repr__()
        string += fmt.format('\tDimensions', '=\t', self.n_dimension)
        x_grid_str = str(self._x_grid) if self._x_grid is None else len(self._x_grid)
        string += fmt.format('\tN X pnts:', '=\t', x_grid_str)
        if self._x_grid is not None:
            string += fmt.format('\tX Min:', '=\t', self._x_grid[0])
            string += fmt.format('\tX Max:', '=\t', self._x_grid[-1])
        y_grid_str = str(self._y_grid) if self._y_grid is None else len(self._y_grid)
        string += fmt.format('\tN Y pnts:', '=\t', y_grid_str)
        if self._y_grid is not None:
            string += fmt.format('\tY Min:', '=\t', self._y_grid[0])
            string += fmt.format('\tY Max:', '=\t', self._y_grid[-1])
        z_grid_str = str(self._z_grid) if self._z_grid is None else len(self._z_grid)
        string += fmt.format('\tN Z pnts:', '=\t', z_grid_str)
        if self._z_grid is not None:
            string += fmt.format('\tZ Min:', '=\t', self._z_grid[0])
            string += fmt.format('\tZ Max:', '=\t', self._z_grid[-1])
        return string

    @classmethod
    def from_hdf5(cls, group: h5py.Group):
        mesh_id = int(group.name.split('/')[-1].lstrip('mesh '))

        # Read and assign mesh properties
        mesh = cls(mesh_id=mesh_id)
        mesh.x_grid = group['x_grid'][()]
        mesh.y_grid = group['y_grid'][()]
        mesh.z_grid = group['z_grid'][()]

        return mesh

    @classmethod
    def from_xml_element(cls, elem: ET.Element):
        """Generate a rectilinear mesh from an XML element

        Parameters
        ----------
        elem : lxml.etree._Element
            XML element

        Returns
        -------
        openmc.RectilinearMesh
            Rectilinear mesh object

        """
        mesh_id = int(get_text(elem, 'id'))
        mesh = cls(mesh_id=mesh_id)
        mesh.x_grid = [float(x) for x in get_text(elem, 'x_grid').split()]
        mesh.y_grid = [float(y) for y in get_text(elem, 'y_grid').split()]
        mesh.z_grid = [float(z) for z in get_text(elem, 'z_grid').split()]

        return mesh

    def to_xml_element(self):
        """Return XML representation of the mesh

        Returns
        -------
        element : lxml.etree._Element
            XML element containing mesh data

        """

        element = ET.Element("mesh")
        element.set("id", str(self._id))
        element.set("type", "rectilinear")

        subelement = ET.SubElement(element, "x_grid")
        subelement.text = ' '.join(map(str, self.x_grid))

        subelement = ET.SubElement(element, "y_grid")
        subelement.text = ' '.join(map(str, self.y_grid))

        subelement = ET.SubElement(element, "z_grid")
        subelement.text = ' '.join(map(str, self.z_grid))

        return element


class CylindricalMesh(StructuredMesh):
    """A 3D cylindrical mesh

    Parameters
    ----------
    r_grid : numpy.ndarray
        1-D array of mesh boundary points along the r-axis
        Requirement is r >= 0.
    z_grid : numpy.ndarray
        1-D array of mesh boundary points along the z-axis relative to the
        origin.
    phi_grid : numpy.ndarray
        1-D array of mesh boundary points along the phi-axis in radians.
        The default value is [0, 2π], i.e. the full phi range.
    origin : numpy.ndarray
        1-D array of length 3 the (x,y,z) origin of the mesh in
        cartesian coordinates
    mesh_id : int
        Unique identifier for the mesh
    name : str
        Name of the mesh

    Attributes
    ----------
    id : int
        Unique identifier for the mesh
    name : str
        Name of the mesh
    dimension : Iterable of int
        The number of mesh cells in each direction (r_grid, phi_grid, z_grid).
    n_dimension : int
        Number of mesh dimensions (always 3 for a CylindricalMesh).
    r_grid : numpy.ndarray
        1-D array of mesh boundary points along the r-axis.
        Requirement is r >= 0.
    phi_grid : numpy.ndarray
        1-D array of mesh boundary points along the phi-axis in radians.
        The default value is [0, 2π], i.e. the full phi range.
    z_grid : numpy.ndarray
        1-D array of mesh boundary points along the z-axis relative to the
        origin.
    origin : numpy.ndarray
        1-D array of length 3 the (x,y,z) origin of the mesh in
        cartesian coordinates
    indices : Iterable of tuple
        An iterable of mesh indices for each mesh element, e.g. [(1, 1, 1),
        (2, 1, 1), ...]
    lower_left : Iterable of float
        The lower-left corner of the structured mesh. If only two coordinate
        are given, it is assumed that the mesh is an x-y mesh.
    upper_right : Iterable of float
        The upper-right corner of the structured mesh. If only two coordinate
        are given, it is assumed that the mesh is an x-y mesh.
    bounding_box : openmc.BoundingBox
        Axis-aligned bounding box of the mesh as defined by the upper-right and
        lower-left coordinates.

    """

    def __init__(
        self,
        r_grid: Sequence[float],
        z_grid: Sequence[float],
        phi_grid: Sequence[float] = (0, 2*pi),
        origin: Sequence[float] = (0., 0., 0.),
        mesh_id: int | None = None,
        name: str = '',
    ):
        super().__init__(mesh_id, name)

        self.r_grid = r_grid
        self.phi_grid = phi_grid
        self.z_grid = z_grid
        self.origin = origin

    @property
    def dimension(self):
        return (len(self.r_grid) - 1,
                len(self.phi_grid) - 1,
                len(self.z_grid) - 1)

    @property
    def n_dimension(self):
        return 3

    @property
    def origin(self):
        return self._origin

    @origin.setter
    def origin(self, coords):
        cv.check_type('mesh origin', coords, Iterable, Real)
        cv.check_length("mesh origin", coords, 3)
        self._origin = np.asarray(coords)

    @property
    def r_grid(self):
        return self._r_grid

    @r_grid.setter
    def r_grid(self, grid):
        cv.check_type('mesh r_grid', grid, Iterable, Real)
        cv.check_length('mesh r_grid', grid, 2)
        cv.check_increasing('mesh r_grid', grid)
        self._r_grid = np.asarray(grid, dtype=float)

    @property
    def phi_grid(self):
        return self._phi_grid

    @phi_grid.setter
    def phi_grid(self, grid):
        cv.check_type('mesh phi_grid', grid, Iterable, Real)
        cv.check_length('mesh phi_grid', grid, 2)
        cv.check_increasing('mesh phi_grid', grid)
        grid = np.asarray(grid, dtype=float)
        if np.any((grid < 0.0) | (grid > 2*pi)):
            raise ValueError("phi_grid values must be in [0, 2π].")
        self._phi_grid = grid

    @property
    def z_grid(self):
        return self._z_grid

    @z_grid.setter
    def z_grid(self, grid):
        cv.check_type('mesh z_grid', grid, Iterable, Real)
        cv.check_length('mesh z_grid', grid, 2)
        cv.check_increasing('mesh z_grid', grid)
        self._z_grid = np.asarray(grid, dtype=float)

    @property
    def _grids(self):
        return (self.r_grid, self.phi_grid, self.z_grid)

    @property
    def indices(self):
        nr, np, nz = self.dimension
        np = len(self.phi_grid) - 1
        nz = len(self.z_grid) - 1
        return ((r, p, z)
                for z in range(1, nz + 1)
                for p in range(1, np + 1)
                for r in range(1, nr + 1))

    @property
    def lower_left(self):
        return np.array((
            self.origin[0] - self.r_grid[-1],
            self.origin[1] - self.r_grid[-1],
            self.origin[2] + self.z_grid[0]
        ))

    @property
    def upper_right(self):
        return np.array((
            self.origin[0] + self.r_grid[-1],
            self.origin[1] + self.r_grid[-1],
            self.origin[2] + self.z_grid[-1]
        ))

    def __repr__(self):
        fmt = '{0: <16}{1}{2}\n'
        string = super().__repr__()
        string += fmt.format('\tDimensions', '=\t', self.n_dimension)
        string += fmt.format('\tOrigin', '=\t', self.origin)
        r_grid_str = str(self._r_grid) if self._r_grid is None else len(self._r_grid)
        string += fmt.format('\tN R pnts:', '=\t', r_grid_str)
        if self._r_grid is not None:
            string += fmt.format('\tR Min:', '=\t', self._r_grid[0])
            string += fmt.format('\tR Max:', '=\t', self._r_grid[-1])
        phi_grid_str = str(self._phi_grid) if self._phi_grid is None else len(self._phi_grid)
        string += fmt.format('\tN Phi pnts:', '=\t', phi_grid_str)
        if self._phi_grid is not None:
            string += fmt.format('\tPhi Min:', '=\t', self._phi_grid[0])
            string += fmt.format('\tPhi Max:', '=\t', self._phi_grid[-1])
        z_grid_str = str(self._z_grid) if self._z_grid is None else len(self._z_grid)
        string += fmt.format('\tN Z pnts:', '=\t', z_grid_str)
        if self._z_grid is not None:
            string += fmt.format('\tZ Min:', '=\t', self._z_grid[0])
            string += fmt.format('\tZ Max:', '=\t', self._z_grid[-1])
        return string

    def get_indices_at_coords(
            self,
            coords: Sequence[float]
        ) -> tuple[int, int, int]:
        """Finds the index of the mesh voxel at the specified x,y,z coordinates.

        .. versionadded:: 0.15.0

        Parameters
        ----------
        coords : Sequence[float]
            The x, y, z axis coordinates

        Returns
        -------
        tuple[int, int, int]
            The r, phi, z indices

        """
        r_value_from_origin = sqrt((coords[0]-self.origin[0])**2 + (coords[1]-self.origin[1])**2)

        if r_value_from_origin < self.r_grid[0] or r_value_from_origin > self.r_grid[-1]:
            raise ValueError(
                f'The specified x, y ({coords[0]}, {coords[1]}) combine to give an r value of '
                f'{r_value_from_origin} from the origin of {self.origin}.which '
                f'is outside the origin absolute r grid values {self.r_grid}.'
            )

        r_index = np.searchsorted(self.r_grid, r_value_from_origin) - 1

        z_grid_values = np.array(self.z_grid) + self.origin[2]

        if coords[2] < z_grid_values[0] or coords[2] > z_grid_values[-1]:
            raise ValueError(
                f'The specified z value ({coords[2]}) from the z origin of '
                f'{self.origin[-1]} is outside of the absolute z grid range {z_grid_values}.'
            )

        z_index = np.argmax(z_grid_values > coords[2]) - 1

        delta_x = coords[0] - self.origin[0]
        delta_y = coords[1] - self.origin[1]
        # atan2 returns values in -pi to +pi range
        phi_value = atan2(delta_y, delta_x)
        if delta_x < 0 and delta_y < 0:
            # returned phi_value anticlockwise and negative
            phi_value += 2 * pi
        if delta_x > 0 and delta_y < 0:
            # returned phi_value anticlockwise and negative
            phi_value += 2 * pi

        phi_grid_values = np.array(self.phi_grid)

        if phi_value < phi_grid_values[0] or phi_value > phi_grid_values[-1]:
            raise ValueError(
                f'The phi value ({phi_value}) resulting from the specified x, y '
                f'values is outside of the absolute  phi grid range {phi_grid_values}.'
            )
        phi_index = np.argmax(phi_grid_values > phi_value) - 1

        return (r_index, phi_index, z_index)

    @classmethod
    def from_hdf5(cls, group: h5py.Group):
        mesh_id = int(group.name.split('/')[-1].lstrip('mesh '))

        # Read and assign mesh properties
        mesh = cls(
            mesh_id=mesh_id,
            r_grid = group['r_grid'][()],
            phi_grid = group['phi_grid'][()],
            z_grid = group['z_grid'][()],
        )
        if 'origin' in group:
            mesh.origin = group['origin'][()]

        return mesh

    @classmethod
    def from_domain(
        cls,
        domain: 'openmc.Cell' | 'openmc.Region' | 'openmc.Universe' | 'openmc.Geometry',
        dimension: Sequence[int] = (10, 10, 10),
        mesh_id: int | None = None,
        phi_grid_bounds: Sequence[float] = (0.0, 2*pi),
        name: str = ''
    ):
        """Creates a regular CylindricalMesh from an existing openmc domain.

        Parameters
        ----------
        domain : openmc.Cell or openmc.Region or openmc.Universe or openmc.Geometry
            The object passed in will be used as a template for this mesh. The
            bounding box of the property of the object passed will be used to
            set the r_grid, z_grid ranges.
        dimension : Iterable of int
            The number of equally spaced mesh cells in each direction (r_grid,
            phi_grid, z_grid)
        mesh_id : int
            Unique identifier for the mesh
        phi_grid_bounds : numpy.ndarray
            Mesh bounds points along the phi-axis in radians. The default value
            is (0, 2π), i.e., the full phi range.
        name : str
            Name of the mesh

        Returns
        -------
        openmc.CylindricalMesh
            CylindricalMesh instance

        """
        cv.check_type(
            "domain",
            domain,
            (openmc.Cell, openmc.Region, openmc.Universe, openmc.Geometry),
        )

        # loaded once to avoid recalculating bounding box
        cached_bb = domain.bounding_box
        max_bounding_box_radius = max(
            [
                cached_bb[0][0],
                cached_bb[0][1],
                cached_bb[1][0],
                cached_bb[1][1],
            ]
        )
        r_grid = np.linspace(
            0,
            max_bounding_box_radius,
            num=dimension[0]+1
        )
        phi_grid = np.linspace(
            phi_grid_bounds[0],
            phi_grid_bounds[1],
            num=dimension[1]+1
        )
        z_grid = np.linspace(
            cached_bb[0][2],
            cached_bb[1][2],
            num=dimension[2]+1
        )
        origin = (cached_bb.center[0], cached_bb.center[1], z_grid[0])

        # make z-grid relative to the origin
        z_grid -= origin[2]

        mesh = cls(
            r_grid=r_grid,
            z_grid=z_grid,
            phi_grid=phi_grid,
            mesh_id=mesh_id,
            name=name,
            origin=origin
        )

        return mesh

    def to_xml_element(self):
        """Return XML representation of the mesh

        Returns
        -------
        element : lxml.etree._Element
            XML element containing mesh data

        """

        element = ET.Element("mesh")
        element.set("id", str(self._id))
        element.set("type", "cylindrical")

        subelement = ET.SubElement(element, "r_grid")
        subelement.text = ' '.join(map(str, self.r_grid))

        subelement = ET.SubElement(element, "phi_grid")
        subelement.text = ' '.join(map(str, self.phi_grid))

        subelement = ET.SubElement(element, "z_grid")
        subelement.text = ' '.join(map(str, self.z_grid))

        subelement = ET.SubElement(element, "origin")
        subelement.text = ' '.join(map(str, self.origin))

        return element

    @classmethod
    def from_xml_element(cls, elem: ET.Element):
        """Generate a cylindrical mesh from an XML element

        Parameters
        ----------
        elem : lxml.etree._Element
            XML element

        Returns
        -------
        openmc.CylindricalMesh
            Cylindrical mesh object

        """

        mesh_id = int(get_text(elem, 'id'))
        mesh = cls(
            r_grid = [float(x) for x in get_text(elem, "r_grid").split()],
            phi_grid = [float(x) for x in get_text(elem, "phi_grid").split()],
            z_grid = [float(x) for x in get_text(elem, "z_grid").split()],
            origin = [float(x) for x in get_text(elem, "origin", default=[0., 0., 0.]).split()],
            mesh_id=mesh_id,
        )

        return mesh

    @property
    def volumes(self):
        """Return Volumes for every mesh cell

        Returns
        -------
        volumes : Iterable of float
            Volumes

        """
        self._volume_dim_check()
        V_r = np.diff(np.asarray(self.r_grid)**2 / 2)
        V_p = np.diff(self.phi_grid)
        V_z = np.diff(self.z_grid)

        return np.multiply.outer(np.outer(V_r, V_p), V_z)

    @property
    def vertices(self):
        warnings.warn('Cartesian coordinates are returned from this property as of version 0.14.0')
        return self._convert_to_cartesian(self.vertices_cylindrical, self.origin)

    @property
    def vertices_cylindrical(self):
        """Returns vertices of the mesh in cylindrical coordinates.
        """
        return super().vertices

    @property
    def centroids(self):
        warnings.warn('Cartesian coordinates are returned from this property as of version 0.14.0')
        return self._convert_to_cartesian(self.centroids_cylindrical, self.origin)

    @property
    def centroids_cylindrical(self):
        """Returns centroids of the mesh in cylindrical coordinates.
        """
        return super().centroids

    @staticmethod
    def _convert_to_cartesian(arr, origin: Sequence[float]):
        """Converts an array with r, phi, z values in the last dimension (shape (..., 3))
        to Cartesian coordinates.
        """
        x = arr[..., 0] * np.cos(arr[..., 1]) + origin[0]
        y = arr[..., 0] * np.sin(arr[..., 1]) + origin[1]
        arr[..., 0] = x
        arr[..., 1] = y
        arr[..., 2] += origin[2]
        return arr


class SphericalMesh(StructuredMesh):
    """A 3D spherical mesh

    Parameters
    ----------
    r_grid : numpy.ndarray
        1-D array of mesh boundary points along the r-axis.
        Requirement is r >= 0.
    phi_grid : numpy.ndarray
        1-D array of mesh boundary points along the phi-axis in radians.
        The default value is [0, 2π], i.e. the full phi range.
    theta_grid : numpy.ndarray
        1-D array of mesh boundary points along the theta-axis in radians.
        The default value is [0, π], i.e. the full theta range.
    origin : numpy.ndarray
        1-D array of length 3 the (x,y,z) origin of the mesh in
        cartesian coordinates
    mesh_id : int
        Unique identifier for the mesh
    name : str
        Name of the mesh

    Attributes
    ----------
    id : int
        Unique identifier for the mesh
    name : str
        Name of the mesh
    dimension : Iterable of int
        The number of mesh cells in each direction (r_grid,
        theta_grid, phi_grid).
    n_dimension : int
        Number of mesh dimensions (always 3 for a SphericalMesh).
    r_grid : numpy.ndarray
        1-D array of mesh boundary points along the r-axis.
        Requirement is r >= 0.
    theta_grid : numpy.ndarray
        1-D array of mesh boundary points along the theta-axis in radians.
        The default value is [0, π], i.e. the full theta range.
    phi_grid : numpy.ndarray
        1-D array of mesh boundary points along the phi-axis in radians.
        The default value is [0, 2π], i.e. the full phi range.
    origin : numpy.ndarray
        1-D array of length 3 the (x,y,z) origin of the mesh in
        cartesian coordinates
    indices : Iterable of tuple
        An iterable of mesh indices for each mesh element, e.g. [(1, 1, 1),
        (2, 1, 1), ...]
    lower_left : numpy.ndarray
        The lower-left corner of the structured mesh. If only two coordinate
        are given, it is assumed that the mesh is an x-y mesh.
    upper_right : numpy.ndarray
        The upper-right corner of the structured mesh. If only two coordinate
        are given, it is assumed that the mesh is an x-y mesh.
    bounding_box : openmc.BoundingBox
        Axis-aligned bounding box of the mesh as defined by the upper-right and
        lower-left coordinates.

    """

    def __init__(
        self,
        r_grid: Sequence[float],
        phi_grid: Sequence[float] = (0, 2*pi),
        theta_grid: Sequence[float] = (0, pi),
        origin: Sequence[float] = (0., 0., 0.),
        mesh_id: int | None = None,
        name: str = '',
    ):
        super().__init__(mesh_id, name)

        self.r_grid = r_grid
        self.theta_grid = theta_grid
        self.phi_grid = phi_grid
        self.origin = origin

    @property
    def dimension(self):
        return (len(self.r_grid) - 1,
                len(self.theta_grid) - 1,
                len(self.phi_grid) - 1)

    @property
    def n_dimension(self):
        return 3

    @property
    def origin(self):
        return self._origin

    @origin.setter
    def origin(self, coords):
        cv.check_type('mesh origin', coords, Iterable, Real)
        cv.check_length("mesh origin", coords, 3)
        self._origin = np.asarray(coords, dtype=float)

    @property
    def r_grid(self):
        return self._r_grid

    @r_grid.setter
    def r_grid(self, grid):
        cv.check_type('mesh r_grid', grid, Iterable, Real)
        cv.check_length('mesh r_grid', grid, 2)
        cv.check_increasing('mesh r_grid', grid)
        self._r_grid = np.asarray(grid, dtype=float)

    @property
    def theta_grid(self):
        return self._theta_grid

    @theta_grid.setter
    def theta_grid(self, grid):
        cv.check_type('mesh theta_grid', grid, Iterable, Real)
        cv.check_length('mesh theta_grid', grid, 2)
        cv.check_increasing('mesh theta_grid', grid)
        grid = np.asarray(grid, dtype=float)
        if np.any((grid < 0.0) | (grid > pi)):
            raise ValueError("theta_grid values must be in [0, π].")
        self._theta_grid = grid

    @property
    def phi_grid(self):
        return self._phi_grid

    @phi_grid.setter
    def phi_grid(self, grid):
        cv.check_type('mesh phi_grid', grid, Iterable, Real)
        cv.check_length('mesh phi_grid', grid, 2)
        cv.check_increasing('mesh phi_grid', grid)
        grid = np.asarray(grid, dtype=float)
        if np.any((grid < 0.0) | (grid > 2*pi)):
            raise ValueError("phi_grid values must be in [0, 2π].")
        self._phi_grid = grid

    @property
    def _grids(self):
        return (self.r_grid, self.theta_grid, self.phi_grid)

    @property
    def indices(self):
        nr, nt, np = self.dimension
        nt = len(self.theta_grid) - 1
        np = len(self.phi_grid) - 1
        return ((r, t, p)
                for p in range(1, np + 1)
                for t in range(1, nt + 1)
                for r in range(1, nr + 1))

    @property
    def lower_left(self):
        r = self.r_grid[-1]
        return np.array((self.origin[0] - r, self.origin[1] - r, self.origin[2] - r))

    @property
    def upper_right(self):
        r = self.r_grid[-1]
        return np.array((self.origin[0] + r, self.origin[1] + r, self.origin[2] + r))

    def __repr__(self):
        fmt = '{0: <16}{1}{2}\n'
        string = super().__repr__()
        string += fmt.format('\tDimensions', '=\t', self.n_dimension)
        string += fmt.format('\tOrigin', '=\t', self.origin)
        r_grid_str = str(self._r_grid) if self._r_grid is None else len(self._r_grid)
        string += fmt.format('\tN R pnts:', '=\t', r_grid_str)
        if self._r_grid is not None:
            string += fmt.format('\tR Min:', '=\t', self._r_grid[0])
            string += fmt.format('\tR Max:', '=\t', self._r_grid[-1])
        theta_grid_str = str(self._theta_grid) if self._theta_grid is None else len(self._theta_grid)
        string += fmt.format('\tN Theta pnts:', '=\t', theta_grid_str)
        if self._theta_grid is not None:
            string += fmt.format('\tTheta Min:', '=\t', self._theta_grid[0])
            string += fmt.format('\tTheta Max:', '=\t', self._theta_grid[-1])
        phi_grid_str = str(self._phi_grid) if self._phi_grid is None else len(self._phi_grid)
        string += fmt.format('\tN Phi pnts:', '=\t', phi_grid_str)
        if self._phi_grid is not None:
            string += fmt.format('\tPhi Min:', '=\t', self._phi_grid[0])
            string += fmt.format('\tPhi Max:', '=\t', self._phi_grid[-1])
        return string

    @classmethod
    def from_hdf5(cls, group: h5py.Group):
        mesh_id = int(group.name.split('/')[-1].lstrip('mesh '))

        # Read and assign mesh properties
        mesh = cls(
            r_grid = group['r_grid'][()],
            theta_grid = group['theta_grid'][()],
            phi_grid = group['phi_grid'][()],
            mesh_id=mesh_id,
        )
        if 'origin' in group:
            mesh.origin = group['origin'][()]

        return mesh

    def to_xml_element(self):
        """Return XML representation of the mesh

        Returns
        -------
        element : lxml.etree._Element
            XML element containing mesh data

        """

        element = ET.Element("mesh")
        element.set("id", str(self._id))
        element.set("type", "spherical")

        subelement = ET.SubElement(element, "r_grid")
        subelement.text = ' '.join(map(str, self.r_grid))

        subelement = ET.SubElement(element, "theta_grid")
        subelement.text = ' '.join(map(str, self.theta_grid))

        subelement = ET.SubElement(element, "phi_grid")
        subelement.text = ' '.join(map(str, self.phi_grid))

        subelement = ET.SubElement(element, "origin")
        subelement.text = ' '.join(map(str, self.origin))

        return element

    @classmethod
    def from_xml_element(cls, elem: ET.Element):
        """Generate a spherical mesh from an XML element

        Parameters
        ----------
        elem : lxml.etree._Element
            XML element

        Returns
        -------
        openmc.SphericalMesh
            Spherical mesh object

        """
        mesh_id = int(get_text(elem, 'id'))
        mesh = cls(
            mesh_id=mesh_id,
            r_grid = [float(x) for x in get_text(elem, "r_grid").split()],
            theta_grid = [float(x) for x in get_text(elem, "theta_grid").split()],
            phi_grid = [float(x) for x in get_text(elem, "phi_grid").split()],
            origin = [float(x) for x in get_text(elem, "origin", default=[0., 0., 0.]).split()],
        )

        return mesh

    @property
    def volumes(self):
        """Return Volumes for every mesh cell

        Returns
        -------
        volumes : Iterable of float
            Volumes

        """
        self._volume_dim_check()
        V_r = np.diff(np.asarray(self.r_grid)**3 / 3)
        V_t = np.diff(-np.cos(self.theta_grid))
        V_p = np.diff(self.phi_grid)

        return np.multiply.outer(np.outer(V_r, V_t), V_p)

    @property
    def vertices(self):
        warnings.warn('Cartesian coordinates are returned from this property as of version 0.14.0')
        return self._convert_to_cartesian(self.vertices_spherical, self.origin)

    @property
    def vertices_spherical(self):
        """Returns vertices of the mesh in cylindrical coordinates.
        """
        return super().vertices

    @property
    def centroids(self):
        warnings.warn('Cartesian coordinates are returned from this property as of version 0.14.0')
        return self._convert_to_cartesian(self.centroids_spherical, self.origin)

    @property
    def centroids_spherical(self):
        """Returns centroids of the mesh in cylindrical coordinates.
        """
        return super().centroids


    @staticmethod
    def _convert_to_cartesian(arr, origin: Sequence[float]):
        """Converts an array with r, theta, phi values in the last dimension (shape (..., 3))
        to Cartesian coordinates.
        """
        r_xy = arr[..., 0] * np.sin(arr[..., 1])
        x = r_xy * np.cos(arr[..., 2])
        y = r_xy * np.sin(arr[..., 2])
        z = arr[..., 0] * np.cos(arr[..., 1])
        arr[..., 0] = x + origin[0]
        arr[..., 1] = y + origin[1]
        arr[..., 2] = z + origin[2]
        return arr


def require_statepoint_data(func):
    @wraps(func)
    def wrapper(self: UnstructuredMesh, *args, **kwargs):
        if not self._has_statepoint_data:
            raise AttributeError(f'The "{func.__name__}" property requires '
                                 'information about this mesh to be loaded '
                                 'from a statepoint file.')
        return func(self, *args, **kwargs)
    return wrapper


class UnstructuredMesh(MeshBase):
    """A 3D unstructured mesh

    .. versionadded:: 0.12

    .. versionchanged:: 0.12.2
        Support for libMesh unstructured meshes was added.

    Parameters
    ----------
    filename : path-like
        Location of the unstructured mesh file
    library : {'moab', 'libmesh'}
        Mesh library used for the unstructured mesh tally
    mesh_id : int
        Unique identifier for the mesh
    name : str
        Name of the mesh
    length_multiplier: float
        Constant multiplier to apply to mesh coordinates
    options : str, optional
        Special options that control spatial search data structures used. This
        is currently only used to set `parameters
        <https://tinyurl.com/kdtree-params>`_ for MOAB's AdaptiveKDTree. If
        None, OpenMC internally uses a default of "MAX_DEPTH=20;PLANE_SET=2;".

    Attributes
    ----------
    id : int
        Unique identifier for the mesh
    name : str
        Name of the mesh
    filename : str
        Name of the file containing the unstructured mesh
    length_multiplier: float
        Multiplicative factor to apply to mesh coordinates
    library : {'moab', 'libmesh'}
        Mesh library used for the unstructured mesh tally
    options : str
        Special options that control spatial search data structures used. This
        is currently only used to set `parameters
        <https://tinyurl.com/kdtree-params>`_ for MOAB's AdaptiveKDTree. If
        None, OpenMC internally uses a default of "MAX_DEPTH=20;PLANE_SET=2;".
    output : bool
        Indicates whether or not automatic tally output should be generated for
        this mesh
    volumes : Iterable of float
        Volumes of the unstructured mesh elements
    centroids : numpy.ndarray
        Centroids of the mesh elements with array shape (n_elements, 3)

    vertices : numpy.ndarray
        Coordinates of the mesh vertices with array shape (n_elements, 3)

        .. versionadded:: 0.13.1
    connectivity : numpy.ndarray
        Connectivity of the elements with array shape (n_elements, 8)

        .. versionadded:: 0.13.1
    element_types : Iterable of integers
        Mesh element types

        .. versionadded:: 0.13.1
    total_volume : float
        Volume of the unstructured mesh in total
    bounding_box : openmc.BoundingBox
        Axis-aligned bounding box of the mesh as defined by the upper-right and
        lower-left coordinates.

    """

    _UNSUPPORTED_ELEM = -1
    _LINEAR_TET = 0
    _LINEAR_HEX = 1

    def __init__(self, filename: PathLike, library: str, mesh_id: int | None = None,
                 name: str = '', length_multiplier: float = 1.0,
                 options: str | None = None):
        super().__init__(mesh_id, name)
        self.filename = filename
        self._volumes = None
        self._n_elements = None
        self._conectivity = None
        self._vertices = None
        self.library = library
        self._output = False
        self.length_multiplier = length_multiplier
        self.options = options
        self._has_statepoint_data = False

    @property
    def filename(self):
        return self._filename

    @filename.setter
    def filename(self, filename):
        cv.check_type('Unstructured Mesh filename', filename, PathLike)
        self._filename = input_path(filename)

    @property
    def library(self):
        return self._library

    @library.setter
    def library(self, lib: str):
        cv.check_value('Unstructured mesh library', lib, ('moab', 'libmesh'))
        self._library = lib

    @property
    def options(self) -> str | None:
        return self._options

    @options.setter
    def options(self, options: str | None):
        cv.check_type('options', options, (str, type(None)))
        self._options = options

    @property
    @require_statepoint_data
    def size(self):
        return self._size

    @size.setter
    def size(self, size: int):
        cv.check_type("Unstructured mesh size", size, Integral)
        self._size = size

    @property
    def output(self):
        return self._output

    @output.setter
    def output(self, val: bool):
        cv.check_type("Unstructured mesh output value", val, bool)
        self._output = val

    @property
    @require_statepoint_data
    def volumes(self):
        """Return Volumes for every mesh cell if
        populated by a StatePoint file

        Returns
        -------
        volumes : numpy.ndarray
            Volumes

        """
        return self._volumes

    @volumes.setter
    def volumes(self, volumes: Iterable[Real]):
        cv.check_type("Unstructured mesh volumes", volumes, Iterable, Real)
        self._volumes = volumes

    @property
    @require_statepoint_data
    def total_volume(self):
        return np.sum(self.volumes)

    @property
    @require_statepoint_data
    def vertices(self):
        return self._vertices

    @property
    @require_statepoint_data
    def connectivity(self):
        return self._connectivity

    @property
    @require_statepoint_data
    def element_types(self):
        return self._element_types

    @property
    @require_statepoint_data
    def centroids(self):
        return np.array([self.centroid(i) for i in range(self.n_elements)])

    @property
    @require_statepoint_data
    def n_elements(self):
        if self._n_elements is None:
            raise RuntimeError("No information about this mesh has "
                               "been loaded from a statepoint file.")
        return self._n_elements

    @n_elements.setter
    def n_elements(self, val: int):
        cv.check_type('Number of elements', val, Integral)
        self._n_elements = val

    @property
    def length_multiplier(self):
        return self._length_multiplier

    @length_multiplier.setter
    def length_multiplier(self, length_multiplier):
        cv.check_type("Unstructured mesh length multiplier",
                      length_multiplier,
                      Real)
        self._length_multiplier = length_multiplier

    @property
    def dimension(self):
        return (self.n_elements,)

    @property
    def n_dimension(self):
        return 3

    @property
    @require_statepoint_data
    def indices(self):
        return [(i,) for i in range(self.n_elements)]

    @property
    def has_statepoint_data(self) -> bool:
        return self._has_statepoint_data

    def __repr__(self):
        string = super().__repr__()
        string += '{: <16}=\t{}\n'.format('\tFilename', self.filename)
        string += '{: <16}=\t{}\n'.format('\tMesh Library', self.library)
        if self.length_multiplier != 1.0:
            string += '{: <16}=\t{}\n'.format('\tLength multiplier',
                                              self.length_multiplier)
        if self.options is not None:
            string += '{: <16}=\t{}\n'.format('\tOptions', self.options)
        return string

    @property
    @require_statepoint_data
    def lower_left(self):
        return self.vertices.min(axis=0)

    @property
    @require_statepoint_data
    def upper_right(self):
        return self.vertices.max(axis=0)

    @require_statepoint_data
    def centroid(self, bin: int):
        """Return the vertex averaged centroid of an element

        Parameters
        ----------
        bin : int
            Bin ID for the returned centroid

        Returns
        -------
        numpy.ndarray
            x, y, z values of the element centroid

        """
        conn = self.connectivity[bin]
        # remove invalid connectivity values
        conn = conn[conn >= 0]
        coords = self.vertices[conn]
        return coords.mean(axis=0)

    def write_vtk_mesh(self, **kwargs):
        """Map data to unstructured VTK mesh elements.

        .. deprecated:: 0.13
          Use :func:`UnstructuredMesh.write_data_to_vtk` instead.

        Parameters
        ----------
        filename : str or pathlib.Path
            Name of the VTK file to write.
        datasets : dict
            Dictionary whose keys are the data labels
            and values are the data sets.
        volume_normalization : bool
            Whether or not to normalize the data by the
            volume of the mesh elements
        """
        warnings.warn(
            "The 'UnstructuredMesh.write_vtk_mesh' method has been renamed "
            "to 'write_data_to_vtk' and will be removed in a future version "
            " of OpenMC.", FutureWarning
        )
        self.write_data_to_vtk(**kwargs)

    def write_data_to_vtk(
            self,
            filename: PathLike | None  = None,
            datasets: dict | None = None,
            volume_normalization: bool = True
    ):
        """Map data to unstructured VTK mesh elements.

        Parameters
        ----------
        filename : str or pathlib.Path
            Name of the VTK file to write
        datasets : dict
            Dictionary whose keys are the data labels
            and values are numpy appropriately sized arrays
            of the data
        volume_normalization : bool
            Whether or not to normalize the data by the
            volume of the mesh elements
        """
        import vtk
        from vtk.util import numpy_support as nps

        if self.connectivity is None or self.vertices is None:
            raise RuntimeError('This mesh has not been '
                               'loaded from a statepoint file.')

        if filename is None:
            filename = f'mesh_{self.id}.vtk'

        writer = vtk.vtkUnstructuredGridWriter()

        writer.SetFileName(str(filename))

        grid = vtk.vtkUnstructuredGrid()

        vtk_pnts = vtk.vtkPoints()
        vtk_pnts.SetData(nps.numpy_to_vtk(self.vertices))
        grid.SetPoints(vtk_pnts)

        n_skipped = 0
        for elem_type, conn in zip(self.element_types, self.connectivity):
            if elem_type == self._LINEAR_TET:
                elem = vtk.vtkTetra()
            elif elem_type == self._LINEAR_HEX:
                elem = vtk.vtkHexahedron()
            elif elem_type == self._UNSUPPORTED_ELEM:
                n_skipped += 1
            else:
                raise RuntimeError(f'Invalid element type {elem_type} found')
            for i, c in enumerate(conn):
                if c == -1:
                    break
                elem.GetPointIds().SetId(i, c)

            grid.InsertNextCell(elem.GetCellType(), elem.GetPointIds())

        if n_skipped > 0:
            warnings.warn(f'{n_skipped} elements were not written because '
                          'they are not of type linear tet/hex')

        # check that datasets are the correct size
        datasets_out = []
        if datasets is not None:
            for name, data in datasets.items():
                if data.shape != self.dimension:
                    raise ValueError(f'Cannot apply dataset "{name}" with '
                                     f'shape {data.shape} to mesh {self.id} '
                                     f'with dimensions {self.dimension}')

            if volume_normalization:
                for name, data in datasets.items():
                    if np.issubdtype(data.dtype, np.integer):
                        warnings.warn(f'Integer data set "{name}" will '
                                      'not be volume-normalized.')
                        continue
                    data /= self.volumes

            # add data to the mesh
            for name, data in datasets.items():
                datasets_out.append(data)
                arr = vtk.vtkDoubleArray()
                arr.SetName(name)
                arr.SetNumberOfTuples(data.size)

                for i in range(data.size):
                    arr.SetTuple1(i, data.flat[i])
                grid.GetCellData().AddArray(arr)

        writer.SetInputData(grid)

        writer.Write()

    @classmethod
    def from_hdf5(cls, group: h5py.Group):
        mesh_id = int(group.name.split('/')[-1].lstrip('mesh '))
        filename = group['filename'][()].decode()
        library = group['library'][()].decode()
        if 'options' in group.attrs:
            options = group.attrs['options'].decode()
        else:
            options = None

        mesh = cls(filename=filename, library=library, mesh_id=mesh_id, options=options)
        mesh._has_statepoint_data = True
        vol_data = group['volumes'][()]
        mesh.volumes = np.reshape(vol_data, (vol_data.shape[0],))
        mesh.n_elements = mesh.volumes.size

        vertices = group['vertices'][()]
        mesh._vertices = vertices.reshape((-1, 3))
        connectivity = group['connectivity'][()]
        mesh._connectivity = connectivity.reshape((-1, 8))
        mesh._element_types = group['element_types'][()]

        if 'length_multiplier' in group:
            mesh.length_multiplier = group['length_multiplier'][()]

        return mesh

    def to_xml_element(self):
        """Return XML representation of the mesh

        Returns
        -------
        element : lxml.etree._Element
            XML element containing mesh data

        """

        element = ET.Element("mesh")
        element.set("id", str(self._id))
        element.set("type", "unstructured")
        element.set("library", self._library)
        if self.options is not None:
            element.set('options', self.options)
        subelement = ET.SubElement(element, "filename")
        subelement.text = str(self.filename)

        if self._length_multiplier != 1.0:
            element.set("length_multiplier", str(self.length_multiplier))

        return element

    @classmethod
    def from_xml_element(cls, elem: ET.Element):
        """Generate unstructured mesh object from XML element

        Parameters
        ----------
        elem : lxml.etree._Element
            XML element

        Returns
        -------
        openmc.UnstructuredMesh
            UnstructuredMesh generated from an XML element
        """
        mesh_id = int(get_text(elem, 'id'))
        filename = get_text(elem, 'filename')
        library = get_text(elem, 'library')
        length_multiplier = float(get_text(elem, 'length_multiplier', 1.0))
        options = elem.get('options')

        return cls(filename, library, mesh_id, '', length_multiplier, options)


def _read_meshes(elem):
    """Generate dictionary of meshes from a given XML node

    Parameters
    ----------
    elem : lxml.etree._Element
        XML element

    Returns
    -------
    dict
        A dictionary with mesh IDs as keys and openmc.MeshBase
        instanaces as values
    """
    out = {}
    for mesh_elem in elem.findall('mesh'):
        mesh = MeshBase.from_xml_element(mesh_elem)
        out[mesh.id] = mesh

    return out


# hexahedron element connectivity
# lower-k connectivity offsets
_HEX_VERTEX_CONN = ((0, 0, 0),
                    (1, 0, 0),
                    (1, 1, 0),
                    (0, 1, 0))
# upper-k connectivity offsets
_HEX_VERTEX_CONN += ((0, 0, 1),
                     (1, 0, 1),
                     (1, 1, 1),
                     (0, 1, 1))

_N_HEX_VERTICES = 8

# lower-k connectivity offsets
_HEX_MIDPOINT_CONN = ((0, (0, 0, 0)),
                      (1, (1, 0, 0)),
                      (0, (0, 1, 0)),
                      (1, (0, 0, 0)))
# upper-k connectivity offsets
_HEX_MIDPOINT_CONN += ((0, (0, 0, 1)),
                       (1, (1, 0, 1)),
                       (0, (0, 1, 1)),
                       (1, (0, 0, 1)))
# mid-plane k connectivity
_HEX_MIDPOINT_CONN += ((2, (0, 0, 0)),
                       (2, (1, 0, 0)),
                       (2, (1, 1, 0)),
                       (2, (0, 1, 0)))<|MERGE_RESOLUTION|>--- conflicted
+++ resolved
@@ -5,10 +5,6 @@
 from functools import wraps
 from math import pi, sqrt, atan2
 from numbers import Integral, Real
-<<<<<<< HEAD
-from pathlib import Path
-=======
->>>>>>> fc3de1cb
 
 import h5py
 import lxml.etree as ET
