from collections.abc import Iterable, MutableSequence, Mapping
from pathlib import Path
from numbers import Real, Integral
import warnings
from xml.etree import ElementTree as ET
import sys

import numpy as np

from openmc._xml import clean_indentation, get_text
import openmc.checkvalue as cv
from openmc import VolumeCalculation, Source, RegularMesh

_RUN_MODES = ['eigenvalue', 'fixed source', 'plot', 'volume', 'particle restart']
_RES_SCAT_METHODS = ['dbrc', 'rvs']


class Settings(object):
    """Settings used for an OpenMC simulation.

    Attributes
    ----------
    batches : int
        Number of batches to simulate
    confidence_intervals : bool
        If True, uncertainties on tally results will be reported as the
        half-width of the 95% two-sided confidence interval. If False,
        uncertainties on tally results will be reported as the sample standard
        deviation.
    create_fission_neutrons : bool
        Indicate whether fission neutrons should be created or not.
    cutoff : dict
        Dictionary defining weight cutoff and energy cutoff. The dictionary may
        have six keys, 'weight', 'weight_avg', 'energy_neutron', 'energy_photon',
        'energy_electron', and 'energy_positron'. Value for 'weight'
        should be a float indicating weight cutoff below which particle undergo
        Russian roulette. Value for 'weight_avg' should be a float indicating
        weight assigned to particles that are not killed after Russian
        roulette. Value of energy should be a float indicating energy in eV
        below which particle type will be killed.
    dagmc : bool
        Indicate that a CAD-based DAGMC geometry will be used.
    electron_treatment : {'led', 'ttb'}
        Whether to deposit all energy from electrons locally ('led') or create
        secondary bremsstrahlung photons ('ttb').
    energy_mode : {'continuous-energy', 'multi-group'}
        Set whether the calculation should be continuous-energy or multi-group.
    entropy_mesh : openmc.RegularMesh
        Mesh to be used to calculate Shannon entropy. If the mesh dimensions are
        not specified. OpenMC assigns a mesh such that 20 source sites per mesh
        cell are to be expected on average.
    generations_per_batch : int
        Number of generations per batch
    inactive : int
        Number of inactive batches
    keff_trigger : dict
        Dictionary defining a trigger on eigenvalue. The dictionary must have
        two keys, 'type' and 'threshold'. Acceptable values corresponding to
        type are 'variance', 'std_dev', and 'rel_err'. The threshold value
        should be a float indicating the variance, standard deviation, or
        relative error used.
    log_grid_bins : int
        Number of bins for logarithmic energy grid search
    max_order : None or int
        Maximum scattering order to apply globally when in multi-group mode.
    no_reduce : bool
        Indicate that all user-defined and global tallies should not be reduced
        across processes in a parallel calculation.
    output : dict
        Dictionary indicating what files to output. Acceptable keys are:

        :path: String indicating a directory where output files should be
               written
        :summary: Whether the 'summary.h5' file should be written (bool)
        :tallies: Whether the 'tallies.out' file should be written (bool)
    particles : int
        Number of particles per generation
    photon_transport : bool
        Whether to use photon transport.
    ptables : bool
        Determine whether probability tables are used.
    resonance_scattering : dict
        Settings for resonance elastic scattering. Accepted keys are 'enable'
        (bool), 'method' (str), 'energy_min' (float), 'energy_max' (float), and
        'nuclides' (list). The 'method' can be set to 'dbrc' (Doppler broadening
        rejection correction) or 'rvs' (relative velocity sampling). If not
        specified, 'rvs' is the default method. The 'energy_min' and
        'energy_max' values indicate the minimum and maximum energies above and
        below which the resonance elastic scattering method is to be
        applied. The 'nuclides' list indicates what nuclides the method should
        be applied to. In its absence, the method will be applied to all
        nuclides with 0 K elastic scattering data present.
    run_mode : {'eigenvalue', 'fixed source', 'plot', 'volume', 'particle restart'}
        The type of calculation to perform (default is 'eigenvalue')
    seed : int
        Seed for the linear congruential pseudorandom number generator
    source : Iterable of openmc.Source
        Distribution of source sites in space, angle, and energy
    sourcepoint : dict
        Options for writing source points. Acceptable keys are:

        :batches: list of batches at which to write source
        :overwrite: bool indicating whether to overwrite
        :separate: bool indicating whether the source should be written as a
                   separate file
        :write: bool indicating whether or not to write the source
    statepoint : dict
        Options for writing state points. Acceptable keys are:

        :batches: list of batches at which to write source
    survival_biasing : bool
        Indicate whether survival biasing is to be used
    tabular_legendre : dict
        Determines if a multi-group scattering moment kernel expanded via
        Legendre polynomials is to be converted to a tabular distribution or
        not. Accepted keys are 'enable' and 'num_points'. The value for
        'enable' is a bool stating whether the conversion to tabular is
        performed; the value for 'num_points' sets the number of points to use
        in the tabular distribution, should 'enable' be True.
    temperature : dict
        Defines a default temperature and method for treating intermediate
        temperatures at which nuclear data doesn't exist. Accepted keys are
        'default', 'method', 'range', 'tolerance', and 'multipole'. The value
        for 'default' should be a float representing the default temperature in
        Kelvin. The value for 'method' should be 'nearest' or 'interpolation'.
        If the method is 'nearest', 'tolerance' indicates a range of temperature
        within which cross sections may be used. The value for 'range' should be
        a pair a minimum and maximum temperatures which are used to indicate
        that cross sections be loaded at all temperatures within the
        range. 'multipole' is a boolean indicating whether or not the windowed
        multipole method should be used to evaluate resolved resonance cross
        sections.
    trace : tuple or list
        Show detailed information about a single particle, indicated by three
        integers: the batch number, generation number, and particle number
    track : tuple or list
        Specify particles for which track files should be written. Each particle
        is identified by a triplet with the batch number, generation number, and
        particle number.
    trigger_active : bool
        Indicate whether tally triggers are used
    trigger_batch_interval : int
        Number of batches in between convergence checks
    trigger_max_batches : int
        Maximum number of batches simulated. If this is set, the number of
        batches specified via ``batches`` is interpreted as the minimum number
        of batches
    ufs_mesh : openmc.RegularMesh
        Mesh to be used for redistributing source sites via the uniform fision
        site (UFS) method.
    verbosity : int
        Verbosity during simulation between 1 and 10. Verbosity levels are
        described in :ref:`verbosity`.
    volume_calculations : VolumeCalculation or iterable of VolumeCalculation
        Stochastic volume calculation specifications

    """

    def __init__(self):

        # Run mode subelement (default is 'eigenvalue')
        self._run_mode = 'eigenvalue'
        self._batches = None
        self._generations_per_batch = None
        self._inactive = None
        self._particles = None
        self._keff_trigger = None

        # Energy mode subelement
        self._energy_mode = None
        self._max_order = None

        # Source subelement
        self._source = cv.CheckedList(Source, 'source distributions')

        self._confidence_intervals = None
        self._electron_treatment = None
        self._photon_transport = None
        self._ptables = None
        self._seed = None
        self._survival_biasing = None

        # Shannon entropy mesh
        self._entropy_mesh = None

        # Trigger subelement
        self._trigger_active = None
        self._trigger_max_batches = None
        self._trigger_batch_interval = None

        self._output = None

        # Output options
        self._statepoint = {}
        self._sourcepoint = {}

        self._no_reduce = None

        self._verbosity = None

        self._trace = None
        self._track = None

        self._tabular_legendre = {}

        self._temperature = {}

        # Cutoff subelement
        self._cutoff = None

        # Uniform fission source subelement
        self._ufs_mesh = None

        self._resonance_scattering = {}
        self._volume_calculations = cv.CheckedList(
            VolumeCalculation, 'volume calculations')

        self._create_fission_neutrons = None
        self._log_grid_bins = None

        self._dagmc = False

    @property
    def run_mode(self):
        return self._run_mode

    @property
    def batches(self):
        return self._batches

    @property
    def generations_per_batch(self):
        return self._generations_per_batch

    @property
    def inactive(self):
        return self._inactive

    @property
    def particles(self):
        return self._particles

    @property
    def keff_trigger(self):
        return self._keff_trigger

    @property
    def energy_mode(self):
        return self._energy_mode

    @property
    def max_order(self):
        return self._max_order

    @property
    def source(self):
        return self._source

    @property
    def confidence_intervals(self):
        return self._confidence_intervals

    @property
    def electron_treatment(self):
        return self._electron_treatment

    @property
    def ptables(self):
        return self._ptables

    @property
    def photon_transport(self):
        return self._photon_transport

    @property
    def seed(self):
        return self._seed

    @property
    def survival_biasing(self):
        return self._survival_biasing

    @property
    def entropy_mesh(self):
        return self._entropy_mesh

    @property
    def trigger_active(self):
        return self._trigger_active

    @property
    def trigger_max_batches(self):
        return self._trigger_max_batches

    @property
    def trigger_batch_interval(self):
        return self._trigger_batch_interval

    @property
    def output(self):
        return self._output

    @property
    def sourcepoint(self):
        return self._sourcepoint

    @property
    def statepoint(self):
        return self._statepoint

    @property
    def no_reduce(self):
        return self._no_reduce

    @property
    def verbosity(self):
        return self._verbosity

    @property
    def tabular_legendre(self):
        return self._tabular_legendre

    @property
    def temperature(self):
        return self._temperature

    @property
    def trace(self):
        return self._trace

    @property
    def track(self):
        return self._track

    @property
    def cutoff(self):
        return self._cutoff

    @property
    def ufs_mesh(self):
        return self._ufs_mesh

    @property
    def resonance_scattering(self):
        return self._resonance_scattering

    @property
    def volume_calculations(self):
        return self._volume_calculations

    @property
    def create_fission_neutrons(self):
        return self._create_fission_neutrons

    @property
    def log_grid_bins(self):
        return self._log_grid_bins

    @property
    def dagmc(self):
        return self._dagmc

    @run_mode.setter
    def run_mode(self, run_mode):
        cv.check_value('run mode', run_mode, _RUN_MODES)
        self._run_mode = run_mode

    @batches.setter
    def batches(self, batches):
        cv.check_type('batches', batches, Integral)
        cv.check_greater_than('batches', batches, 0)
        self._batches = batches

    @generations_per_batch.setter
    def generations_per_batch(self, generations_per_batch):
        cv.check_type('generations per patch', generations_per_batch, Integral)
        cv.check_greater_than('generations per batch', generations_per_batch, 0)
        self._generations_per_batch = generations_per_batch

    @inactive.setter
    def inactive(self, inactive):
        cv.check_type('inactive batches', inactive, Integral)
        cv.check_greater_than('inactive batches', inactive, 0, True)
        self._inactive = inactive

    @particles.setter
    def particles(self, particles):
        cv.check_type('particles', particles, Integral)
        cv.check_greater_than('particles', particles, 0)
        self._particles = particles

    @keff_trigger.setter
    def keff_trigger(self, keff_trigger):
        if not isinstance(keff_trigger, dict):
            msg = 'Unable to set a trigger on keff from "{0}" which ' \
                  'is not a Python dictionary'.format(keff_trigger)
            raise ValueError(msg)

        elif 'type' not in keff_trigger:
            msg = 'Unable to set a trigger on keff from "{0}" which ' \
                  'does not have a "type" key'.format(keff_trigger)
            raise ValueError(msg)

        elif keff_trigger['type'] not in ['variance', 'std_dev', 'rel_err']:
            msg = 'Unable to set a trigger on keff with ' \
                  'type "{0}"'.format(keff_trigger['type'])
            raise ValueError(msg)

        elif 'threshold' not in keff_trigger:
            msg = 'Unable to set a trigger on keff from "{0}" which ' \
                  'does not have a "threshold" key'.format(keff_trigger)
            raise ValueError(msg)

        elif not isinstance(keff_trigger['threshold'], Real):
            msg = 'Unable to set a trigger on keff with ' \
                  'threshold "{0}"'.format(keff_trigger['threshold'])
            raise ValueError(msg)

        self._keff_trigger = keff_trigger

    @energy_mode.setter
    def energy_mode(self, energy_mode):
        cv.check_value('energy mode', energy_mode,
                    ['continuous-energy', 'multi-group'])
        self._energy_mode = energy_mode

    @max_order.setter
    def max_order(self, max_order):
        if max_order is not None:
            cv.check_type('maximum scattering order', max_order, Integral)
            cv.check_greater_than('maximum scattering order', max_order, 0,
                                  True)
        self._max_order = max_order

    @source.setter
    def source(self, source):
        if not isinstance(source, MutableSequence):
            source = [source]
        self._source = cv.CheckedList(Source, 'source distributions', source)

    @output.setter
    def output(self, output):
        cv.check_type('output', output, Mapping)
        for key, value in output.items():
            cv.check_value('output key', key, ('summary', 'tallies', 'path'))
            if key in ('summary', 'tallies'):
                cv.check_type("output['{}']".format(key), value, bool)
            else:
                cv.check_type("output['path']", value, str)
        self._output = output

    @verbosity.setter
    def verbosity(self, verbosity):
        cv.check_type('verbosity', verbosity, Integral)
        cv.check_greater_than('verbosity', verbosity, 1, True)
        cv.check_less_than('verbosity', verbosity, 10, True)
        self._verbosity = verbosity

    @sourcepoint.setter
    def sourcepoint(self, sourcepoint):
        cv.check_type('sourcepoint options', sourcepoint, Mapping)
        for key, value in sourcepoint.items():
            if key == 'batches':
                cv.check_type('sourcepoint batches', value, Iterable, Integral)
                for batch in value:
                    cv.check_greater_than('sourcepoint batch', batch, 0)
            elif key == 'separate':
                cv.check_type('sourcepoint separate', value, bool)
            elif key == 'write':
                cv.check_type('sourcepoint write', value, bool)
            elif key == 'overwrite':
                cv.check_type('sourcepoint overwrite', value, bool)
            else:
                raise ValueError("Unknown key '{}' encountered when setting "
                                 "sourcepoint options.".format(key))
        self._sourcepoint = sourcepoint

    @statepoint.setter
    def statepoint(self, statepoint):
        cv.check_type('statepoint options', statepoint, Mapping)
        for key, value in statepoint.items():
            if key == 'batches':
                cv.check_type('statepoint batches', value, Iterable, Integral)
                for batch in value:
                    cv.check_greater_than('statepoint batch', batch, 0)
            else:
                raise ValueError("Unknown key '{}' encountered when setting "
                                 "statepoint options.".format(key))
        self._statepoint = statepoint

    @confidence_intervals.setter
    def confidence_intervals(self, confidence_intervals):
        cv.check_type('confidence interval', confidence_intervals, bool)
        self._confidence_intervals = confidence_intervals

    @electron_treatment.setter
    def electron_treatment(self, electron_treatment):
        cv.check_value('electron treatment', electron_treatment, ['led', 'ttb'])
        self._electron_treatment = electron_treatment

    @photon_transport.setter
    def photon_transport(self, photon_transport):
        cv.check_type('photon transport', photon_transport, bool)
        self._photon_transport = photon_transport

    @dagmc.setter
    def dagmc(self, dagmc):
        cv.check_type('dagmc geometry', dagmc, bool)
        self._dagmc = dagmc

    @ptables.setter
    def ptables(self, ptables):
        cv.check_type('probability tables', ptables, bool)
        self._ptables = ptables

    @seed.setter
    def seed(self, seed):
        cv.check_type('random number generator seed', seed, Integral)
        cv.check_greater_than('random number generator seed', seed, 0)
        self._seed = seed

    @survival_biasing.setter
    def survival_biasing(self, survival_biasing):
        cv.check_type('survival biasing', survival_biasing, bool)
        self._survival_biasing = survival_biasing

    @cutoff.setter
    def cutoff(self, cutoff):
        if not isinstance(cutoff, Mapping):
            msg = 'Unable to set cutoff from "{0}" which is not a '\
                  ' Python dictionary'.format(cutoff)
            raise ValueError(msg)
        for key in cutoff:
            if key == 'weight':
                cv.check_type('weight cutoff', cutoff[key], Real)
                cv.check_greater_than('weight cutoff', cutoff[key], 0.0)
            elif key == 'weight_avg':
                cv.check_type('average survival weight', cutoff[key], Real)
                cv.check_greater_than('average survival weight',
                                      cutoff[key], 0.0)
            elif key in ['energy_neutron', 'energy_photon', 'energy_electron',
                         'energy_positron']:
                cv.check_type('energy cutoff', cutoff[key], Real)
                cv.check_greater_than('energy cutoff', cutoff[key], 0.0)
            else:
                msg = 'Unable to set cutoff to "{0}" which is unsupported by '\
                      'OpenMC'.format(key)

        self._cutoff = cutoff

    @entropy_mesh.setter
    def entropy_mesh(self, entropy):
<<<<<<< HEAD
        cv.check_type('entropy mesh', entropy, RegularMesh)
        cv.check_length('entropy mesh dimension', entropy.dimension, 3)
=======
        cv.check_type('entropy mesh', entropy, Mesh)
        if entropy.dimension:
            cv.check_length('entropy mesh dimension', entropy.dimension, 3)
>>>>>>> 1dd3ffbf
        cv.check_length('entropy mesh lower-left corner', entropy.lower_left, 3)
        cv.check_length('entropy mesh upper-right corner', entropy.upper_right, 3)
        self._entropy_mesh = entropy

    @trigger_active.setter
    def trigger_active(self, trigger_active):
        cv.check_type('trigger active', trigger_active, bool)
        self._trigger_active = trigger_active

    @trigger_max_batches.setter
    def trigger_max_batches(self, trigger_max_batches):
        cv.check_type('trigger maximum batches', trigger_max_batches, Integral)
        cv.check_greater_than('trigger maximum batches', trigger_max_batches, 0)
        self._trigger_max_batches = trigger_max_batches

    @trigger_batch_interval.setter
    def trigger_batch_interval(self, trigger_batch_interval):
        cv.check_type('trigger batch interval', trigger_batch_interval, Integral)
        cv.check_greater_than('trigger batch interval', trigger_batch_interval, 0)
        self._trigger_batch_interval = trigger_batch_interval

    @no_reduce.setter
    def no_reduce(self, no_reduce):
        cv.check_type('no reduction option', no_reduce, bool)
        self._no_reduce = no_reduce

    @tabular_legendre.setter
    def tabular_legendre(self, tabular_legendre):
        cv.check_type('tabular_legendre settings', tabular_legendre, Mapping)
        for key, value in tabular_legendre.items():
            cv.check_value('tabular_legendre key', key,
                           ['enable', 'num_points'])
            if key == 'enable':
                cv.check_type('enable tabular_legendre', value, bool)
            elif key == 'num_points':
                cv.check_type('num_points tabular_legendre', value, Integral)
                cv.check_greater_than('num_points tabular_legendre', value, 0)
        self._tabular_legendre = tabular_legendre

    @temperature.setter
    def temperature(self, temperature):

        cv.check_type('temperature settings', temperature, Mapping)
        for key, value in temperature.items():
            cv.check_value('temperature key', key,
                           ['default', 'method', 'tolerance', 'multipole',
                            'range'])
            if key == 'default':
                cv.check_type('default temperature', value, Real)
            elif key == 'method':
                cv.check_value('temperature method', value,
                               ['nearest', 'interpolation'])
            elif key == 'tolerance':
                cv.check_type('temperature tolerance', value, Real)
            elif key == 'multipole':
                cv.check_type('temperature multipole', value, bool)
            elif key == 'range':
                cv.check_length('temperature range', value, 2)
                for T in value:
                    cv.check_type('temperature', T, Real)

        self._temperature = temperature

    @trace.setter
    def trace(self, trace):
        cv.check_type('trace', trace, Iterable, Integral)
        cv.check_length('trace', trace, 3)
        cv.check_greater_than('trace batch', trace[0], 0)
        cv.check_greater_than('trace generation', trace[1], 0)
        cv.check_greater_than('trace particle', trace[2], 0)
        self._trace = trace

    @track.setter
    def track(self, track):
        cv.check_type('track', track, Iterable, Integral)
        if len(track) % 3 != 0:
            msg = 'Unable to set the track to "{0}" since its length is ' \
                  'not a multiple of 3'.format(track)
            raise ValueError(msg)
        for t in zip(track[::3], track[1::3], track[2::3]):
            cv.check_greater_than('track batch', t[0], 0)
            cv.check_greater_than('track generation', t[0], 0)
            cv.check_greater_than('track particle', t[0], 0)
        self._track = track

    @ufs_mesh.setter
    def ufs_mesh(self, ufs_mesh):
        cv.check_type('UFS mesh', ufs_mesh, RegularMesh)
        cv.check_length('UFS mesh dimension', ufs_mesh.dimension, 3)
        cv.check_length('UFS mesh lower-left corner', ufs_mesh.lower_left, 3)
        cv.check_length('UFS mesh upper-right corner', ufs_mesh.upper_right, 3)
        self._ufs_mesh = ufs_mesh

    @resonance_scattering.setter
    def resonance_scattering(self, res):
        cv.check_type('resonance scattering settings', res, Mapping)
        keys = ('enable', 'method', 'energy_min', 'energy_max', 'nuclides')
        for key, value in res.items():
            cv.check_value('resonance scattering dictionary key', key, keys)
            if key == 'enable':
                cv.check_type('resonance scattering enable', value, bool)
            elif key == 'method':
                cv.check_value('resonance scattering method', value,
                               _RES_SCAT_METHODS)
            elif key == 'energy_min':
                name = 'resonance scattering minimum energy'
                cv.check_type(name, value, Real)
                cv.check_greater_than(name, value, 0)
            elif key == 'energy_max':
                name = 'resonance scattering minimum energy'
                cv.check_type(name, value, Real)
                cv.check_greater_than(name, value, 0)
            elif key == 'nuclides':
                cv.check_type('resonance scattering nuclides', value,
                              Iterable, str)
        self._resonance_scattering = res

    @volume_calculations.setter
    def volume_calculations(self, vol_calcs):
        if not isinstance(vol_calcs, MutableSequence):
            vol_calcs = [vol_calcs]
        self._volume_calculations = cv.CheckedList(
            VolumeCalculation, 'stochastic volume calculations', vol_calcs)

    @create_fission_neutrons.setter
    def create_fission_neutrons(self, create_fission_neutrons):
        cv.check_type('Whether create fission neutrons',
                      create_fission_neutrons, bool)
        self._create_fission_neutrons = create_fission_neutrons

    @log_grid_bins.setter
    def log_grid_bins(self, log_grid_bins):
        cv.check_type('log grid bins', log_grid_bins, Real)
        cv.check_greater_than('log grid bins', log_grid_bins, 0)
        self._log_grid_bins = log_grid_bins

    def _create_run_mode_subelement(self, root):
        elem = ET.SubElement(root, "run_mode")
        elem.text = self._run_mode

    def _create_batches_subelement(self, root):
        if self._batches is not None:
            element = ET.SubElement(root, "batches")
            element.text = str(self._batches)

    def _create_generations_per_batch_subelement(self, root):
        if self._generations_per_batch is not None:
            element = ET.SubElement(root, "generations_per_batch")
            element.text = str(self._generations_per_batch)

    def _create_inactive_subelement(self, root):
        if self._inactive is not None:
            element = ET.SubElement(root, "inactive")
            element.text = str(self._inactive)

    def _create_particles_subelement(self, root):
        if self._particles is not None:
            element = ET.SubElement(root, "particles")
            element.text = str(self._particles)

    def _create_keff_trigger_subelement(self, root):
        if self._keff_trigger is not None:
            element = ET.SubElement(root, "keff_trigger")

            for key in self._keff_trigger:
                subelement = ET.SubElement(element, key)
                subelement.text = str(self._keff_trigger[key]).lower()

    def _create_energy_mode_subelement(self, root):
        if self._energy_mode is not None:
            element = ET.SubElement(root, "energy_mode")
            element.text = str(self._energy_mode)

    def _create_max_order_subelement(self, root):
        if self._max_order is not None:
            element = ET.SubElement(root, "max_order")
            element.text = str(self._max_order)

    def _create_source_subelement(self, root):
        for source in self.source:
            root.append(source.to_xml_element())

    def _create_volume_calcs_subelement(self, root):
        for calc in self.volume_calculations:
            root.append(calc.to_xml_element())

    def _create_output_subelement(self, root):
        if self._output is not None:
            element = ET.SubElement(root, "output")

            for key, value in self._output.items():
                subelement = ET.SubElement(element, key)
                if key in ('summary', 'tallies'):
                    subelement.text = str(value).lower()
                else:
                    subelement.text = value

    def _create_verbosity_subelement(self, root):
        if self._verbosity is not None:
            element = ET.SubElement(root, "verbosity")
            element.text = str(self._verbosity)

    def _create_statepoint_subelement(self, root):
        if self._statepoint:
            element = ET.SubElement(root, "state_point")
            if 'batches' in self._statepoint:
                subelement = ET.SubElement(element, "batches")
                subelement.text = ' '.join(
                    str(x) for x in self._statepoint['batches'])

    def _create_sourcepoint_subelement(self, root):
        if self._sourcepoint:
            element = ET.SubElement(root, "source_point")

            if 'batches' in self._sourcepoint:
                subelement = ET.SubElement(element, "batches")
                subelement.text = ' '.join(
                    str(x) for x in self._sourcepoint['batches'])

            if 'separate' in self._sourcepoint:
                subelement = ET.SubElement(element, "separate")
                subelement.text = str(self._sourcepoint['separate']).lower()

            if 'write' in self._sourcepoint:
                subelement = ET.SubElement(element, "write")
                subelement.text = str(self._sourcepoint['write']).lower()

            # Overwrite latest subelement
            if 'overwrite' in self._sourcepoint:
                subelement = ET.SubElement(element, "overwrite_latest")
                subelement.text = str(self._sourcepoint['overwrite']).lower()

    def _create_confidence_intervals(self, root):
        if self._confidence_intervals is not None:
            element = ET.SubElement(root, "confidence_intervals")
            element.text = str(self._confidence_intervals).lower()

    def _create_electron_treatment_subelement(self, root):
        if self._electron_treatment is not None:
            element = ET.SubElement(root, "electron_treatment")
            element.text = str(self._electron_treatment)

    def _create_photon_transport_subelement(self, root):
        if self._photon_transport is not None:
            element = ET.SubElement(root, "photon_transport")
            element.text = str(self._photon_transport).lower()

    def _create_ptables_subelement(self, root):
        if self._ptables is not None:
            element = ET.SubElement(root, "ptables")
            element.text = str(self._ptables).lower()

    def _create_seed_subelement(self, root):
        if self._seed is not None:
            element = ET.SubElement(root, "seed")
            element.text = str(self._seed)

    def _create_survival_biasing_subelement(self, root):
        if self._survival_biasing is not None:
            element = ET.SubElement(root, "survival_biasing")
            element.text = str(self._survival_biasing).lower()

    def _create_cutoff_subelement(self, root):
        if self._cutoff is not None:
            element = ET.SubElement(root, "cutoff")
            for key, value in self._cutoff.items():
                subelement = ET.SubElement(element, key)
                subelement.text = str(value)

    def _create_entropy_mesh_subelement(self, root):
        if self.entropy_mesh is not None:
            # See if a <mesh> element already exists -- if not, add it
            path = "./mesh[@id='{}']".format(self.entropy_mesh.id)
            if root.find(path) is None:
                root.append(self.entropy_mesh.to_xml_element())

            subelement = ET.SubElement(root, "entropy_mesh")
            subelement.text = str(self.entropy_mesh.id)

    def _create_trigger_subelement(self, root):
        if self._trigger_active is not None:
            trigger_element = ET.SubElement(root, "trigger")
            element = ET.SubElement(trigger_element, "active")
            element.text = str(self._trigger_active).lower()

            if self._trigger_max_batches is not None:
                element = ET.SubElement(trigger_element, "max_batches")
                element.text = str(self._trigger_max_batches)

            if self._trigger_batch_interval is not None:
                element = ET.SubElement(trigger_element, "batch_interval")
                element.text = str(self._trigger_batch_interval)

    def _create_no_reduce_subelement(self, root):
        if self._no_reduce is not None:
            element = ET.SubElement(root, "no_reduce")
            element.text = str(self._no_reduce).lower()

    def _create_tabular_legendre_subelements(self, root):
        if self.tabular_legendre:
            element = ET.SubElement(root, "tabular_legendre")
            subelement = ET.SubElement(element, "enable")
            subelement.text = str(self._tabular_legendre['enable']).lower()
            if 'num_points' in self._tabular_legendre:
                subelement = ET.SubElement(element, "num_points")
                subelement.text = str(self._tabular_legendre['num_points'])

    def _create_temperature_subelements(self, root):
        if self.temperature:
            for key, value in sorted(self.temperature.items()):
                element = ET.SubElement(root,
                                        "temperature_{}".format(key))
                if isinstance(value, bool):
                    element.text = str(value).lower()
                elif key == 'range':
                    element.text = ' '.join(str(T) for T in value)
                else:
                    element.text = str(value)

    def _create_trace_subelement(self, root):
        if self._trace is not None:
            element = ET.SubElement(root, "trace")
            element.text = ' '.join(map(str, self._trace))

    def _create_track_subelement(self, root):
        if self._track is not None:
            element = ET.SubElement(root, "track")
            element.text = ' '.join(map(str, self._track))

    def _create_ufs_mesh_subelement(self, root):
        if self.ufs_mesh is not None:
            # See if a <mesh> element already exists -- if not, add it
            path = "./mesh[@id='{}']".format(self.ufs_mesh.id)
            if root.find(path) is None:
                root.append(self.ufs_mesh.to_xml_element())

            subelement = ET.SubElement(root, "ufs_mesh")
            subelement.text = str(self.ufs_mesh.id)

    def _create_resonance_scattering_subelement(self, root):
        res = self.resonance_scattering
        if res:
            elem = ET.SubElement(root, 'resonance_scattering')
            if 'enable' in res:
                subelem = ET.SubElement(elem, 'enable')
                subelem.text = str(res['enable']).lower()
            if 'method' in res:
                subelem = ET.SubElement(elem, 'method')
                subelem.text = res['method']
            if 'energy_min' in res:
                subelem = ET.SubElement(elem, 'energy_min')
                subelem.text = str(res['energy_min'])
            if 'energy_max' in res:
                subelem = ET.SubElement(elem, 'energy_max')
                subelem.text = str(res['energy_max'])
            if 'nuclides' in res:
                subelem = ET.SubElement(elem, 'nuclides')
                subelem.text = ' '.join(res['nuclides'])

    def _create_create_fission_neutrons_subelement(self, root):
        if self._create_fission_neutrons is not None:
            elem = ET.SubElement(root, "create_fission_neutrons")
            elem.text = str(self._create_fission_neutrons).lower()

    def _create_log_grid_bins_subelement(self, root):
        if self._log_grid_bins is not None:
            elem = ET.SubElement(root, "log_grid_bins")
            elem.text = str(self._log_grid_bins)

    def _create_dagmc_subelement(self, root):
        if self._dagmc:
            elem = ET.SubElement(root, "dagmc")
            elem.text = str(self._dagmc).lower()

    def _eigenvalue_from_xml_element(self, root):
        elem = root.find('eigenvalue')
        if elem is not None:
            self._run_mode_from_xml_element(elem)
            self._particles_from_xml_element(elem)
            self._batches_from_xml_element(elem)
            self._inactive_from_xml_element(elem)
            self._generations_per_batch_from_xml_element(elem)

    def _run_mode_from_xml_element(self, root):
        text = get_text(root, 'run_mode')
        if text is not None:
            self.run_mode = text

    def _particles_from_xml_element(self, root):
        text = get_text(root, 'particles')
        if text is not None:
            self.particles = int(text)

    def _batches_from_xml_element(self, root):
        text = get_text(root, 'batches')
        if text is not None:
            self.batches = int(text)

    def _inactive_from_xml_element(self, root):
        text = get_text(root, 'inactive')
        if text is not None:
            self.inactive = int(text)

    def _generations_per_batch_from_xml_element(self, root):
        text = get_text(root, 'generations_per_batch')
        if text is not None:
            self.generations_per_batch = int(text)

    def _keff_trigger_from_xml_element(self, root):
        elem = root.find('keff_trigger')
        if elem is not None:
            trigger = get_text(elem, 'type')
            threshold = float(get_text(elem, 'threshold'))
            self.keff_trigger = {'type': trigger, 'threshold': threshold}

    def _source_from_xml_element(self, root):
        for elem in root.findall('source'):
            self.source.append(Source.from_xml_element(elem))

    def _output_from_xml_element(self, root):
        elem = root.find('output')
        if elem is not None:
            self.output = {}
            for key in ('summary', 'tallies', 'path'):
                value = get_text(elem, key)
                if value is not None:
                    if key in ('summary', 'tallies'):
                        value = value in ('true', '1')
                self.output[key] = value

    def _statepoint_from_xml_element(self, root):
        elem = root.find('state_point')
        if elem is not None:
            text = get_text(elem, 'batches')
            if text is not None:
                self.statepoint['batches'] = [int(x) for x in text.split()]

    def _sourcepoint_from_xml_element(self, root):
        elem = root.find('source_point')
        if elem is not None:
            for key in ('separate', 'write', 'overwrite_latest', 'batches'):
                value = get_text(elem, key)
                if value is not None:
                    if key in ('separate', 'write'):
                        value = value in ('true', '1')
                    elif key == 'overwrite_latest':
                        value = value in ('true', '1')
                        key = 'overwrite'
                    else:
                        value = [int(x) for x in value.split()]
                    self.sourcepoint[key] = value

    def _confidence_intervals_from_xml_element(self, root):
        text = get_text(root, 'confidence_intervals')
        if text is not None:
            self.confidence_intervals = text in ('true', '1')

    def _electron_treatment_from_xml_element(self, root):
        text = get_text(root, 'electron_treatment')
        if text is not None:
            self.electron_treatment = text

    def _energy_mode_from_xml_element(self, root):
        text = get_text(root, 'energy_mode')
        if text is not None:
            self.energy_mode = text

    def _max_order_from_xml_element(self, root):
        text = get_text(root, 'max_order')
        if text is not None:
            self.max_order = int(text)

    def _photon_transport_from_xml_element(self, root):
        text = get_text(root, 'photon_transport')
        if text is not None:
            self.photon_transport = text in ('true', '1')

    def _ptables_from_xml_element(self, root):
        text = get_text(root, 'ptables')
        if text is not None:
            self.ptables = text in ('true', '1')

    def _seed_from_xml_element(self, root):
        text = get_text(root, 'seed')
        if text is not None:
            self.seed = int(text)

    def _survival_biasing_from_xml_element(self, root):
        text = get_text(root, 'survival_biasing')
        if text is not None:
            self.survival_biasing = text in ('true', '1')

    def _cutoff_from_xml_element(self, root):
        elem = root.find('cutoff')
        if elem is not None:
            self.cutoff = {}
            for key in ('energy_neutron', 'energy_photon', 'energy_electron',
                        'energy_positron', 'weight', 'weight_avg'):
                value = get_text(elem, key)
                if value is not None:
                    self.cutoff[key] = float(value)

    def _entropy_mesh_from_xml_element(self, root):
        text = get_text(root, 'entropy_mesh')
        if text is not None:
            path = "./mesh[@id='{}']".format(int(text))
            elem = root.find(path)
            if elem is not None:
                self.entropy_mesh = Mesh.from_xml_element(elem)

    def _trigger_from_xml_element(self, root):
        elem = root.find('trigger')
        if elem is not None:
            self.trigger_active = get_text(elem, 'active') in ('true', '1')
            text = get_text(elem, 'max_batches')
            if text is not None:
                self.trigger_max_batches = int(text)
            text = get_text(elem, 'batch_interval')
            if text is not None:
                self.trigger_batch_interval = int(text)

    def _no_reduce_from_xml_element(self, root):
        text = get_text(root, 'no_reduce')
        if text is not None:
            self.no_reduce = text in ('true', '1')

    def _verbosity_from_xml_element(self, root):
        text = get_text(root, 'verbosity')
        if text is not None:
            self.verbosity = int(text)

    def _tabular_legendre_from_xml_element(self, root):
        elem = root.find('tabular_legendre')
        if elem is not None:
            text = get_text(elem, 'enable')
            self.tabular_legendre['enable'] = text in ('true', '1')
            text = get_text(elem, 'num_points')
            if text is not None:
                self.tabular_legendre['num_points'] = int(text)

    def _temperature_from_xml_element(self, root):
        text = get_text(root, 'temperature_default')
        if text is not None:
            self.temperature['default'] = float(text)
        text = get_text(root, 'temperature_tolerance')
        if text is not None:
            self.temperature['tolerance'] = float(text)
        text = get_text(root, 'temperature_method')
        if text is not None:
            self.temperature['method'] = text
        text = get_text(root, 'temperature_range')
        if text is not None:
            self.temperature['range'] = [float(x) for x in text.split()]
        text = get_text(root, 'temperature_multipole')
        if text is not None:
            self.temperature['multipole'] = text in ('true', '1')

    def _trace_from_xml_element(self, root):
        text = get_text(root, 'trace')
        if text is not None:
            self.trace = [int(x) for x in text.split()]

    def _track_from_xml_element(self, root):
        text = get_text(root, 'track')
        if text is not None:
            self.track = [int(x) for x in text.split()]

    def _ufs_mesh_from_xml_element(self, root):
        text = get_text(root, 'ufs_mesh')
        if text is not None:
            path = "./mesh[@id='{}']".format(int(text))
            elem = root.find(path)
            if elem is not None:
                self.ufs_mesh = Mesh.from_xml_element(elem)

    def _resonance_scattering_from_xml_element(self, root):
        elem = root.find('resonance_scattering')
        if elem is not None:
            keys = ('enable', 'method', 'energy_min', 'energy_max', 'nuclides')
            for key in keys:
                value = get_text(elem, key)
                if value is not None:
                    if key == 'enable':
                        value = value in ('true', '1')
                    elif key in ('energy_min', 'energy_max'):
                        value = float(value)
                    elif key == 'nuclides':
                        value = value.split()
                    self.resonance_scattering[key] = value

    def _create_fission_neutrons_from_xml_element(self, root):
        text = get_text(root, 'create_fission_neutrons')
        if text is not None:
            self.create_fission_neutrons = text in ('true', '1')

    def _log_grid_bins_from_xml_element(self, root):
        text = get_text(root, 'log_grid_bins')
        if text is not None:
            self.log_grid_bins = int(text)

    def _dagmc_from_xml_element(self, root):
        text = get_text(root, 'dagmc')
        if text is not None:
            self.dagmc = text in ('true', '1')

    def export_to_xml(self, path='settings.xml'):
        """Export simulation settings to an XML file.

        Parameters
        ----------
        path : str
            Path to file to write. Defaults to 'settings.xml'.

        """

        # Reset xml element tree
        root_element = ET.Element("settings")

        self._create_run_mode_subelement(root_element)
        self._create_particles_subelement(root_element)
        self._create_batches_subelement(root_element)
        self._create_inactive_subelement(root_element)
        self._create_generations_per_batch_subelement(root_element)
        self._create_keff_trigger_subelement(root_element)
        self._create_source_subelement(root_element)
        self._create_output_subelement(root_element)
        self._create_statepoint_subelement(root_element)
        self._create_sourcepoint_subelement(root_element)
        self._create_confidence_intervals(root_element)
        self._create_electron_treatment_subelement(root_element)
        self._create_energy_mode_subelement(root_element)
        self._create_max_order_subelement(root_element)
        self._create_photon_transport_subelement(root_element)
        self._create_ptables_subelement(root_element)
        self._create_seed_subelement(root_element)
        self._create_survival_biasing_subelement(root_element)
        self._create_cutoff_subelement(root_element)
        self._create_entropy_mesh_subelement(root_element)
        self._create_trigger_subelement(root_element)
        self._create_no_reduce_subelement(root_element)
        self._create_verbosity_subelement(root_element)
        self._create_tabular_legendre_subelements(root_element)
        self._create_temperature_subelements(root_element)
        self._create_trace_subelement(root_element)
        self._create_track_subelement(root_element)
        self._create_ufs_mesh_subelement(root_element)
        self._create_resonance_scattering_subelement(root_element)
        self._create_volume_calcs_subelement(root_element)
        self._create_create_fission_neutrons_subelement(root_element)
        self._create_log_grid_bins_subelement(root_element)
        self._create_dagmc_subelement(root_element)

        # Clean the indentation in the file to be user-readable
        clean_indentation(root_element)

        # Check if path is a directory
        p = Path(path)
        if p.is_dir():
            p /= 'settings.xml'

        # Write the XML Tree to the settings.xml file
        tree = ET.ElementTree(root_element)
        tree.write(str(p), xml_declaration=True, encoding='utf-8')

    @classmethod
    def from_xml(cls, path='settings.xml'):
        """Generate settings from XML file

        Parameters
        ----------
        path : str, optional
            Path to settings XML file

        Returns
        -------
        openmc.Settings
            Settings object

        """
        tree = ET.parse(path)
        root = tree.getroot()

        settings = cls()
        settings._eigenvalue_from_xml_element(root)
        settings._run_mode_from_xml_element(root)
        settings._particles_from_xml_element(root)
        settings._batches_from_xml_element(root)
        settings._inactive_from_xml_element(root)
        settings._generations_per_batch_from_xml_element(root)
        settings._keff_trigger_from_xml_element(root)
        settings._source_from_xml_element(root)
        settings._output_from_xml_element(root)
        settings._statepoint_from_xml_element(root)
        settings._sourcepoint_from_xml_element(root)
        settings._confidence_intervals_from_xml_element(root)
        settings._electron_treatment_from_xml_element(root)
        settings._energy_mode_from_xml_element(root)
        settings._max_order_from_xml_element(root)
        settings._photon_transport_from_xml_element(root)
        settings._ptables_from_xml_element(root)
        settings._seed_from_xml_element(root)
        settings._survival_biasing_from_xml_element(root)
        settings._cutoff_from_xml_element(root)
        settings._entropy_mesh_from_xml_element(root)
        settings._trigger_from_xml_element(root)
        settings._no_reduce_from_xml_element(root)
        settings._verbosity_from_xml_element(root)
        settings._tabular_legendre_from_xml_element(root)
        settings._temperature_from_xml_element(root)
        settings._trace_from_xml_element(root)
        settings._track_from_xml_element(root)
        settings._ufs_mesh_from_xml_element(root)
        settings._resonance_scattering_from_xml_element(root)
        settings._create_fission_neutrons_from_xml_element(root)
        settings._log_grid_bins_from_xml_element(root)
        settings._dagmc_from_xml_element(root)

        # TODO: Get volume calculations

        return settings<|MERGE_RESOLUTION|>--- conflicted
+++ resolved
@@ -550,14 +550,9 @@
 
     @entropy_mesh.setter
     def entropy_mesh(self, entropy):
-<<<<<<< HEAD
         cv.check_type('entropy mesh', entropy, RegularMesh)
-        cv.check_length('entropy mesh dimension', entropy.dimension, 3)
-=======
-        cv.check_type('entropy mesh', entropy, Mesh)
         if entropy.dimension:
             cv.check_length('entropy mesh dimension', entropy.dimension, 3)
->>>>>>> 1dd3ffbf
         cv.check_length('entropy mesh lower-left corner', entropy.lower_left, 3)
         cv.check_length('entropy mesh upper-right corner', entropy.upper_right, 3)
         self._entropy_mesh = entropy
@@ -1066,7 +1061,7 @@
             path = "./mesh[@id='{}']".format(int(text))
             elem = root.find(path)
             if elem is not None:
-                self.entropy_mesh = Mesh.from_xml_element(elem)
+                self.entropy_mesh = RegularMesh.from_xml_element(elem)
 
     def _trigger_from_xml_element(self, root):
         elem = root.find('trigger')
@@ -1131,7 +1126,7 @@
             path = "./mesh[@id='{}']".format(int(text))
             elem = root.find(path)
             if elem is not None:
-                self.ufs_mesh = Mesh.from_xml_element(elem)
+                self.ufs_mesh = RegularMesh.from_xml_element(elem)
 
     def _resonance_scattering_from_xml_element(self, root):
         elem = root.find('resonance_scattering')
