--- conflicted
+++ resolved
@@ -37,15 +37,8 @@
 
   subroutine write_state_point()
 
-<<<<<<< HEAD
-    character(MAX_FILE_LEN) :: filename
-    integer                 :: i
-    integer                 :: j
-    integer                 :: n
-    integer, allocatable    :: temp_array(:)
-=======
     character(MAX_FILE_LEN)    :: filename
-    integer                    :: i, j, k, m
+    integer                    :: i, j, k, m, n
     integer                    :: n_x, n_y, n_z
     integer, allocatable       :: temp_array(:)
     integer, allocatable       :: temp_array2(:)
@@ -55,7 +48,6 @@
     type(Lattice),  pointer    :: lat => null()
     type(Surface),  pointer    :: s => null()
     type(Material), pointer    :: mat => null()
->>>>>>> ac4bcb6a
     type(TallyObject), pointer :: t => null()
     type(ElemKeyValueII), pointer :: current => null()
     type(ElemKeyValueII), pointer :: next => null()
@@ -1321,15 +1313,9 @@
 
       ! Check size of tally results array
       if (int_array(1) /= t % total_score_bins .and. &
-<<<<<<< HEAD
           int_array(2) /= t % total_filter_bins) then
         call fatal_error("Input file tally structure is different from &
              &restart.")
-=======
-          int_array(2) /= t % total_filter_bins) then        
-        message = "Input file tally structure is different from restart."
-        call fatal_error()
->>>>>>> ac4bcb6a
       end if
 
       ! Read number of filters
