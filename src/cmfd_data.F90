--- conflicted
+++ resolved
@@ -355,11 +355,7 @@
 
   subroutine neutron_balance(uid)
 
-<<<<<<< HEAD
-    use constants,    only: ONE, CMFD_NOACCEL, CMFD_NORES
-=======
-    use constants,    only: ONE, ZERO, CMFD_NOACCEL
->>>>>>> 74652509
+    use constants,    only: ONE, ZERO, CMFD_NOACCEL, CMFD_NORES
     use global,       only: cmfd, keff
 
     integer :: nx           ! number of mesh cells in x direction
