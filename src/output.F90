--- conflicted
+++ resolved
@@ -1564,17 +1564,6 @@
 ! with the given offset
 !===============================================================================
 
-<<<<<<< HEAD
-  recursive subroutine find_offset(map, goal, univ, final, offset, path, is_mat)
-
-    integer, intent(in) :: map                   ! Index in maps vector
-    integer, intent(in) :: goal                  ! The target cell ID
-    type(Universe), intent(in) :: univ           ! Universe to begin search
-    integer, intent(in) :: final                 ! Target offset
-    integer, intent(inout) :: offset             ! Current offset
-    character(*), intent(inout) :: path          ! Path to offset
-    logical, intent(in), optional :: is_mat      ! goal id is a material?
-=======
   recursive subroutine find_offset(goal, univ, final, offset, path)
 
     integer, intent(in) :: goal         ! The target cell index
@@ -1582,7 +1571,7 @@
     integer, intent(in) :: final        ! Target offset
     integer, intent(inout) :: offset    ! Current offset
     character(*), intent(inout) :: path ! Path to offset
->>>>>>> ab3d0e49
+    logical, intent(in), optional :: is_mat      ! goal id is a material?
 
     integer :: map                  ! Index in maps vector
     integer :: i, j                 ! Index over cells
@@ -1595,17 +1584,12 @@
     integer :: temp_offset          ! Looped sum of offsets
     logical :: this_cell = .false.  ! Advance in this cell?
     logical :: later_cell = .false. ! Fill cells after this one?
-    type(Cell), pointer :: c              ! Pointer to current cell
-    logical :: goal_is_material = .false. ! material instead of cell 
+    type(Cell), pointer :: c           ! Pointer to current cell
     type(Universe), pointer :: next_univ  ! Next universe to loop through
     class(Lattice), pointer :: lat        ! Pointer to current lattice
 
-<<<<<<< HEAD
-    if (present(is_mat)) goal_is_material = is_mat
-=======
     ! Get the distribcell index for this cell
     map = cells(goal) % distribcell_index
->>>>>>> ab3d0e49
 
     n = univ % n_cells
 
@@ -1618,33 +1602,12 @@
 
     ! Look through all cells in this universe
     do i = 1, n
-<<<<<<< HEAD
-
-      cell_index = univ % cells(i)
-      c => cells(cell_index)
-
-      if (goal_is_material) then
-        ! If the material matches the goal and the offset matches final, we're done
-        if (c % material == goal .AND. offset == final) then
-          ! write to the geometry stack
-          path = trim(path) // "->" // to_str(c%id)
-          return
-        end if
-      else 
-        ! If the cell ID matches the goal and the offset matches final,
-        ! write to the geometry stack
-        if (cell_dict % get_key(c % id) == goal .AND. offset == final) then
-          path = trim(path) // "->" // to_str(c%id)
-          return
-        end if
-=======
       ! If the cell matches the goal and the offset matches final, write to the
       ! geometry stack
       if (univ % cells(i) == goal .AND. offset == final) then
         c => cells(univ % cells(i))
         path = trim(path) // "->" // to_str(c % id)
         return
->>>>>>> ab3d0e49
       end if
     end do
 
