module output

  use, intrinsic :: ISO_FORTRAN_ENV

  use ace_header,      only: Nuclide, Reaction, UrrData
  use constants
  use datatypes,       only: dict_get_key
  use endf,            only: reaction_name
  use geometry_header, only: Cell, Universe, Surface, BASE_UNIVERSE
  use global
  use mesh_header,     only: StructuredMesh
  use particle_header, only: LocalCoord
  use string,          only: upper_case, to_str
  use tally_header,    only: TallyObject

  implicit none

  ! Short names for output and error units
  integer :: ou = OUTPUT_UNIT
  integer :: eu = ERROR_UNIT

contains

!===============================================================================
! TITLE prints the main title banner as well as information about the program
! developers, version, and date/time which the problem was run.
!===============================================================================

  subroutine title()

    character(10) :: today_date
    character(8)  :: today_time

    write(UNIT=OUTPUT_UNIT, FMT='(/11(A/))') &
         '       .d88888b.                             888b     d888  .d8888b.', &
         '      d88P" "Y88b                            8888b   d8888 d88P  Y88b', &
         '      888     888                            88888b.d88888 888    888', &
         '      888     888 88888b.   .d88b.  88888b.  888Y88888P888 888       ', &
         '      888     888 888 "88b d8P  Y8b 888 "88b 888 Y888P 888 888       ', &
         '      888     888 888  888 88888888 888  888 888  Y8P  888 888    888', &
         '      Y88b. .d88P 888 d88P Y8b.     888  888 888   "   888 Y88b  d88P', &
         '       "Y88888P"  88888P"   "Y8888  888  888 888       888  "Y8888P"', &
         '__________________888______________________________________________________', &
         '                  888', &
         '                  888'

    ! Write version information
    write(UNIT=OUTPUT_UNIT, FMT=*) &
         '     Developed At:  Massachusetts Institute of Technology'
    write(UNIT=OUTPUT_UNIT, FMT='(6X,"Version:",7X,I1,".",I1,".",I1)') &
         VERSION_MAJOR, VERSION_MINOR, VERSION_RELEASE

    ! Write the date and time
    call get_today(today_date, today_time)
    write(UNIT=OUTPUT_UNIT, FMT='(6X,"Date/Time:",5X,A,1X,A)') &
         trim(today_date), trim(today_time)

    ! Write information to summary file
    call header("OpenMC Monte Carlo Code", unit=UNIT_SUMMARY, level=1)
    write(UNIT=UNIT_SUMMARY, FMT=*) &
         "Copyright:     2011 Massachusetts Institute of Technology"
    write(UNIT=UNIT_SUMMARY, FMT='(1X,A,7X,2(I1,"."),I1)') &
         "Version:", VERSION_MAJOR, VERSION_MINOR, VERSION_RELEASE
    write(UNIT=UNIT_SUMMARY, FMT='(1X,"Date/Time:",5X,A,1X,A)') &
         trim(today_date), trim(today_time)

    ! Write information on number of processors
#ifdef MPI
    write(UNIT=OUTPUT_UNIT, FMT='(1X,A)') '     MPI Processes: ' // &
         trim(to_str(n_procs))
    write(UNIT=UNIT_SUMMARY, FMT='(1X,"MPI Processes:",1X,A)') &
         trim(to_str(n_procs))
#endif

  end subroutine title

!===============================================================================
! HEADER displays a header block according to a specified level. If no level is
! specified, it is assumed to be a minor header block (H3).
!===============================================================================

  subroutine header(msg, unit, level)

    character(*), intent(in) :: msg ! header message
    integer, optional :: unit       ! unit to write to
    integer, optional :: level      ! specified header level

    integer :: n
    integer :: m
    integer :: unit_        ! unit to write to
    integer :: header_level ! actual header level
    character(MAX_LINE_LEN) :: line

    ! set default level
    if (present(level)) then
       header_level = level
    else
       header_level = 3
    end if

    ! set default unit
    if (present(unit)) then
       unit_ = unit
    else
       unit_ = OUTPUT_UNIT
    end if

    ! determine how many times to repeat '=' character
    n = (63 - len_trim(msg))/2
    m = n
    if (mod(len_trim(msg),2) == 0) m = m + 1

    ! convert line to upper case
    line = msg
    call upper_case(line)

    ! print header based on level
    select case (header_level)
    case (1)
       write(UNIT=unit_, FMT='(/3(1X,A/))') repeat('=', 75), & 
            repeat('=', n) // '>     ' // trim(line) // '     <' // &
            repeat('=', m), repeat('=', 75)
    case (2)
       write(UNIT=unit_, FMT='(/2(1X,A/))') trim(line), repeat('-', 75)
    case (3)
       write(UNIT=unit_, FMT='(/1X,A/)') repeat('=', n) // '>     ' // &
            trim(line) // '     <' // repeat('=', m)
    end select

  end subroutine header

!===============================================================================
! WRITE_MESSAGE displays an informational message to the log file and the 
! standard output stream.
!===============================================================================

  subroutine write_message(level)

    integer, optional :: level

    integer :: n_lines
    integer :: i

    ! Only allow master to print to screen
    if (.not. master .and. present(level)) return

    if (.not. present(level) .or. level <= verbosity) then
       n_lines = (len_trim(message)-1)/79 + 1
       do i = 1, n_lines
          write(ou, fmt='(1X,A)') trim(message(79*(i-1)+1:79*i))
       end do
    end if

  end subroutine write_message

!===============================================================================
! GET_TODAY determines the date and time at which the program began execution
! and returns it in a readable format
!===============================================================================

  subroutine get_today(today_date, today_time)

    character(10), intent(out) :: today_date
    character(8),  intent(out) :: today_time

    integer       :: val(8)
    character(8)  :: date_
    character(10) :: time_
    character(5)  :: zone

    call date_and_time(date_, time_, zone, val)
    ! val(1) = year (YYYY)
    ! val(2) = month (MM)
    ! val(3) = day (DD)
    ! val(4) = timezone
    ! val(5) = hours (HH)
    ! val(6) = minutes (MM)
    ! val(7) = seconds (SS)
    ! val(8) = milliseconds

    if (val(2) < 10) then
       if (val(3) < 10) then
          today_date = date_(6:6) // "/" // date_(8:8) // "/" // date_(1:4)
       else
          today_date = date_(6:6) // "/" // date_(7:8) // "/" // date_(1:4)
       end if
    else
       if (val(3) < 10) then
          today_date = date_(5:6) // "/" // date_(8:8) // "/" // date_(1:4)
       else
          today_date = date_(5:6) // "/" // date_(7:8) // "/" // date_(1:4)
       end if
    end if
    today_time = time_(1:2) // ":" // time_(3:4) // ":" // time_(5:6)

  end subroutine get_today

!===============================================================================
! PRINT_PARTICLE displays the attributes of a particle
!===============================================================================

  subroutine print_particle()

    integer                   :: i
    type(Cell),       pointer :: c => null()
    type(Surface),    pointer :: s => null()
    type(Universe),   pointer :: u => null()
    type(Lattice),    pointer :: l => null()
    type(LocalCoord), pointer :: coord => null()

    ! display type of particle
    select case (p % type)
    case (NEUTRON)
       write(ou,*) 'Neutron ' // to_str(p % id)
    case (PHOTON)
       write(ou,*) 'Photon ' // to_str(p % id)
    case (ELECTRON)
       write(ou,*) 'Electron ' // to_str(p % id)
    case default
       write(ou,*) 'Unknown Particle ' // to_str(p % id)
    end select

    ! loop through each level of universes
    coord => p % coord0
    i = 0
    do while(associated(coord))
       ! Print level
       write(ou,*) '  Level ' // trim(to_str(i))

       ! Print cell for this level
       if (coord % cell /= NONE) then
          c => cells(coord % cell)
          write(ou,*) '    Cell             = ' // trim(to_str(c % id))
       end if

       ! Print universe for this level
       if (coord % universe /= NONE) then
          u => universes(coord % universe)
          write(ou,*) '    Universe         = ' // trim(to_str(u % id))
       end if

       ! Print information on lattice
       if (coord % lattice /= NONE) then
          l => lattices(coord % lattice)
          write(ou,*) '    Lattice          = ' // trim(to_str(l % id))
          write(ou,*) '    Lattice position = (' // trim(to_str(&
               p % coord % lattice_x)) // ',' // trim(to_str(&
               p % coord % lattice_y)) // ')'
       end if

       ! Print local coordinates
       write(ou,'(1X,A,3ES12.4)') '    xyz = ', coord % xyz
       write(ou,'(1X,A,3ES12.4)') '    uvw = ', coord % uvw

       coord => coord % next
       i = i + 1
    end do

    ! Print surface
    if (p % surface /= NONE) then
       s => surfaces(abs(p % surface))
       write(ou,*) '  Surface = ' // to_str(sign(s % id, p % surface))
    end if

    write(ou,*) '  Weight = ' // to_str(p % wgt)
    write(ou,*) '  Energy = ' // to_str(p % E)
    write(ou,*) '  IE = ' // to_str(p % IE)
    write(ou,*) '  Interpolation factor = ' // to_str(p % interp)
    write(ou,*)

  end subroutine print_particle

!===============================================================================
! PRINT_REACTION displays the attributes of a reaction
!===============================================================================

  subroutine print_reaction(rxn)

    type(Reaction), pointer :: rxn

    write(ou,*) 'Reaction ' // reaction_name(rxn % MT)
    write(ou,*) '    MT = ' // to_str(rxn % MT)
    write(ou,*) '    Q-value = ' // to_str(rxn % Q_value)
    write(ou,*) '    TY = ' // to_str(rxn % TY)
    write(ou,*) '    Starting index = ' // to_str(rxn % IE)
    if (rxn % has_energy_dist) then
       write(ou,*) '    Energy: Law ' // to_str(rxn % edist % law)
    end if
    write(ou,*)

  end subroutine print_reaction

!===============================================================================
! PRINT_CELL displays the attributes of a cell
!===============================================================================

  subroutine print_cell(c, unit)

    type(Cell), pointer :: c
    integer,   optional :: unit

    integer :: temp
    integer :: i
    integer :: unit_
    character(MAX_LINE_LEN) :: string
    type(Universe), pointer :: u => null()
    type(Lattice),  pointer :: l => null()
    type(Material), pointer :: m => null()

    if (present(unit)) then
       unit_ = unit
    else
       unit_ = OUTPUT_UNIT
    end if

    write(unit_,*) 'Cell ' // to_str(c % id)
    temp = dict_get_key(cell_dict, c % id)
    write(unit_,*) '    Array Index = ' // to_str(temp)
    u => universes(c % universe)
    write(unit_,*) '    Universe = ' // to_str(u % id)
    select case (c % type)
    case (CELL_NORMAL)
       write(unit_,*) '    Fill = NONE'
    case (CELL_FILL)
       u => universes(c % fill)
       write(unit_,*) '    Fill = Universe ' // to_str(u % id)
    case (CELL_LATTICE)
       l => lattices(c % fill)
       write(unit_,*) '    Fill = Lattice ' // to_str(l % id)
    end select
    if (c % material == 0) then
       write(unit_,*) '    Material = NONE'
    else
       m => materials(c % material)
       write(unit_,*) '    Material = ' // to_str(m % id)
    end if
    string = ""
    do i = 1, c % n_surfaces
       select case (c % surfaces(i))
       case (OP_LEFT_PAREN)
          string = trim(string) // ' ('
       case (OP_RIGHT_PAREN)
          string = trim(string) // ' )'
       case (OP_UNION)
          string = trim(string) // ' :'
       case (OP_DIFFERENCE)
          string = trim(string) // ' !'
       case default
          string = trim(string) // ' ' // to_str(c % surfaces(i))
       end select
    end do
    write(unit_,*) '    Surface Specification:' // trim(string)
    write(unit_,*)

  end subroutine print_cell

!===============================================================================
! PRINT_UNIVERSE displays the attributes of a universe
!===============================================================================

  subroutine print_universe(univ, unit)

    type(Universe), pointer :: univ
    integer,       optional :: unit

    integer :: i
    integer :: unit_
    character(MAX_LINE_LEN) :: string
    type(Cell), pointer     :: c => null()
    type(Universe), pointer :: base_u

    if (present(unit)) then
       unit_ = unit
    else
       unit_ = OUTPUT_UNIT
    end if

    base_u => universes(BASE_UNIVERSE)

    write(unit_,*) 'Universe ' // to_str(univ % id)
    if (associated(univ, base_u)) then
       write(unit_,*) '    Base Universe'
    end if
    string = ""
    do i = 1, univ % n_cells
       c => cells(univ % cells(i))
       string = trim(string) // ' ' // to_str(c % id)
    end do
    write(unit_,*) '    Cells =' // trim(string)
    write(unit_,*)

  end subroutine print_universe

!===============================================================================
! PRINT_LATTICE displays the attributes of a lattice
!===============================================================================

  subroutine print_lattice(lat, unit)

    type(Lattice), pointer :: lat
    integer,      optional :: unit

    integer :: unit_

    if (present(unit)) then
       unit_ = unit
    else
       unit_ = OUTPUT_UNIT
    end if

    write(unit_,*) 'Lattice ' // to_str(lat % id)
    write(unit_,*) '    n_x = ' // to_str(lat % n_x)
    write(unit_,*) '    n_y = ' // to_str(lat % n_y)
    write(unit_,*) '    x0 = ' // to_str(lat % x0)
    write(unit_,*) '    y0 = ' // to_str(lat % y0)
    write(unit_,*) '    width_x = ' // to_str(lat % width_x)
    write(unit_,*) '    width_y = ' // to_str(lat % width_y)
    write(unit_,*)

  end subroutine print_lattice

!===============================================================================
! PRINT_SURFACE displays the attributes of a surface
!===============================================================================

  subroutine print_surface(surf, unit)

    type(Surface), pointer :: surf
    integer,      optional :: unit

    integer :: i
    integer :: unit_
    character(MAX_LINE_LEN) :: string

    if (present(unit)) then
       unit_ = unit
    else
       unit_ = OUTPUT_UNIT
    end if

    write(unit_,*) 'Surface ' // to_str(surf % id)
    select case (surf % type)
    case (SURF_PX)
       string = "X Plane"
    case (SURF_PY)
       string = "Y Plane"
    case (SURF_PZ)
       string = "Z Plane"
    case (SURF_PLANE)
       string = "Plane"
    case (SURF_CYL_X)
       string = "X Cylinder"
    case (SURF_CYL_Y)
       string = "Y Cylinder"
    case (SURF_CYL_Z)
       string = "Z Cylinder"
    case (SURF_SPHERE)
       string = "Sphere"
    case (SURF_BOX_X)
    case (SURF_BOX_Y)
    case (SURF_BOX_Z)
    case (SURF_BOX)
    case (SURF_GQ)
       string = "General Quadratic"
    end select
    write(unit_,*) '    Type = ' // trim(string)

    string = ""
    do i = 1, size(surf % coeffs)
       string = trim(string) // ' ' // to_str(surf % coeffs(i), 4)
    end do
    write(unit_,*) '    Coefficients = ' // trim(string)

    string = ""
    if (allocated(surf % neighbor_pos)) then
       do i = 1, size(surf % neighbor_pos)
          string = trim(string) // ' ' // to_str(surf % neighbor_pos(i))
       end do
    end if
    write(unit_,*) '    Positive Neighbors = ' // trim(string)

    string = ""
    if (allocated(surf % neighbor_neg)) then
       do i = 1, size(surf % neighbor_neg)
          string = trim(string) // ' ' // to_str(surf % neighbor_neg(i))
       end do
    end if
    write(unit_,*) '    Negative Neighbors =' // trim(string)
    select case (surf % bc)
    case (BC_TRANSMIT)
       write(unit_,*) '    Boundary Condition = Transmission'
    case (BC_VACUUM)
       write(unit_,*) '    Boundary Condition = Vacuum'
    case (BC_REFLECT)
       write(unit_,*) '    Boundary Condition = Reflective'
    case (BC_PERIODIC)
       write(unit_,*) '    Boundary Condition = Periodic'
    end select
    write(unit_,*)

  end subroutine print_surface

!===============================================================================
! PRINT_MATERIAL displays the attributes of a material
!===============================================================================

  subroutine print_material(mat, unit)

    type(Material), pointer :: mat
    integer,       optional :: unit

    integer :: i
    integer :: unit_
    real(8) :: density
    character(MAX_LINE_LEN) :: string
    type(Nuclide),  pointer :: nuc => null()

    if (present(unit)) then
       unit_ = unit
    else
       unit_ = OUTPUT_UNIT
    end if

    ! Write identifier for material
    write(unit_,*) 'Material ' // to_str(mat % id)

    ! Write total atom density in atom/b-cm
    write(unit_,*) '    Atom Density = ' // trim(to_str(mat % density)) &
         // ' atom/b-cm'

    ! Write atom density for each nuclide in material
    write(unit_,*) '    Nuclides:'
    do i = 1, mat % n_nuclides
       nuc => nuclides(mat % nuclide(i))
       density = mat % atom_density(i)
       string = '        ' // trim(nuc % name) // ' = ' // &
            trim(to_str(density)) // ' atom/b-cm'
       write(unit_,*) trim(string)
    end do

    ! Write information on S(a,b) table
    if (mat % has_sab_table) then
       write(unit_,*) '    S(a,b) table = ' // trim(mat % sab_name)
    end if
    write(unit_,*)

  end subroutine print_material

!===============================================================================
! PRINT_TALLY displays the attributes of a tally
!===============================================================================

  subroutine print_tally(t, unit)

    type(TallyObject), pointer :: t
    integer,          optional :: unit

    integer :: i
    integer :: id
    integer :: unit_
    character(MAX_LINE_LEN) :: string
    type(Cell),           pointer :: c => null()
    type(Surface),        pointer :: s => null()
    type(Universe),       pointer :: u => null()
    type(Material),       pointer :: m => null()
    type(StructuredMesh), pointer :: sm => null()

    if (present(unit)) then
       unit_ = unit
    else
       unit_ = OUTPUT_UNIT
    end if

    write(unit_,*) 'Tally ' // to_str(t % id)

    if (t % n_filter_bins(FILTER_CELL) > 0) then
       string = ""
       do i = 1, t % n_filter_bins(FILTER_CELL)
          id = t % cell_bins(i) % scalar
          c => cells(id)
          string = trim(string) // ' ' // trim(to_str(c % id))
       end do
       write(unit_, *) '    Cell Bins:' // trim(string)
    end if

    if (t % n_filter_bins(FILTER_SURFACE) > 0) then
       string = ""
       do i = 1, t % n_filter_bins(FILTER_SURFACE)
          id = t % surface_bins(i) % scalar
          s => surfaces(id)
          string = trim(string) // ' ' // trim(to_str(s % id))
       end do
       write(unit_, *) '    Surface Bins:' // trim(string)
    end if

    if (t % n_filter_bins(FILTER_UNIVERSE) > 0) then
       string = ""
       do i = 1, t % n_filter_bins(FILTER_UNIVERSE)
          id = t % universe_bins(i) % scalar
          u => universes(id)
          string = trim(string) // ' ' // trim(to_str(u % id))
       end do
       write(unit_, *) '    Material Bins:' // trim(string)
    end if

    if (t % n_filter_bins(FILTER_MATERIAL) > 0) then
       string = ""
       do i = 1, t % n_filter_bins(FILTER_MATERIAL)
          id = t % material_bins(i) % scalar
          m => materials(id)
          string = trim(string) // ' ' // trim(to_str(m % id))
       end do
       write(unit_, *) '    Material Bins:' // trim(string)
    end if

    if (t % n_filter_bins(FILTER_MESH) > 0) then
       string = ""
       id = t % mesh
       sm => meshes(id)
       string = trim(string) // ' ' // trim(to_str(sm % dimension(1)))
       do i = 2, sm % n_dimension
          string = trim(string) // ' x ' // trim(to_str(sm % dimension(i)))
       end do
       write(unit_, *) '    Mesh Bins:' // trim(string)
    end if

    if (t % n_filter_bins(FILTER_CELLBORN) > 0) then
       string = ""
       do i = 1, t % n_filter_bins(FILTER_CELLBORN)
          id = t % cellborn_bins(i) % scalar
          c => cells(id)
          string = trim(string) // ' ' // trim(to_str(c % id))
       end do
       write(unit_, *) '    Birth Region Bins:' // trim(string)
    end if

    if (t % n_filter_bins(FILTER_ENERGYIN) > 0) then
       string = ""
       do i = 1, t % n_filter_bins(FILTER_ENERGYIN) + 1
          string = trim(string) // ' ' // trim(to_str(&
               t % energy_in(i)))
       end do
       write(unit_,*) '    Incoming Energy Bins:' // trim(string)
    end if

    if (t % n_filter_bins(FILTER_ENERGYOUT) > 0) then
       string = ""
       do i = 1, t % n_filter_bins(FILTER_ENERGYOUT) + 1
          string = trim(string) // ' ' // trim(to_str(&
               t % energy_out(i)))
       end do
       write(unit_,*) '    Outgoing Energy Bins:' // trim(string)
    end if

    if (t % n_score_bins > 0) then
       string = ""
       do i = 1, t % n_score_bins
          select case (t % score_bins(i) % scalar)
          case (SCORE_FLUX)
             string = trim(string) // ' flux'
          case (SCORE_TOTAL)
             string = trim(string) // ' total'
          case (SCORE_SCATTER)
             string = trim(string) // ' scatter'
          case (SCORE_ABSORPTION)
             string = trim(string) // ' absorption'
          case (SCORE_FISSION)
             string = trim(string) // ' fission'
          case (SCORE_NU_FISSION)
             string = trim(string) // ' nu-fission'
          end select
       end do
       write(unit_,*) '    Macro Reactions:' // trim(string)
    end if
    write(unit_,*)

  end subroutine print_tally

!===============================================================================
! PRINT_GEOMETRY displays the attributes of all cells, surfaces, universes,
! surfaces, and lattices read in the input files.
!===============================================================================

  subroutine print_geometry()

    integer :: i
    type(Surface),     pointer :: s => null()
    type(Cell),        pointer :: c => null()
    type(Universe),    pointer :: u => null()
    type(Lattice),     pointer :: l => null()

    ! print summary of surfaces
    call header("SURFACE SUMMARY", unit=UNIT_SUMMARY)
    do i = 1, n_surfaces
       s => surfaces(i)
       call print_surface(s, unit=UNIT_SUMMARY)
    end do

    ! print summary of cells
    call header("CELL SUMMARY", unit=UNIT_SUMMARY)
    do i = 1, n_cells
       c => cells(i)
       call print_cell(c, unit=UNIT_SUMMARY)
    end do

    ! print summary of universes
    call header("UNIVERSE SUMMARY", unit=UNIT_SUMMARY)
    do i = 1, n_universes
       u => universes(i)
       call print_universe(u, unit=UNIT_SUMMARY)
    end do

    ! print summary of lattices
    if (n_lattices > 0) then
       call header("LATTICE SUMMARY", unit=UNIT_SUMMARY)
       do i = 1, n_lattices
          l => lattices(i)
          call print_lattice(l, unit=UNIT_SUMMARY)
       end do
    end if

  end subroutine print_geometry

!===============================================================================
! PRINT_NUCLIDE displays information about a continuous-energy neutron
! cross_section table and its reactions and secondary angle/energy distributions
!===============================================================================

  subroutine print_nuclide(nuc, unit)

    type(Nuclide), pointer :: nuc
    integer,      optional :: unit

    integer :: i
    integer :: unit_
    integer :: size_total
    integer :: size_xs
    integer :: size_angle
    integer :: size_energy
    type(Reaction), pointer :: rxn => null()
    type(UrrData),  pointer :: urr => null()

    ! set default unit for writing information
    if (present(unit)) then
       unit_ = unit
    else
       unit_ = OUTPUT_UNIT
    end if

    ! Determine size of cross-sections
    size_xs = (5 + nuc % n_reaction) * nuc % n_grid * 8
    size_total = size_xs

    ! Basic nuclide information
    write(unit_,*) 'Nuclide ' // trim(nuc % name)
    write(unit_,*) '  zaid = ' // trim(to_str(nuc % zaid))
    write(unit_,*) '  awr = ' // trim(to_str(nuc % awr))
    write(unit_,*) '  kT = ' // trim(to_str(nuc % kT))
    write(unit_,*) '  # of grid points = ' // trim(to_str(nuc % n_grid))
    write(unit_,*) '  Fissionable = ', nuc % fissionable
    write(unit_,*) '  # of fission reactions = ' // trim(to_str(nuc % n_fission))
    write(unit_,*) '  # of reactions = ' // trim(to_str(nuc % n_reaction))
    write(unit_,*) '  Size of cross sections = ' // trim(to_str(&
         size_xs)) // ' bytes'

    write(unit_,*) '  Reaction    Q-value   Mult    IE    size(angle) size(energy)'
    do i = 1, nuc % n_reaction
       ! Information on each reaction
       rxn => nuc % reactions(i)

       ! Determine size of angle distribution
       if (rxn % has_angle_dist) then
          size_angle = rxn % adist % n_energy * 16 + size(rxn % adist % data) * 8
       else
          size_angle = 0
       end if

       ! Determine size of energy distribution
       if (rxn % has_energy_dist) then
          size_energy = size(rxn % edist % data) * 8
       else
          size_energy = 0
       end if

       write(unit_,'(3X,A11,1X,F8.3,2X,I4,2X,I6,1X,I11,1X,I11)') &
            reaction_name(rxn % MT), rxn % Q_value, rxn % TY, rxn % IE, &
            size_angle, size_energy

       ! Accumulate data size
       size_total = size_total + size_angle + size_energy
    end do

    ! Write information about URR probability tables
    if (nuc % urr_present) then
       urr => nuc % urr_data
       write(unit_,*) '  Unresolved resonance probability table:'
       write(unit_,*) '    # of energies = ' // trim(to_str(urr % n_energy))
       write(unit_,*) '    # of probabilities = ' // trim(to_str(urr % n_prob))
       write(unit_,*) '    Interpolation =  ' // trim(to_str(urr % interp))
       write(unit_,*) '    Inelastic flag = ' // trim(to_str(urr % inelastic_flag))
       write(unit_,*) '    Absorption flag = ' // trim(to_str(urr % absorption_flag))
       write(unit_,*) '    Multiply by smooth? ', urr % multiply_smooth
       write(unit_,*) '    Min energy = ', trim(to_str(urr % energy(1)))
       write(unit_,*) '    Max energy = ', trim(to_str(urr % energy(urr % n_energy)))
    end if

    ! Write total memory used
    write(unit_,*) '  Total memory used = ' // trim(to_str(size_total)) &
         // ' bytes'

    ! Blank line at end of nuclide
    write(unit_,*)

  end subroutine print_nuclide

!===============================================================================
! PRINT_SUMMARY displays summary information about the problem about to be run
! after reading all input files
!===============================================================================

  subroutine print_summary()

    integer :: i
    character(15) :: string
    type(Material),    pointer :: m => null()
    type(TallyObject), pointer :: t => null()

    ! Display problem summary
    call header("PROBLEM SUMMARY", unit=UNIT_SUMMARY)
    if (problem_type == PROB_CRITICALITY) then
       write(UNIT_SUMMARY,100) 'Problem type:', 'Criticality'
       write(UNIT_SUMMARY,101) 'Number of Cycles:', n_cycles
       write(UNIT_SUMMARY,101) 'Number of Inactive Cycles:', n_inactive
    elseif (problem_type == PROB_SOURCE) then
       write(UNIT_SUMMARY,100) 'Problem type:', 'External Source'
    end if
    write(UNIT_SUMMARY,101) 'Number of Particles:', n_particles

    ! Display geometry summary
    call header("GEOMETRY SUMMARY", unit=UNIT_SUMMARY)
    write(UNIT_SUMMARY,101) 'Number of Cells:', n_cells
    write(UNIT_SUMMARY,101) 'Number of Surfaces:', n_surfaces
    write(UNIT_SUMMARY,101) 'Number of Materials:', n_materials

    ! print summary of all geometry
    call print_geometry()

    ! print summary of materials
    call header("MATERIAL SUMMARY", unit=UNIT_SUMMARY)
    do i = 1, n_materials
       m => materials(i)
       call print_material(m, unit=UNIT_SUMMARY)
    end do

    ! print summary of tallies
    if (n_tallies > 0) then
       call header("TALLY SUMMARY", unit=UNIT_SUMMARY)
       do i = 1, n_tallies
          t=> tallies(i)
          call print_tally(t, unit=UNIT_SUMMARY)
       end do
    end if

    ! print summary of unionized energy grid
    call header("UNIONIZED ENERGY GRID", unit=UNIT_SUMMARY)
    write(UNIT_SUMMARY,*) "Points on energy grid:  " // trim(to_str(n_grid))
    write(UNIT_SUMMARY,*) "Extra storage required: " // trim(to_str(&
         n_grid*n_nuclides_total*4)) // " bytes"

    ! print summary of variance reduction
    call header("VARIANCE REDUCTION", unit=UNIT_SUMMARY)
    if (survival_biasing) then
       write(UNIT_SUMMARY,100) "Survival Biasing:", "on"
    else
       write(UNIT_SUMMARY,100) "Survival Biasing:", "off"
    end if
    string = to_str(weight_cutoff)
    write(UNIT_SUMMARY,100) "Weight Cutoff:", trim(string)
    string = to_str(weight_survive)
    write(UNIT_SUMMARY,100) "Survival weight:", trim(string)

    ! Format descriptor for columns
100 format (1X,A,T35,A)
101 format (1X,A,T35,I11)

  end subroutine print_summary

!===============================================================================
! PRINT_PLOT displays selected options for plotting
!===============================================================================

  subroutine print_plot()

    ! Display header for plotting
    call header("PLOTTING SUMMARY")

    ! Print plotting origin
    write(ou,100) "Plotting Origin:", trim(to_str(plot_origin(1))) // &
         " " // trim(to_str(plot_origin(2))) // " " // &
         trim(to_str(plot_origin(3)))

    ! Print plotting width
    write(ou,100) "Plotting Width:", trim(to_str(plot_width(1))) // &
         " " // trim(to_str(plot_width(2)))

    ! Print pixel width
    write(ou,100) "Pixel Width:", trim(to_str(pixel))
    write(ou,*)

    ! Format descriptor for columns
100 format (1X,A,T25,A)

  end subroutine print_plot

!===============================================================================
! PRINT_RUNTIME displays the total time elapsed for the entire run, for
! initialization, for computation, and for intercycle synchronization.
!===============================================================================

  subroutine print_runtime()

    integer(8)    :: total_particles
    real(8)       :: speed
    character(15) :: string

    ! display header block
    call header("Timing Statistics")

    ! display time elapsed for various sections
    write(ou,100) "Total time for initialization", time_initialize % elapsed
    write(ou,100) "  Reading cross sections", time_read_xs % elapsed
    write(ou,100) "  Unionizing energy grid", time_unionize % elapsed
<<<<<<< HEAD
    write(ou,100) "Total time in computation", time_compute % elapsed
    write(ou,100) "Total time between cycles", time_intercycle % elapsed
    write(ou,100) "  Accumulating tallies", time_ic_tallies % elapsed
    write(ou,100) "  Sampling source sites", time_ic_sample % elapsed
    write(ou,100) "  SEND/RECV source sites", time_ic_sendrecv % elapsed
    write(ou,100) "Total time in inactive cycles", time_inactive % elapsed
    write(ou,100) "Total time in active cycles", time_active % elapsed
    if(cmfd_on) write(ou,100) "Total CMFD time", time_cmfd % elapsed
=======
    write(ou,100) "Total time in simulation", time_inactive % elapsed + &
         time_active % elapsed
    write(ou,100) "  Time in transport only", time_transport % elapsed
    write(ou,100) "  Time in inactive cycles", time_inactive % elapsed
    write(ou,100) "  Time in active cycles", time_active % elapsed
    write(ou,100) "  Time between cycles", time_intercycle % elapsed
    write(ou,100) "    Accumulating tallies", time_ic_tallies % elapsed
    write(ou,100) "    Sampling source sites", time_ic_sample % elapsed
    write(ou,100) "    SEND/RECV source sites", time_ic_sendrecv % elapsed
    write(ou,100) "Total time for finalization", time_finalize % elapsed
>>>>>>> 80c00b25
    write(ou,100) "Total time elapsed", time_total % elapsed

    ! display header block
    call header("Run Statistics")

    ! display calculate rate and final keff
    total_particles = n_particles * n_cycles
    speed = real(total_particles) / (time_inactive % elapsed + &
         time_active % elapsed)
    string = to_str(speed)
    write(ou,101) "Calculation Rate", trim(string)
    write(ou,102) "Final Keff", keff, keff_std
    write(ou,*)

    ! format for write statements
100 format (1X,A,T35,"= ",ES11.4," seconds")
101 format (1X,A,T20,"= ",A," neutrons/second")
102 format (1X,A,T20,"= ",F8.5," +/- ",F8.5)
 
  end subroutine print_runtime

!===============================================================================
! CREATE_SUMMARY_FILE opens the summary.out file for logging information about
! the simulation
!===============================================================================

  subroutine create_summary_file()

    integer :: io_error
    logical :: file_exists  ! does log file already exist?
    character(MAX_FILE_LEN) :: path ! path of summary file

    ! Create filename for log file
    path = "summary.out"

    ! Check if log file already exists
    inquire(FILE=path, EXIST=file_exists)
    if (file_exists) then
       ! Possibly copy old log file
    end if

    ! Open log file for writing
    open(UNIT=UNIT_SUMMARY, FILE=path, STATUS='replace', &
         ACTION='write', IOSTAT=io_error)

  end subroutine create_summary_file

end module output<|MERGE_RESOLUTION|>--- conflicted
+++ resolved
@@ -930,27 +930,17 @@
     write(ou,100) "Total time for initialization", time_initialize % elapsed
     write(ou,100) "  Reading cross sections", time_read_xs % elapsed
     write(ou,100) "  Unionizing energy grid", time_unionize % elapsed
-<<<<<<< HEAD
-    write(ou,100) "Total time in computation", time_compute % elapsed
-    write(ou,100) "Total time between cycles", time_intercycle % elapsed
-    write(ou,100) "  Accumulating tallies", time_ic_tallies % elapsed
-    write(ou,100) "  Sampling source sites", time_ic_sample % elapsed
-    write(ou,100) "  SEND/RECV source sites", time_ic_sendrecv % elapsed
-    write(ou,100) "Total time in inactive cycles", time_inactive % elapsed
-    write(ou,100) "Total time in active cycles", time_active % elapsed
-    if(cmfd_on) write(ou,100) "Total CMFD time", time_cmfd % elapsed
-=======
     write(ou,100) "Total time in simulation", time_inactive % elapsed + &
          time_active % elapsed
     write(ou,100) "  Time in transport only", time_transport % elapsed
     write(ou,100) "  Time in inactive cycles", time_inactive % elapsed
     write(ou,100) "  Time in active cycles", time_active % elapsed
     write(ou,100) "  Time between cycles", time_intercycle % elapsed
+    if(cmfd_on) write(ou,100) "Total CMFD time", time_cmfd % elapsed
     write(ou,100) "    Accumulating tallies", time_ic_tallies % elapsed
     write(ou,100) "    Sampling source sites", time_ic_sample % elapsed
     write(ou,100) "    SEND/RECV source sites", time_ic_sendrecv % elapsed
     write(ou,100) "Total time for finalization", time_finalize % elapsed
->>>>>>> 80c00b25
     write(ou,100) "Total time elapsed", time_total % elapsed
 
     ! display header block
