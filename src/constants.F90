module constants

  implicit none

  ! ============================================================================
  ! VERSIONING NUMBERS

  ! OpenMC major, minor, and release numbers
  integer, parameter :: VERSION_MAJOR   = 0
  integer, parameter :: VERSION_MINOR   = 7
  integer, parameter :: VERSION_RELEASE = 0

  ! Revision numbers for binary files
<<<<<<< HEAD
  integer, parameter :: REVISION_STATEPOINT       = 15
=======
  integer, parameter :: REVISION_STATEPOINT       = 14
>>>>>>> aee19458
  integer, parameter :: REVISION_PARTICLE_RESTART = 1
  integer, parameter :: REVISION_TRACK            = 1
  integer, parameter :: REVISION_SUMMARY          = 1

  ! ============================================================================
  ! ADJUSTABLE PARAMETERS

  ! NOTE: This is the only section of the constants module that should ever be
  ! adjusted. Modifying constants in other sections may cause the code to fail.

  ! Monoatomic ideal-gas scattering treatment threshold
  real(8), parameter :: FREE_GAS_THRESHOLD = 400.0_8

  ! Significance level for confidence intervals
  real(8), parameter :: CONFIDENCE_LEVEL = 0.95_8

  ! Used for surface current tallies
  real(8), parameter :: TINY_BIT = 1e-8_8

  ! User for precision in geometry
  real(8), parameter :: FP_PRECISION = 1e-14_8
  real(8), parameter :: FP_REL_PRECISION = 1e-5_8
  real(8), parameter :: FP_COINCIDENT = 1e-12_8

  ! Maximum number of collisions/crossings
  integer, parameter :: MAX_EVENTS = 10000
  integer, parameter :: MAX_SAMPLE = 100000

  ! Maximum number of secondary particles created
  integer, parameter :: MAX_SECONDARY = 1000

  ! Maximum number of words in a single line, length of line, and length of
  ! single word
  integer, parameter :: MAX_WORDS    = 500
  integer, parameter :: MAX_LINE_LEN = 250
  integer, parameter :: MAX_WORD_LEN = 150
  integer, parameter :: MAX_FILE_LEN = 255

  ! Maximum number of external source spatial resamples to encounter before an
  ! error is thrown.
  integer, parameter :: MAX_EXTSRC_RESAMPLES = 10000

  ! ============================================================================
  ! PHYSICAL CONSTANTS

  ! Values here are from the Committee on Data for Science and Technology
  ! (CODATA) 2010 recommendation (doi:10.1103/RevModPhys.84.1527).

  real(8), parameter ::                      &
       PI               = 3.1415926535898_8, & ! pi
       MASS_NEUTRON     = 1.008664916_8,     & ! mass of a neutron in amu
       MASS_NEUTRON_MEV = 939.565379_8,      & ! mass of a neutron in MeV/c^2
       MASS_PROTON      = 1.007276466812_8,  & ! mass of a proton in amu
       AMU              = 1.660538921e-27_8, & ! 1 amu in kg
       C_LIGHT          = 2.99792458e8_8,    & ! speed of light in m/s
       N_AVOGADRO       = 0.602214129_8,     & ! Avogadro's number in 10^24/mol
       K_BOLTZMANN      = 8.6173324e-11_8,   & ! Boltzmann constant in MeV/K
       INFINITY         = huge(0.0_8),       & ! positive infinity
       ZERO             = 0.0_8,             &
       HALF             = 0.5_8,             &
       ONE              = 1.0_8,             &
       TWO              = 2.0_8,             &
       THREE            = 3.0_8,             &
       FOUR             = 4.0_8

  ! ============================================================================
  ! GEOMETRY-RELATED CONSTANTS

  ! Boundary conditions
  integer, parameter ::  &
       BC_TRANSMIT = 0,  & ! Transmission boundary condition (default)
       BC_VACUUM   = 1,  & ! Vacuum boundary condition
       BC_REFLECT  = 2,  & ! Reflecting boundary condition
       BC_PERIODIC = 3     ! Periodic boundary condition

  ! Logical operators for cell definitions
  integer, parameter ::              &
       OP_LEFT_PAREN   = huge(0),     & ! Left parentheses
       OP_RIGHT_PAREN  = huge(0) - 1, & ! Right parentheses
       OP_COMPLEMENT   = huge(0) - 2, & ! Complement operator (~)
       OP_INTERSECTION = huge(0) - 3, & ! Intersection operator
       OP_UNION        = huge(0) - 4    ! Union operator (^)

  ! Cell types
  integer, parameter ::  &
       CELL_NORMAL  = 1, & ! Cell with a specified material
       CELL_FILL    = 2, & ! Cell filled by a separate universe
       CELL_LATTICE = 3    ! Cell filled with a lattice

  ! Void material
  integer, parameter :: MATERIAL_VOID = -1

  ! Lattice types
  integer, parameter ::  &
       LATTICE_RECT = 1, & ! Rectangular lattice
       LATTICE_HEX  = 2    ! Hexagonal lattice

  ! Lattice boundary crossings
  integer, parameter ::    &
       LATTICE_LEFT   = 1, & ! Flag for crossing left (x) lattice boundary
       LATTICE_RIGHT  = 2, & ! Flag for crossing right (x) lattice boundary
       LATTICE_BACK   = 3, & ! Flag for crossing back (y) lattice boundary
       LATTICE_FRONT  = 4, & ! Flag for crossing front (y) lattice boundary
       LATTICE_BOTTOM = 5, & ! Flag for crossing bottom (z) lattice boundary
       LATTICE_TOP    = 6    ! Flag for crossing top (z) lattice boundary

  ! Surface types
  integer, parameter ::  &
       SURF_PX     =  1, & ! Plane parallel to x-plane
       SURF_PY     =  2, & ! Plane parallel to y-plane
       SURF_PZ     =  3, & ! Plane parallel to z-plane
       SURF_PLANE  =  4, & ! Arbitrary plane
       SURF_CYL_X  =  5, & ! Cylinder along x-axis
       SURF_CYL_Y  =  6, & ! Cylinder along y-axis
       SURF_CYL_Z  =  7, & ! Cylinder along z-axis
       SURF_SPHERE =  8, & ! Sphere
       SURF_CONE_X =  9, & ! Cone parallel to x-axis
       SURF_CONE_Y = 10, & ! Cone parallel to y-axis
       SURF_CONE_Z = 11    ! Cone parallel to z-axis

  ! Flag to say that the outside of a lattice is not defined
  integer, parameter :: NO_OUTER_UNIVERSE = -22

  ! Maximum number of lost particles
  integer, parameter :: MAX_LOST_PARTICLES = 10

  ! ============================================================================
  ! CROSS SECTION RELATED CONSTANTS

  ! Interpolation flag
  integer, parameter ::   &
       HISTOGRAM     = 1, & ! y is constant in x
       LINEAR_LINEAR = 2, & ! y is linear in x
       LINEAR_LOG    = 3, & ! y is linear in ln(x)
       LOG_LINEAR    = 4, & ! ln(y) is linear in x
       LOG_LOG       = 5    ! ln(y) is linear in ln(x)

  ! Particle type
  integer, parameter :: &
       NEUTRON  = 1, &
       PHOTON   = 2, &
       ELECTRON = 3

  ! Angular distribution type
  integer, parameter :: &
       ANGLE_ISOTROPIC = 1, & ! Isotropic angular distribution
       ANGLE_32_EQUI   = 2, & ! 32 equiprobable bins
       ANGLE_TABULAR   = 3    ! Tabular angular distribution

  ! Secondary energy mode for S(a,b) inelastic scattering
  integer, parameter :: &
       SAB_SECONDARY_EQUAL  = 0, & ! Equally-likely outgoing energy bins
       SAB_SECONDARY_SKEWED = 1, & ! Skewed outgoing energy bins
       SAB_SECONDARY_CONT   = 2    ! Continuous, linear-linear interpolation

  ! Elastic mode for S(a,b) elastic scattering
  integer, parameter :: &
       SAB_ELASTIC_DISCRETE = 3, & ! Sample from discrete cosines
       SAB_ELASTIC_EXACT    = 4    ! Exact treatment for coherent elastic

  ! Reaction types
  integer, parameter :: &
       TOTAL_XS = 1,  ELASTIC = 2,  N_LEVEL = 4,   MISC = 5,      N_2ND   = 11, &
       N_2N    = 16,  N_3N   = 17,  N_FISSION = 18, N_F    = 19,  N_NF    = 20, &
       N_2NF   = 21,  N_NA   = 22,  N_N3A   = 23,  N_2NA   = 24,  N_3NA   = 25, &
       N_NP    = 28,  N_N2A  = 29,  N_2N2A  = 30,  N_ND    = 32,  N_NT    = 33, &
       N_N3HE  = 34,  N_ND2A = 35,  N_NT2A  = 36,  N_4N    = 37,  N_3NF   = 38, &
       N_2NP   = 41,  N_3NP  = 42,  N_N2P   = 44,  N_NPA   = 45,  N_N1    = 51, &
       N_N40   = 90,  N_NC   = 91,  N_DISAPPEAR = 101, N_GAMMA = 102, N_P = 103, &
       N_D     = 104, N_T    = 105, N_3HE   = 106, N_A     = 107, N_2A    = 108, &
       N_3A    = 109, N_2P   = 111, N_PA    = 112, N_T2A   = 113, N_D2A   = 114, &
       N_PD    = 115, N_PT   = 116, N_DA    = 117, N_5N    = 152, N_6N    = 153, &
       N_2NT   = 154, N_TA   = 155, N_4NP   = 156, N_3ND   = 157, N_NDA   = 158, &
       N_2NPA  = 159, N_7N   = 160, N_8N    = 161, N_5NP   = 162, N_6NP   = 163, &
       N_7NP   = 164, N_4NA  = 165, N_5NA   = 166, N_6NA   = 167, N_7NA   = 168, &
       N_4ND   = 169, N_5ND  = 170, N_6ND   = 171, N_3NT   = 172, N_4NT   = 173, &
       N_5NT   = 174, N_6NT  = 175, N_2N3HE = 176, N_3N3HE = 177, N_4N3HE = 178, &
       N_3N2P  = 179, N_3N3A = 180, N_3NPA  = 181, N_DT    = 182, N_NPD   = 183, &
       N_NPT   = 184, N_NDT  = 185, N_NP3HE = 186, N_ND3HE = 187, N_NT3HE = 188, &
       N_NTA   = 189, N_2N2P = 190, N_P3HE  = 191, N_D3HE  = 192, N_3HEA  = 193, &
       N_4N2P  = 194, N_4N2A = 195, N_4NPA  = 196, N_3P    = 197, N_N3P   = 198, &
       N_3N2PA = 199, N_5N2P = 200, N_P0    = 600, N_PC    = 649, N_D0    = 650, &
       N_DC    = 699, N_T0   = 700, N_TC    = 749, N_3HE0  = 750, N_3HEC  = 799, &
       N_A0    = 800, N_AC   = 849, N_2N0   = 875, N_2NC   = 891

  ! ACE table types
  integer, parameter :: &
       ACE_NEUTRON   = 1, & ! continuous-energy neutron
       ACE_THERMAL   = 2, & ! thermal S(a,b) scattering data
       ACE_DOSIMETRY = 3    ! dosimetry cross sections

  ! Fission neutron emission (nu) type
  integer, parameter ::   &
       NU_NONE       = 0, & ! No nu values (non-fissionable)
       NU_POLYNOMIAL = 1, & ! Nu values given by polynomial
       NU_TABULAR    = 2    ! Nu values given by tabular distribution

  ! Cross section filetypes
  integer, parameter :: &
       ASCII  = 1, & ! ASCII cross section file
       BINARY = 2    ! Binary cross section file

  ! Probability table parameters
  integer, parameter :: &
       URR_CUM_PROB = 1, &
       URR_TOTAL    = 2, &
       URR_ELASTIC  = 3, &
       URR_FISSION  = 4, &
       URR_N_GAMMA  = 5, &
       URR_HEATING  = 6

  ! Maximum number of partial fission reactions
  integer, parameter :: PARTIAL_FISSION_MAX = 4

  ! Major cross section libraries
  integer, parameter :: &
       ENDF_BVII0 = 1, &
       ENDF_BVII1 = 2, &
       JEFF_311   = 3, &
       JEFF_312   = 4, &
       JEFF_32    = 5, &
       JENDL_32   = 6, &
       JENDL_33   = 7, &
       JENDL_40   = 8

  ! ============================================================================
  ! TALLY-RELATED CONSTANTS

  ! Tally type
  integer, parameter :: &
       TALLY_VOLUME          = 1, &
       TALLY_SURFACE_CURRENT = 2

  ! Tally estimator types
  integer, parameter :: &
       ESTIMATOR_ANALOG      = 1, &
       ESTIMATOR_TRACKLENGTH = 2, &
       ESTIMATOR_COLLISION   = 3

  ! Event types for tallies
  integer, parameter :: &
       EVENT_SURFACE = -2, &
       EVENT_LATTICE = -1, &
       EVENT_SCATTER =  1, &
       EVENT_ABSORB  =  2

  ! Tally score type
  integer, parameter :: N_SCORE_TYPES = 22
  integer, parameter :: &
       SCORE_FLUX               = -1,  & ! flux
       SCORE_TOTAL              = -2,  & ! total reaction rate
       SCORE_SCATTER            = -3,  & ! scattering rate
       SCORE_NU_SCATTER         = -4,  & ! scattering production rate
       SCORE_SCATTER_N          = -5,  & ! arbitrary scattering moment
       SCORE_SCATTER_PN         = -6,  & ! system for scoring 0th through nth moment
       SCORE_NU_SCATTER_N       = -7,  & ! arbitrary nu-scattering moment
       SCORE_NU_SCATTER_PN      = -8,  & ! system for scoring 0th through nth nu-scatter moment
       SCORE_TRANSPORT          = -9,  & ! transport reaction rate
       SCORE_N_1N               = -10, & ! (n,1n) rate
       SCORE_ABSORPTION         = -11, & ! absorption rate
       SCORE_FISSION            = -12, & ! fission rate
       SCORE_NU_FISSION         = -13, & ! neutron production rate
       SCORE_KAPPA_FISSION      = -14, & ! fission energy production rate
       SCORE_CURRENT            = -15, & ! partial current
       SCORE_FLUX_YN            = -16, & ! angular moment of flux
       SCORE_TOTAL_YN           = -17, & ! angular moment of total reaction rate
       SCORE_SCATTER_YN         = -18, & ! angular flux-weighted scattering moment (0:N)
       SCORE_NU_SCATTER_YN      = -19, & ! angular flux-weighted nu-scattering moment (0:N)
       SCORE_EVENTS             = -20, & ! number of events
       SCORE_DELAYED_NU_FISSION = -21, & ! delayed neutron production rate
       SCORE_INVERSE_VELOCITY   = -22    ! flux-weighted inverse velocity

  ! Maximum scattering order supported
  integer, parameter :: MAX_ANG_ORDER = 10

  ! Names of *-PN & *-YN scores (MOMENT_STRS) and *-N moment scores
  character(*), parameter :: &
       MOMENT_STRS(6)    = (/ "scatter-p   ",   &
                              "nu-scatter-p",   &
                              "flux-y      ",   &
                              "total-y     ",   &
                              "scatter-y   ",   &
                              "nu-scatter-y"/), &
       MOMENT_N_STRS(2)  = (/ "scatter-    ",   &
                              "nu-scatter- "/)

  ! Location in MOMENT_STRS where the YN data begins
  integer, parameter :: YN_LOC = 3

  ! Tally map bin finding
  integer, parameter :: NO_BIN_FOUND = -1

  ! Tally filter and map types
  integer, parameter :: N_FILTER_TYPES = 13
  integer, parameter :: &
       FILTER_UNIVERSE     = 1,  &
       FILTER_MATERIAL     = 2,  &
       FILTER_CELL         = 3,  &
       FILTER_CELLBORN     = 4,  &
       FILTER_SURFACE      = 5,  &
       FILTER_MESH         = 6,  &
       FILTER_ENERGYIN     = 7,  &
       FILTER_ENERGYOUT    = 8,  &
       FILTER_DISTRIBCELL  = 9,  &
       FILTER_MU           = 10, &
       FILTER_POLAR        = 11, &
       FILTER_AZIMUTHAL    = 12, &
       FILTER_DELAYEDGROUP = 13

  ! Mesh types
  integer, parameter :: &
       MESH_REGULAR = 1

  ! Tally surface current directions
  integer, parameter :: &
       IN_RIGHT  = 1,   &
       OUT_RIGHT = 2,   &
       IN_FRONT  = 3,   &
       OUT_FRONT = 4,   &
       IN_TOP    = 5,   &
       OUT_TOP   = 6

  ! Tally trigger types and threshold
  integer, parameter :: &
       VARIANCE           = 1, &
       RELATIVE_ERROR     = 2, &
       STANDARD_DEVIATION = 3

  ! Global tally parameters
  integer, parameter :: N_GLOBAL_TALLIES = 4
  integer, parameter :: &
       K_COLLISION   = 1, &
       K_ABSORPTION  = 2, &
       K_TRACKLENGTH = 3, &
       LEAKAGE       = 4

  ! ============================================================================
  ! EXTERNAL SOURCE PARAMETERS

  ! Source spatial distribution types
  integer, parameter :: &
       SRC_SPACE_BOX     = 1, & ! Source in a rectangular prism
       SRC_SPACE_POINT   = 2, & ! Source at a single point
       SRC_SPACE_FISSION = 3    ! Source in prism filtered by fissionable mats

  ! Source angular distribution types
  integer, parameter :: &
       SRC_ANGLE_ISOTROPIC = 1, & ! Isotropic angular
       SRC_ANGLE_MONO      = 2, & ! Monodirectional source
       SRC_ANGLE_TABULAR   = 3    ! Tabular distribution

  ! Source energy distribution types
  integer, parameter :: &
       SRC_ENERGY_MONO    = 1, & ! Monoenergetic source
       SRC_ENERGY_MAXWELL = 2, & ! Maxwell fission spectrum
       SRC_ENERGY_WATT    = 3, & ! Watt fission spectrum
       SRC_ENERGY_TABULAR = 4    ! Tabular distribution

  !=============================================================================
  ! DOMAIN DECOMPOSITION CONSTANTS
  
  ! Indicate that a particle didn't scatter out after a stage
  integer, parameter :: NO_OUTSCATTER = -1
  
  ! Constants for looping around local neighbor bins 
  integer, parameter :: N_CARTESIAN_NEIGHBORS = 6
  integer, parameter :: N_DD_COMM_NEIGHBORS = 36
  integer, parameter :: N_DD_NEIGHBORS = 42
  
  ! Banks and buffers are allocated slightly larger than expected for perfect
  ! load balance by this ratio, and then resized again later if needed
  real(8), parameter :: DD_BUFFER_HEADROOM = 1.1_8

  ! ============================================================================
  ! MISCELLANEOUS CONSTANTS

  ! indicates that an array index hasn't been set
  integer, parameter :: NONE = 0

  ! Codes for read errors -- better hope these numbers are never used in an
  ! input file!
  integer, parameter :: ERROR_INT  = -huge(0)
  real(8), parameter :: ERROR_REAL = -huge(0.0_8) * 0.917826354_8

  ! Energy grid methods
  integer, parameter :: &
       GRID_NUCLIDE    = 1, & ! unique energy grid for each nuclide
       GRID_MAT_UNION  = 2, & ! material union grids with pointers
       GRID_LOGARITHM  = 3    ! lethargy mapping

  ! Running modes
  integer, parameter ::        &
       MODE_TESTING      = -1, & ! Unit Testing mode
       MODE_FIXEDSOURCE  = 1,  & ! Fixed source mode
       MODE_EIGENVALUE   = 2,  & ! K eigenvalue mode
       MODE_PLOTTING     = 3,  & ! Plotting mode
       MODE_PARTICLE     = 4,  & ! Particle restart mode
       MODE_DISTRIBUTION = 5     ! Help with distribution indices

<<<<<<< HEAD
  ! Unit numbers
  integer, parameter :: UNIT_SUMMARY  = 11 ! unit # for writing summary file
  integer, parameter :: UNIT_TALLY    = 12 ! unit # for writing tally file
  integer, parameter :: UNIT_PLOT     = 13 ! unit # for writing plot file
  integer, parameter :: UNIT_XS       = 14 ! unit # for writing xs summary file
  integer, parameter :: UNIT_PARTICLE = 15 ! unit # for writing particle restart
  integer, parameter :: UNIT_OUTPUT   = 16 ! unit # for writing output
  integer, parameter :: UNIT_HELP     = 17 ! unit # for writing distrib help

  ! When materials and tallies arrays are allocated on-the-fly, this parameter
  ! controls how much larger than the needed size they will be allocated to
  real(8), parameter :: OTF_HEADROOM = 1.1_8


  character(MAX_FILE_LEN), parameter :: OUTPUT_MATFILE = 'materials-out.h5'

=======
>>>>>>> aee19458
  !=============================================================================
  ! CMFD CONSTANTS

  ! for non-accelerated regions on coarse mesh overlay
  integer, parameter :: CMFD_NOACCEL = 99999

  ! constant to represent a zero flux "albedo"
  real(8), parameter :: ZERO_FLUX = 999.0_8

  ! constant for writing out no residual
  real(8), parameter :: CMFD_NORES = 99999.0_8

  !=============================================================================
  ! DELAYED NEUTRON PRECURSOR CONSTANTS

  ! Since cross section libraries come with different numbers of delayed groups
  ! (e.g. ENDF/B-VII.1 has 6 and JEFF 3.1.1 has 8 delayed groups) and we don't
  ! yet know what cross section library is being used when the tallies.xml file
  ! is read in, we want to have an upper bound on the size of the array we
  ! use to store the bins for delayed group tallies.
  integer, parameter :: MAX_DELAYED_GROUPS = 8

end module constants<|MERGE_RESOLUTION|>--- conflicted
+++ resolved
@@ -11,11 +11,7 @@
   integer, parameter :: VERSION_RELEASE = 0
 
   ! Revision numbers for binary files
-<<<<<<< HEAD
-  integer, parameter :: REVISION_STATEPOINT       = 15
-=======
   integer, parameter :: REVISION_STATEPOINT       = 14
->>>>>>> aee19458
   integer, parameter :: REVISION_PARTICLE_RESTART = 1
   integer, parameter :: REVISION_TRACK            = 1
   integer, parameter :: REVISION_SUMMARY          = 1
@@ -415,7 +411,6 @@
        MODE_PARTICLE     = 4,  & ! Particle restart mode
        MODE_DISTRIBUTION = 5     ! Help with distribution indices
 
-<<<<<<< HEAD
   ! Unit numbers
   integer, parameter :: UNIT_SUMMARY  = 11 ! unit # for writing summary file
   integer, parameter :: UNIT_TALLY    = 12 ! unit # for writing tally file
@@ -432,8 +427,6 @@
 
   character(MAX_FILE_LEN), parameter :: OUTPUT_MATFILE = 'materials-out.h5'
 
-=======
->>>>>>> aee19458
   !=============================================================================
   ! CMFD CONSTANTS
 
