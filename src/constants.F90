module constants

  implicit none

  ! ============================================================================
  ! VERSIONING NUMBERS

  ! OpenMC major, minor, and release numbers
  integer, parameter :: VERSION_MAJOR   = 0
  integer, parameter :: VERSION_MINOR   = 6
  integer, parameter :: VERSION_RELEASE = 2

  ! Revision numbers for binary files
  integer, parameter :: REVISION_STATEPOINT       = 13
  integer, parameter :: REVISION_PARTICLE_RESTART = 1

  ! Binary file types
  integer, parameter :: &
       FILETYPE_STATEPOINT       = -1, &
       FILETYPE_PARTICLE_RESTART = -2, &
       FILETYPE_SOURCE           = -3

  ! ============================================================================
  ! ADJUSTABLE PARAMETERS

  ! NOTE: This is the only section of the constants module that should ever be
  ! adjusted. Modifying constants in other sections may cause the code to fail.

  ! Monoatomic ideal-gas scattering treatment threshold
  real(8), parameter :: FREE_GAS_THRESHOLD = 400.0_8

  ! Significance level for confidence intervals
  real(8), parameter :: CONFIDENCE_LEVEL = 0.95_8

  ! Used for surface current tallies
  real(8), parameter :: TINY_BIT = 1e-8_8

  ! User for precision in geometry
  real(8), parameter :: FP_PRECISION = 1e-14_8
  real(8), parameter :: FP_REL_PRECISION = 1e-5_8
  real(8), parameter :: FP_COINCIDENT = 1e-12_8

  ! Maximum number of collisions/crossings
  integer, parameter :: MAX_EVENTS = 10000
  integer, parameter :: MAX_SAMPLE = 100000

  ! Maximum number of words in a single line, length of line, and length of
  ! single word
  integer, parameter :: MAX_WORDS    = 500
  integer, parameter :: MAX_LINE_LEN = 250
  integer, parameter :: MAX_WORD_LEN = 150
  integer, parameter :: MAX_FILE_LEN = 255

  ! Maximum number of external source spatial resamples to encounter before an
  ! error is thrown.
  integer, parameter :: MAX_EXTSRC_RESAMPLES = 10000

  ! ============================================================================
  ! PHYSICAL CONSTANTS

  ! Values here are from the Committee on Data for Science and Technology
  ! (CODATA) 2010 recommendation (doi:10.1103/RevModPhys.84.1527).

  real(8), parameter ::            &
       PI           = 3.1415926535898_8, & ! pi
       MASS_NEUTRON = 1.008664916_8,     & ! mass of a neutron in amu
       MASS_PROTON  = 1.007276466812_8,  & ! mass of a proton in amu
       AMU          = 1.660538921e-27_8, & ! 1 amu in kg
       N_AVOGADRO   = 0.602214129_8,     & ! Avogadro's number in 10^24/mol
       K_BOLTZMANN  = 8.6173324e-11_8,   & ! Boltzmann constant in MeV/K
       INFINITY     = huge(0.0_8),       & ! positive infinity
       ZERO         = 0.0_8,             &
       HALF         = 0.5_8,             &
       ONE          = 1.0_8,             &
       TWO          = 2.0_8,             &
       THREE        = 3.0_8,             &
       FOUR         = 4.0_8

  ! ============================================================================
  ! GEOMETRY-RELATED CONSTANTS

  ! Boundary conditions
  integer, parameter ::  &
       BC_TRANSMIT = 0,  & ! Transmission boundary condition (default)
       BC_VACUUM   = 1,  & ! Vacuum boundary condition
       BC_REFLECT  = 2,  & ! Reflecting boundary condition
       BC_PERIODIC = 3     ! Periodic boundary condition

  ! Logical operators for cell definitions
  integer, parameter ::              &
       OP_LEFT_PAREN  = huge(0),     & ! Left parentheses
       OP_RIGHT_PAREN = huge(0) - 1, & ! Right parentheses
       OP_UNION       = huge(0) - 2, & ! Union operator
       OP_DIFFERENCE  = huge(0) - 3    ! Difference operator

  ! Cell types
  integer, parameter ::  &
       CELL_NORMAL  = 1, & ! Cell with a specified material
       CELL_FILL    = 2, & ! Cell filled by a separate universe
       CELL_LATTICE = 3    ! Cell filled with a lattice

  ! Void material
  integer, parameter :: MATERIAL_VOID = -1

  ! Lattice types
  integer, parameter ::  &
       LATTICE_RECT = 1, & ! Rectangular lattice
       LATTICE_HEX  = 2    ! Hexagonal lattice

  ! Lattice boundary crossings
  integer, parameter ::    &
       LATTICE_LEFT   = 1, & ! Flag for crossing left (x) lattice boundary
       LATTICE_RIGHT  = 2, & ! Flag for crossing right (x) lattice boundary
       LATTICE_BACK   = 3, & ! Flag for crossing back (y) lattice boundary
       LATTICE_FRONT  = 4, & ! Flag for crossing front (y) lattice boundary
       LATTICE_BOTTOM = 5, & ! Flag for crossing bottom (z) lattice boundary
       LATTICE_TOP    = 6    ! Flag for crossing top (z) lattice boundary

  ! Surface types
  integer, parameter ::  &
       SURF_PX     =  1, & ! Plane parallel to x-plane
       SURF_PY     =  2, & ! Plane parallel to y-plane
       SURF_PZ     =  3, & ! Plane parallel to z-plane
       SURF_PLANE  =  4, & ! Arbitrary plane
       SURF_CYL_X  =  5, & ! Cylinder along x-axis
       SURF_CYL_Y  =  6, & ! Cylinder along y-axis
       SURF_CYL_Z  =  7, & ! Cylinder along z-axis
       SURF_SPHERE =  8, & ! Sphere
       SURF_CONE_X =  9, & ! Cone parallel to x-axis
       SURF_CONE_Y = 10, & ! Cone parallel to y-axis
       SURF_CONE_Z = 11    ! Cone parallel to z-axis

  ! Flag to say that the outside of a lattice is not defined
  integer, parameter :: NO_OUTER_UNIVERSE = -22

  ! Maximum number of lost particles
  integer, parameter :: MAX_LOST_PARTICLES = 10

  ! ============================================================================
  ! CROSS SECTION RELATED CONSTANTS

  ! Interpolation flag
  integer, parameter ::   &
       HISTOGRAM     = 1, & ! y is constant in x
       LINEAR_LINEAR = 2, & ! y is linear in x
       LINEAR_LOG    = 3, & ! y is linear in ln(x)
       LOG_LINEAR    = 4, & ! ln(y) is linear in x
       LOG_LOG       = 5    ! ln(y) is linear in ln(x)

  ! Particle type
  integer, parameter :: &
       NEUTRON  = 1, &
       PHOTON   = 2, &
       ELECTRON = 3

  ! Angular distribution type
  integer, parameter :: &
       ANGLE_ISOTROPIC = 1, & ! Isotropic angular distribution
       ANGLE_32_EQUI   = 2, & ! 32 equiprobable bins
       ANGLE_TABULAR   = 3    ! Tabular angular distribution

  ! Secondary energy mode for S(a,b) inelastic scattering
  integer, parameter :: &
       SAB_SECONDARY_EQUAL  = 0, & ! Equally-likely outgoing energy bins
       SAB_SECONDARY_SKEWED = 1, & ! Skewed outgoing energy bins
       SAB_SECONDARY_CONT   = 2    ! Continuous, linear-linear interpolation

  ! Elastic mode for S(a,b) elastic scattering
  integer, parameter :: &
       SAB_ELASTIC_DISCRETE = 3, & ! Sample from discrete cosines
       SAB_ELASTIC_EXACT    = 4    ! Exact treatment for coherent elastic

  ! Reaction types
  integer, parameter :: &
       TOTAL_XS = 1,  ELASTIC = 2,  N_LEVEL = 4,   MISC = 5,      N_2ND   = 11, &
       N_2N    = 16,  N_3N   = 17,  N_FISSION = 18, N_F    = 19,  N_NF    = 20, &
       N_2NF   = 21,  N_NA   = 22,  N_N3A   = 23,  N_2NA   = 24,  N_3NA   = 25, &
       N_NP    = 28,  N_N2A  = 29,  N_2N2A  = 30,  N_ND    = 32,  N_NT    = 33, &
       N_N3HE  = 34,  N_ND2A = 35,  N_NT2A  = 36,  N_4N    = 37,  N_3NF   = 38, &
       N_2NP   = 41,  N_3NP  = 42,  N_N2P   = 44,  N_NPA   = 45,  N_N1    = 51, &
       N_N40   = 90,  N_NC   = 91,  N_DISAPPEAR = 101, N_GAMMA = 102, N_P = 103, &
       N_D     = 104, N_T    = 105, N_3HE   = 106, N_A     = 107, N_2A    = 108, &
       N_3A    = 109, N_2P   = 111, N_PA    = 112, N_T2A   = 113, N_D2A   = 114, &
       N_PD    = 115, N_PT   = 116, N_DA    = 117, N_5N    = 152, N_6N    = 153, &
       N_2NT   = 154, N_TA   = 155, N_4NP   = 156, N_3ND   = 157, N_NDA   = 158, &
       N_2NPA  = 159, N_7N   = 160, N_8N    = 161, N_5NP   = 162, N_6NP   = 163, &
       N_7NP   = 164, N_4NA  = 165, N_5NA   = 166, N_6NA   = 167, N_7NA   = 168, &
       N_4ND   = 169, N_5ND  = 170, N_6ND   = 171, N_3NT   = 172, N_4NT   = 173, &
       N_5NT   = 174, N_6NT  = 175, N_2N3HE = 176, N_3N3HE = 177, N_4N3HE = 178, &
       N_3N2P  = 179, N_3N3A = 180, N_3NPA  = 181, N_DT    = 182, N_NPD   = 183, &
       N_NPT   = 184, N_NDT  = 185, N_NP3HE = 186, N_ND3HE = 187, N_NT3HE = 188, &
       N_NTA   = 189, N_2N2P = 190, N_P3HE  = 191, N_D3HE  = 192, N_3HEA  = 193, &
       N_4N2P  = 194, N_4N2A = 195, N_4NPA  = 196, N_3P    = 197, N_N3P   = 198, &
       N_3N2PA = 199, N_5N2P = 200, N_P0    = 600, N_PC    = 649, N_D0    = 650, &
       N_DC    = 699, N_T0   = 700, N_TC    = 749, N_3HE0  = 750, N_3HEC  = 799, &
       N_A0    = 800, N_AC   = 849, N_2N0   = 875, N_2NC   = 891

  ! ACE table types
  integer, parameter :: &
       ACE_NEUTRON   = 1, & ! continuous-energy neutron
       ACE_THERMAL   = 2, & ! thermal S(a,b) scattering data
       ACE_DOSIMETRY = 3    ! dosimetry cross sections

  ! Fission neutron emission (nu) type
  integer, parameter ::   &
       NU_NONE       = 0, & ! No nu values (non-fissionable)
       NU_POLYNOMIAL = 1, & ! Nu values given by polynomial
       NU_TABULAR    = 2    ! Nu values given by tabular distribution

  ! Cross section filetypes
  integer, parameter :: &
       ASCII  = 1, & ! ASCII cross section file
       BINARY = 2    ! Binary cross section file

  ! Probability table parameters
  integer, parameter :: &
       URR_CUM_PROB = 1, &
       URR_TOTAL    = 2, &
       URR_ELASTIC  = 3, &
       URR_FISSION  = 4, &
       URR_N_GAMMA  = 5, &
       URR_HEATING  = 6

  ! Maximum number of partial fission reactions
  integer, parameter :: PARTIAL_FISSION_MAX = 4

<<<<<<< HEAD
  ! ENDF decay modes
  integer, parameter :: &
       DECAY_GAMMA    = 0, & ! Gamma decay
       DECAY_BETA     = 1, & ! Beta decay
       DECAY_EC       = 2, & ! Electron capture and/or positron emission
       DECAY_IT       = 3, & ! Isomeric transition
       DECAY_ALPHA    = 4, & ! Alpha decay
       DECAY_NEUTRON  = 5, & ! Neutron emission
       DECAY_SF       = 6, & ! Spontaneous fission
       DECAY_PROTON   = 7, & ! Proton emission
       DECAY_ELECTRON = 8, & ! "Discrete electrons"
       DECAY_XRAY     = 9, & ! X-rays and annihilation radiation
       DECAY_UNKNOWN  = 10
=======
  ! Major cross section libraries
  integer, parameter :: &
       ENDF_BVII0 = 1, &
       ENDF_BVII1 = 2, &
       JEFF_311   = 3, &
       JEFF_312   = 4, &
       JEFF_32    = 5, &
       JENDL_32   = 6, &
       JENDL_33   = 7, &
       JENDL_40   = 8
>>>>>>> ff6f8b36

  ! ============================================================================
  ! TALLY-RELATED CONSTANTS

  ! Tally type
  integer, parameter :: &
       TALLY_VOLUME          = 1, &
       TALLY_SURFACE_CURRENT = 2

  ! Tally estimator types
  integer, parameter :: &
       ESTIMATOR_ANALOG      = 1, &
       ESTIMATOR_TRACKLENGTH = 2

  ! Event types for tallies
  integer, parameter :: &
       EVENT_SURFACE = -2, &
       EVENT_LATTICE = -1, &
       EVENT_SCATTER =  1, &
       EVENT_ABSORB  =  2

  ! Tally score type
  integer, parameter :: N_SCORE_TYPES = 20
  integer, parameter :: &
       SCORE_FLUX          = -1,  & ! flux
       SCORE_TOTAL         = -2,  & ! total reaction rate
       SCORE_SCATTER       = -3,  & ! scattering rate
       SCORE_NU_SCATTER    = -4,  & ! scattering production rate
       SCORE_SCATTER_N     = -5,  & ! arbitrary scattering moment
       SCORE_SCATTER_PN    = -6,  & ! system for scoring 0th through nth moment
       SCORE_NU_SCATTER_N  = -7,  & ! arbitrary nu-scattering moment
       SCORE_NU_SCATTER_PN = -8,  & ! system for scoring 0th through nth nu-scatter moment
       SCORE_TRANSPORT     = -9,  & ! transport reaction rate
       SCORE_N_1N          = -10, & ! (n,1n) rate
       SCORE_ABSORPTION    = -11, & ! absorption rate
       SCORE_FISSION       = -12, & ! fission rate
       SCORE_NU_FISSION    = -13, & ! neutron production rate
       SCORE_KAPPA_FISSION = -14, & ! fission energy production rate
       SCORE_CURRENT       = -15, & ! partial current
       SCORE_FLUX_YN       = -16, & ! angular moment of flux
       SCORE_TOTAL_YN      = -17, & ! angular moment of total reaction rate
       SCORE_SCATTER_YN    = -18, & ! angular flux-weighted scattering moment (0:N)
       SCORE_NU_SCATTER_YN = -19, & ! angular flux-weighted nu-scattering moment (0:N)
       SCORE_EVENTS        = -20    ! number of events

  ! Maximum scattering order supported
  integer, parameter :: MAX_ANG_ORDER = 10

  ! Names of *-PN & *-YN scores (MOMENT_STRS) and *-N moment scores
  character(*), parameter :: &
       MOMENT_STRS(6)    = (/ "scatter-p   ",   &
                              "nu-scatter-p",   &
                              "flux-y      ",   &
                              "total-y     ",   &
                              "scatter-y   ",   &
                              "nu-scatter-y"/), &
       MOMENT_N_STRS(2)  = (/ "scatter-    ",   &
                              "nu-scatter- "/)

  ! Location in MOMENT_STRS where the YN data begins
  integer, parameter :: YN_LOC = 3

  ! Tally map bin finding
  integer, parameter :: NO_BIN_FOUND = -1

  ! Tally filter and map types
  integer, parameter :: N_FILTER_TYPES = 9
  integer, parameter :: &
       FILTER_UNIVERSE    = 1, &
       FILTER_MATERIAL    = 2, &
       FILTER_CELL        = 3, &
       FILTER_CELLBORN    = 4, &
       FILTER_SURFACE     = 5, &
       FILTER_MESH        = 6, &
       FILTER_ENERGYIN    = 7, &
       FILTER_ENERGYOUT   = 8, &
       FILTER_DISTRIBCELL = 9

  ! Tally surface current directions
  integer, parameter :: &
       IN_RIGHT  = 1,   &
       OUT_RIGHT = 2,   &
       IN_FRONT  = 3,   &
       OUT_FRONT = 4,   &
       IN_TOP    = 5,   &
       OUT_TOP   = 6

  ! Tally trigger types and threshold
  integer, parameter :: &
       VARIANCE           = 1, &
       RELATIVE_ERROR     = 2, &
       STANDARD_DEVIATION = 3

  ! Global tallY parameters
  integer, parameter :: N_GLOBAL_TALLIES = 4
  integer, parameter :: &
       K_COLLISION   = 1, &
       K_ABSORPTION  = 2, &
       K_TRACKLENGTH = 3, &
       LEAKAGE       = 4

  ! ============================================================================
  ! RANDOM NUMBER STREAM CONSTANTS

  integer, parameter :: N_STREAMS = 3
  integer, parameter :: STREAM_TRACKING = 1
  integer, parameter :: STREAM_TALLIES  = 2
  integer, parameter :: STREAM_SOURCE   = 3

  ! ============================================================================
  ! EXTERNAL SOURCE PARAMETERS

  ! Source spatial distribution types
  integer, parameter :: &
       SRC_SPACE_BOX     = 1, & ! Source in a rectangular prism
       SRC_SPACE_POINT   = 2, & ! Source at a single point
       SRC_SPACE_FISSION = 3    ! Source in prism filtered by fissionable mats

  ! Source angular distribution types
  integer, parameter :: &
       SRC_ANGLE_ISOTROPIC = 1, & ! Isotropic angular
       SRC_ANGLE_MONO      = 2, & ! Monodirectional source
       SRC_ANGLE_TABULAR   = 3    ! Tabular distribution

  ! Source energy distribution types
  integer, parameter :: &
       SRC_ENERGY_MONO    = 1, & ! Monoenergetic source
       SRC_ENERGY_MAXWELL = 2, & ! Maxwell fission spectrum
       SRC_ENERGY_WATT    = 3, & ! Watt fission spectrum
       SRC_ENERGY_TABULAR = 4    ! Tabular distribution

  ! ============================================================================
  ! MISCELLANEOUS CONSTANTS

  ! indicates that an array index hasn't been set
  integer, parameter :: NONE = 0

  ! Codes for read errors -- better hope these numbers are never used in an
  ! input file!
  integer, parameter :: ERROR_INT  = -huge(0)
  real(8), parameter :: ERROR_REAL = -huge(0.0_8) * 0.917826354_8

  ! Energy grid methods
  integer, parameter :: &
       GRID_NUCLIDE    = 1, & ! unique energy grid for each nuclide
       GRID_MAT_UNION  = 2, & ! material union grids with pointers
       GRID_LOGARITHM  = 3    ! lethargy mapping

  ! Running modes
  integer, parameter ::        &
       MODE_FIXEDSOURCE = 1, & ! Fixed source mode
       MODE_EIGENVALUE  = 2, & ! K eigenvalue mode
       MODE_PLOTTING    = 3, & ! Plotting mode
       MODE_PARTICLE    = 4, & ! Particle restart mode
       MODE_DEPLETION   = 5    ! Depletion mode

  ! Unit numbers
  integer, parameter :: UNIT_SUMMARY  = 11 ! unit # for writing summary file
  integer, parameter :: UNIT_TALLY    = 12 ! unit # for writing tally file
  integer, parameter :: UNIT_PLOT     = 13 ! unit # for writing plot file
  integer, parameter :: UNIT_XS       = 14 ! unit # for writing xs summary file
<<<<<<< HEAD
  integer, parameter :: CMFD_BALANCE  = 15 ! unit # for writing cmfd balance file
  integer, parameter :: UNIT_PARTICLE = 16 ! unit # for writing particle restart
  integer, parameter :: UNIT_OUTPUT   = 17 ! unit # for writing output
  integer, parameter :: UNIT_ENDF     = 18 ! unit # for reading ENDF files
=======
  integer, parameter :: UNIT_PARTICLE = 15 ! unit # for writing particle restart
  integer, parameter :: UNIT_OUTPUT   = 16 ! unit # for writing output
>>>>>>> ff6f8b36

  !=============================================================================
  ! CMFD CONSTANTS

  ! for non-accelerated regions on coarse mesh overlay
  integer, parameter :: CMFD_NOACCEL = 99999

  ! constant to represent a zero flux "albedo"
  real(8), parameter :: ZERO_FLUX = 999.0_8

  ! constant for writing out no residual
  real(8), parameter :: CMFD_NORES = 99999.0_8

  !=============================================================================
  ! DEPLETION CONSTANTS

  ! Chebyshev coefficients from M. Pusa, "Corrections to partial fraction
  ! decomposition coefficients for Chebyshev rational approximation on the
  ! negative real axis," arXiv:1206.2880v1 [math.NA] 13 Jun 2012.

  integer, parameter :: CRAM_ORDER = 14
  complex(8), parameter :: CRAM_ALPHA0 = (1.8321743782540412751e-14_8, 0.0_8)
  complex(8), parameter :: CRAM_ALPHA(7) = (/ &
       (-7.1542880635890672853e-5_8, +1.4361043349541300111e-4_8), &
       (+9.4390253107361688779e-3_8, -1.7184791958483017511e-2_8), &
       (-3.7636003878226968717e-1_8, +3.3518347029450104214e-1_8), &
       (-2.3498232091082701191e+1_8, -5.8083591297142074004e+0_8), &
       (+4.6933274488831293047e+1_8, +4.5643649768827760791e+1_8), &
       (-2.7875161940145646468e+1_8, -1.0214733999056451434e+2_8), &
       (+4.8071120988325088907e+0_8, -1.3209793837428723881e+0_8) /)
  complex(8), parameter :: CRAM_THETA(7) = (/ &
       (-8.8977731864688888199_8, +1.6630982619902085304e+1_8), &
       (-3.7032750494234480603_8, +1.3656371871483268171e+1_8), &
       (-0.2087586382501301251_8, +1.0991260561901260913e+1_8), &
       (+3.9933697105785685194_8, +6.0048316422350373178_8), &
       (+5.0893450605806245066_8, +3.5888240290270065102_8), &
       (+5.6231425727459771248_8, +1.1940690463439669766_8), &
       (+2.2697838292311127097_8, +8.4617379730402214019_8) /)

  ! Indicate a blank column in sparse matrix
  integer, parameter :: NULL_COLUMN = -1

  ! Depletion step units
  integer, parameter :: &
       DEPLETION_STEP_DAY   = 1, & ! Step in days
       DEPLETION_STEP_MWDKG = 2    ! Step in MWd/kgU

  ! Indicate that depletion step is decay only
  real(8), parameter :: DEPLETION_DECAY = -1.0_8

end module constants<|MERGE_RESOLUTION|>--- conflicted
+++ resolved
@@ -224,7 +224,17 @@
   ! Maximum number of partial fission reactions
   integer, parameter :: PARTIAL_FISSION_MAX = 4
 
-<<<<<<< HEAD
+  ! Major cross section libraries
+  integer, parameter :: &
+       ENDF_BVII0 = 1, &
+       ENDF_BVII1 = 2, &
+       JEFF_311   = 3, &
+       JEFF_312   = 4, &
+       JEFF_32    = 5, &
+       JENDL_32   = 6, &
+       JENDL_33   = 7, &
+       JENDL_40   = 8
+
   ! ENDF decay modes
   integer, parameter :: &
        DECAY_GAMMA    = 0, & ! Gamma decay
@@ -238,18 +248,6 @@
        DECAY_ELECTRON = 8, & ! "Discrete electrons"
        DECAY_XRAY     = 9, & ! X-rays and annihilation radiation
        DECAY_UNKNOWN  = 10
-=======
-  ! Major cross section libraries
-  integer, parameter :: &
-       ENDF_BVII0 = 1, &
-       ENDF_BVII1 = 2, &
-       JEFF_311   = 3, &
-       JEFF_312   = 4, &
-       JEFF_32    = 5, &
-       JENDL_32   = 6, &
-       JENDL_33   = 7, &
-       JENDL_40   = 8
->>>>>>> ff6f8b36
 
   ! ============================================================================
   ! TALLY-RELATED CONSTANTS
@@ -411,15 +409,9 @@
   integer, parameter :: UNIT_TALLY    = 12 ! unit # for writing tally file
   integer, parameter :: UNIT_PLOT     = 13 ! unit # for writing plot file
   integer, parameter :: UNIT_XS       = 14 ! unit # for writing xs summary file
-<<<<<<< HEAD
-  integer, parameter :: CMFD_BALANCE  = 15 ! unit # for writing cmfd balance file
-  integer, parameter :: UNIT_PARTICLE = 16 ! unit # for writing particle restart
-  integer, parameter :: UNIT_OUTPUT   = 17 ! unit # for writing output
-  integer, parameter :: UNIT_ENDF     = 18 ! unit # for reading ENDF files
-=======
   integer, parameter :: UNIT_PARTICLE = 15 ! unit # for writing particle restart
   integer, parameter :: UNIT_OUTPUT   = 16 ! unit # for writing output
->>>>>>> ff6f8b36
+  integer, parameter :: UNIT_ENDF     = 17 ! unit # for reading ENDF files
 
   !=============================================================================
   ! CMFD CONSTANTS
