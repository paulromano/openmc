module tally

  use constants
  use error,         only: fatal_error
  use global
  use mesh,          only: get_mesh_bin, bin_to_mesh_indices, get_mesh_indices, &
                           mesh_indices_to_bin, mesh_intersects
  use mesh_header,   only: StructuredMesh
  use output,        only: header
  use search,        only: binary_search
  use string,        only: to_str
  use tally_header,  only: TallyScore, TallyMapItem, TallyMapElement

#ifdef MPI
  use mpi
#endif

  implicit none

  integer :: request ! communication request handle
  integer, allocatable :: position(:)

contains

!===============================================================================
! CREATE_TALLY_MAP creates a map that allows a quick determination of which
! tallies and bins need to be scored to when a particle makes a collision. This
! subroutine also sets the stride attribute for each tally as well as allocating
! storage for the scores array.
!===============================================================================

  subroutine create_tally_map()

    integer :: i           ! loop index for tallies
    integer :: j           ! loop index for filter arrays
    integer :: i_item      ! filter bin entries
    integer :: n           ! number of bins
    integer :: filter_bins ! running total of number of filter bins
    integer :: score_bins  ! number of scoring bins
    type(TallyObject),    pointer :: t => null()
    type(StructuredMesh), pointer :: m => null()

    ! allocate tally map array -- note that we don't need a tally map for the
    ! energy_in and energy_out filters
    allocate(tally_maps(N_FILTER_TYPES - 3))

    ! allocate list of items for each different filter type
    allocate(tally_maps(FILTER_UNIVERSE) % items(n_universes))
    allocate(tally_maps(FILTER_MATERIAL) % items(n_materials))
    allocate(tally_maps(FILTER_CELL)     % items(n_cells))
    allocate(tally_maps(FILTER_CELLBORN) % items(n_cells))
    allocate(tally_maps(FILTER_SURFACE)  % items(n_surfaces))

    ! Allocate and initialize tally map positioning for finding bins
    allocate(position(N_FILTER_TYPES - 3))
    position = 0

    do i = 1, n_tallies
       t => tallies(i)

       ! initialize number of filter bins
       filter_bins = 1

       ! handle surface current tallies separately
       if (t % type == TALLY_SURFACE_CURRENT) then
          m => meshes(t % mesh)

          t % stride(SURF_FILTER_SURFACE) = filter_bins
          ! Set stride for surface/direction
          if (m % n_dimension == 2) then
             filter_bins = filter_bins * 4
          elseif (m % n_dimension == 3) then
             filter_bins = filter_bins * 6
          end if

          ! Add filter for incoming energy
          n = t % n_filter_bins(FILTER_ENERGYIN)
          t % stride(SURF_FILTER_ENERGYIN) = filter_bins
          if (n > 0) then
             filter_bins = filter_bins * n
          end if
          
          ! account for z direction
          t % stride(SURF_FILTER_MESH_Z) = filter_bins
          filter_bins = filter_bins * (m % dimension(3) + 1)

          ! account for y direction
          t % stride(SURF_FILTER_MESH_Y) = filter_bins
          filter_bins = filter_bins * (m % dimension(2) + 1)

          ! account for z direction
          t % stride(SURF_FILTER_MESH_X) = filter_bins
          filter_bins = filter_bins * (m % dimension(1) + 1)

          ! Finally add scoring bins for the tallies and allocate the main
          ! scores array for tally
          score_bins = t % n_score_bins
          t % n_total_bins = filter_bins
          if (.not. use_servers) allocate(t % scores(score_bins, filter_bins))

          ! Determine maximum size for server message
          if (use_servers) max_server_send = max(max_server_send, &
               score_bins + n_servers)

          ! All the remaining logic is for non-surface-current tallies so we can
          ! safely skip it
          cycle
       end if

       ! determine if there are subdivisions for incoming or outgoing energy to
       ! adjust the number of filter bins appropriately
       n = t % n_filter_bins(FILTER_ENERGYOUT)
       t % stride(FILTER_ENERGYOUT) = filter_bins
       if (n > 0) then
          filter_bins = filter_bins * n
       end if

       n = t % n_filter_bins(FILTER_ENERGYIN)
       t % stride(FILTER_ENERGYIN) = filter_bins
       if (n > 0) then
          filter_bins = filter_bins * n
       end if

       ! Add map elements for mesh bins
       n = t % n_filter_bins(FILTER_MESH)
       t % stride(FILTER_MESH) = filter_bins
       if (n > 0) then
          filter_bins = filter_bins * n
       end if

       ! Add map elements for surface bins
       n = t % n_filter_bins(FILTER_SURFACE)
       t % stride(FILTER_SURFACE) = filter_bins
       if (n > 0) then
          do j = 1, n
             i_item = t % surface_bins(j) % scalar
             call add_map_element(tally_maps(FILTER_SURFACE) % items(i_item), i, j)
          end do
          filter_bins = filter_bins * n
       end if

       ! Add map elements for cellborn bins
       n = t % n_filter_bins(FILTER_CELLBORN)
       t % stride(FILTER_CELLBORN) = filter_bins
       if (n > 0) then
          do j = 1, n
             i_item = t % cellborn_bins(j) % scalar
             call add_map_element(tally_maps(FILTER_CELLBORN) % items(i_item), i, j)
          end do
          filter_bins = filter_bins * n
       end if

       ! Add map elements for cell bins
       n = t % n_filter_bins(FILTER_CELL)
       t % stride(FILTER_CELL) = filter_bins
       if (n > 0) then
          do j = 1, n
             i_item = t % cell_bins(j) % scalar
             call add_map_element(tally_maps(FILTER_CELL) % items(i_item), i, j)
          end do
          filter_bins = filter_bins * n
       end if

       ! Add map elements for material bins
       n = t % n_filter_bins(FILTER_MATERIAL)
       t % stride(FILTER_MATERIAL) = filter_bins
       if (n > 0) then
          do j = 1, n
             i_item = t % material_bins(j) % scalar
             call add_map_element(tally_maps(FILTER_MATERIAL) % items(i_item), i, j)
          end do
          filter_bins = filter_bins * n
       end if

       ! Add map elements for universe bins
       n = t % n_filter_bins(FILTER_UNIVERSE)
       t % stride(FILTER_UNIVERSE) = filter_bins
       if (n > 0) then
          do j = 1, n
             i_item = t % universe_bins(j) % scalar
             call add_map_element(tally_maps(FILTER_UNIVERSE) % items(i_item), i, j)
          end do
          filter_bins = filter_bins * n
       end if

       ! Finally add scoring bins for the tally
       score_bins = t % n_score_bins * t % n_nuclide_bins
       if (score_bins <= 0) then
          message = "Must have scoring bins!"
          call fatal_error()
       end if

       ! Allocate scores for tally
       t % n_total_bins = filter_bins
       if (.not. use_servers) allocate(t % scores(score_bins, filter_bins))

       ! Determine maximum size for server message
       if (use_servers) max_server_send = max(max_server_send, &
            score_bins + n_servers)

    end do

  end subroutine create_tally_map

!===============================================================================
! ADD_MAP_ELEMENT adds a pair of tally and bin indices to the list for a given
! cell/surface/etc.
!===============================================================================

  subroutine add_map_element(item, index_tally, index_bin)

    type(TallyMapItem), intent(inout) :: item
    integer, intent(in) :: index_tally ! index in tallies array
    integer, intent(in) :: index_bin   ! index in bins array

    integer :: n                       ! size of elements array
    type(TallyMapElement), allocatable :: temp(:)

    if (.not. allocated(item % elements)) then
       allocate(item % elements(1))
       item % elements(1) % index_tally = index_tally
       item % elements(1) % index_bin   = index_bin
    else
       ! determine size of elements array
       n = size(item % elements)

       ! allocate temporary storage and copy elements
       allocate(temp(n+1))
       temp(1:n) = item % elements

       ! move allocation back to main array
       call move_alloc(FROM=temp, TO=item%elements)

       ! set new element
       item % elements(n+1) % index_tally = index_tally
       item % elements(n+1) % index_bin   = index_bin
    end if

  end subroutine add_map_element

!===============================================================================
! SCORE_ANALOG_TALLY keeps track of how many events occur in a specified cell,
! energy range, etc. Note that since these are "analog" tallies, they are only
! triggered at every collision, not every event
!===============================================================================

  subroutine score_analog_tally()

    integer :: i                    ! loop index for analog tallies
    integer :: j                    ! loop index for scoring bins
    integer :: k                    ! loop index for nuclide bins
    integer :: bins(N_FILTER_TYPES) ! scoring bin combination
    integer :: filter_index         ! single index for single bin
    integer :: score_bin            ! scoring bin, e.g. SCORE_FLUX
    integer :: i_nuclide            ! index in nuclides array
    integer :: score_index          ! scoring bin index
    real(8) :: score                ! analog tally score
    real(8) :: last_wgt             ! pre-collision particle weight
    real(8) :: wgt                  ! post-collision particle weight
    real(8) :: mu                   ! cosine of angle of collision
    real(8) :: macro_total          ! material macro total xs
    real(8) :: macro_scatt          ! material macro scatt xs
    logical :: found_bin            ! scoring bin found?
    type(TallyObject), pointer :: t => null()

    integer :: i_score
    real(8) :: scores(max_server_send)

    ! Copy particle's pre- and post-collision weight and angle
    last_wgt = p % last_wgt
    wgt = p % wgt
    mu = p % mu

    ! A loop over all tallies is necessary because we need to simultaneously
    ! determine different filter bins for the same tally in order to score to it

    TALLY_LOOP: do i = 1, n_analog_tallies
       t => tallies(analog_tallies(i))

       ! =======================================================================
       ! DETERMINE SCORING BIN COMBINATION

       call get_scoring_bins(analog_tallies(i), bins, found_bin)
       if (.not. found_bin) cycle

       ! =======================================================================
       ! CALCULATE SCORES AND ACCUMULATE TALLY

       ! If we have made it here, we have a scoring combination of bins for this
       ! tally -- now we need to determine where in the scores array we should
       ! be accumulating the tally values

       ! Determine scoring index for this filter combination
       filter_index = sum((bins - 1) * t % stride) + 1

       ! Reset index for buffered scores
       i_score = 0
       scores = ZERO

       ! Check for nuclide bins
       k = 0
       NUCLIDE_LOOP: do while (k < t % n_nuclide_bins)

          ! Increment the index in the list of nuclide bins
          k = k + 1

          if (t % all_nuclides) then
             ! In the case that the user has requested to tally all nuclides, we
             ! can take advantage of the fact that we know exactly how nuclide
             ! bins correspond to nuclide indices.
             if (k == 1) then
                ! If we just entered, set the nuclide bin index to the index in
                ! the nuclides array since this will match the index in the
                ! nuclide bin array.
                k = p % event_nuclide
             elseif (k == p % event_nuclide + 1) then
                ! After we've tallied the individual nuclide bin, we also need
                ! to contribute to the total material bin which is the last bin
                k = n_nuclides_total + 1
             else
                ! After we've tallied in both the individual nuclide bin and the
                ! total material bin, we're done
                exit
             end if

          else
             ! If the user has explicitly specified nuclides (or specified
             ! none), we need to search through the nuclide bin list one by
             ! one. First we need to get the value of the nuclide bin
             i_nuclide = t % nuclide_bins(k) % scalar

             ! Now compare the value against that of the colliding nuclide.
             if (i_nuclide /= p % event_nuclide .and. i_nuclide /= -1) cycle
          end if

          ! Determine score for each bin
          SCORE_LOOP: do j = 1, t % n_score_bins
             ! determine what type of score bin
             score_bin = t % score_bins(j) % scalar

             ! determine scoring bin index
             score_index = (k - 1)*t % n_score_bins + j

             select case (score_bin)
             case (SCORE_FLUX)
                ! All events score to a flux bin. We actually use a collision
                ! estimator since there is no way to count 'events' exactly for
                ! the flux

                score = last_wgt / material_xs % total

             case (SCORE_TOTAL)
                ! All events will score to the total reaction rate. We can just
                ! use the weight of the particle entering the collision as the
                ! score

                score = last_wgt

             case (SCORE_SCATTER)
                ! Skip any event where the particle didn't scatter
                if (p % event /= EVENT_SCATTER) cycle

                ! Since only scattering events make it here, again we can use
                ! the weight entering the collision as the estimator for the
                ! reaction rate

                score = last_wgt

             case (SCORE_NU_SCATTER) 
                ! Skip any event where the particle didn't scatter
                if (p % event /= EVENT_SCATTER) cycle

                ! For scattering production, we need to use the post-collision
                ! weight as the estimate for the number of neutrons exiting a
                ! reaction with neutrons in the exit channel

                score = wgt

             case (SCORE_SCATTER_1)
                ! Skip any event where the particle didn't scatter
                if (p % event /= EVENT_SCATTER) cycle

                ! The first scattering moment can be determined by using the
                ! rate of scattering reactions multiplied by the cosine of the
                ! change in neutron's angle due to the collision

                score = last_wgt * mu

             case (SCORE_SCATTER_2)
                ! Skip any event where the particle didn't scatter
                if (p % event /= EVENT_SCATTER) cycle

                ! The second scattering moment can be determined in a similar
                ! manner to the first scattering moment

                score = last_wgt * 0.5*(3.0*mu*mu - ONE)

             case (SCORE_SCATTER_3)
                ! Skip any event where the particle didn't scatter
                if (p % event /= EVENT_SCATTER) cycle

                ! The first scattering moment can be determined by using the
                ! rate of scattering reactions multiplied by the cosine of the
                ! change in neutron's angle due to the collision

                score = last_wgt * 0.5*(5.0*mu*mu*mu - 3.0*mu)

             case (SCORE_TRANSPORT)
                ! Skip any event where the particle didn't scatter
                if (p % event /= EVENT_SCATTER) cycle

                ! get material macros
                macro_total = material_xs % total
                macro_scatt = material_xs % total - material_xs % absorption

                ! Score total rate - p1 scatter rate Note estimator needs to be
                ! adjusted since tallying is only occuring when a scatter has
                ! happend. Effectively this means multiplying the estimator by
                ! total/scatter macro
                score = (macro_total - mu*macro_scatt)*(ONE/macro_scatt)

             case (SCORE_DIFFUSION)
                ! Skip any event where the particle didn't scatter
                if (p % event /= EVENT_SCATTER) cycle

                ! Temporarily store the scattering cross section
                score = material_xs % total - material_xs % absorption

                ! Since this only gets tallied at every scattering event, the
                ! flux estimator is 1/Sigma_s. Therefore, the diffusion
                ! coefficient times flux is 1/(3*Sigma_s*(Sigma_t -
                ! mu*Sigma_s)).

                score = last_wgt / (3.0_8 * score * (material_xs % total - &
                     mu * score))

             case (SCORE_N_1N)
                ! Skip any event where the particle didn't scatter
                if (p % event /= EVENT_SCATTER) cycle

                ! Skip any events where weight of particle changed
                if (wgt /= last_wgt) cycle

                ! All events that reach this point are (n,1n) reactions
                score = last_wgt

             case (SCORE_N_2N)
                ! Skip any event where the particle didn't scatter
                if (p % event /= EVENT_SCATTER) cycle

                ! Skip any scattering events where the weight didn't double
                if (nint(wgt/last_wgt) /= 2) cycle

                ! All events that reach this point are (n,2n) reactions
                score = last_wgt

             case (SCORE_N_3N)
                ! Skip any event where the particle didn't scatter
                if (p % event /= EVENT_SCATTER) cycle

                ! Skip any scattering events where the weight didn't double
                if (nint(wgt/last_wgt) /= 3) cycle

                ! All events that reach this point are (n,3n) reactions
                score = last_wgt

             case (SCORE_N_4N)
                ! Skip any event where the particle didn't scatter
                if (p % event /= EVENT_SCATTER) cycle

                ! Skip any scattering events where the weight didn't double
                if (nint(wgt/last_wgt) /= 4) cycle

                ! All events that reach this point are (n,3n) reactions
                score = last_wgt

             case (SCORE_ABSORPTION)
                ! Skip any event where the particle wasn't absorbed
                if (p % event == EVENT_SCATTER) cycle

                ! All fission and absorption events will contribute here, so we
                ! can just use the particle's weight entering the collision

                score = last_wgt

             case (SCORE_FISSION)
                ! Skip any non-fission events
                if (p % event /= EVENT_FISSION) cycle

                ! All fission events will contribute, so again we can use
                ! particle's weight entering the collision as the estimate for
                ! the fission reaction rate

                score = last_wgt

             case (SCORE_NU_FISSION)
                ! Skip any non-fission events
                if (p % event /= EVENT_FISSION) cycle

                if (t % n_filter_bins(FILTER_ENERGYOUT) > 0) then
                   ! Normally, we only need to make contributions to one scoring
                   ! bin. However, in the case of fission, since multiple
                   ! fission neutrons were emitted with different energies,
                   ! multiple outgoing energy bins may have been scored to. The
                   ! following logic treats this special case and scores to
                   ! multiple bins

                   call score_fission_eout(t, bins, score_index)
                   cycle

                else
                   ! If there is no outgoing energy filter, than we only need to
                   ! score to one bin. For the score to be 'analog', we need to
                   ! score the number of particles that were banked in the
                   ! fission bank. Since this was weighted by 1/keff, we
                   ! multiply by keff to get the proper score.

                   score = keff * p % wgt_bank

                end if

             case default
                message = "Invalid score type on tally " // to_str(t % id) // "."
                call fatal_error()
             end select
             
             if (use_servers) then
                ! Copy score into array instead of talying
                i_score = i_score + 1
                scores(i_score) = score
             else
                ! Add score to tally
                call add_to_score(t % scores(score_index, filter_index), score)
             end if

          end do SCORE_LOOP

       end do NUCLIDE_LOOP

       if (use_servers) call send_to_server(analog_tallies(i), filter_index, &
            t % n_score_bins, scores)

       ! If the user has specified that we can assume all tallies are spatially
       ! separate, this implies that once a tally has been scored to, we needn't
       ! check the others. This cuts down on overhead when there are many
       ! tallies specified

       if (assume_separate) exit TALLY_LOOP

    end do TALLY_LOOP

    ! Reset tally map positioning
    position = 0

  end subroutine score_analog_tally

!===============================================================================
! SCORE_FISSION_EOUT handles a special case where we need to store neutron
! production rate with an outgoing energy filter (think of a fission matrix). In
! this case, we may need to score to multiple bins if there were multiple
! neutrons produced with different energies.
!===============================================================================

  subroutine score_fission_eout(t, bins, j)

    type(TallyObject), pointer :: t
    integer, intent(inout)     :: bins(N_FILTER_TYPES)
    integer, intent(in)        :: j ! index for score

    integer :: k             ! loop index for bank sites
    integer :: bin_energyout ! original outgoing energy bin
    integer :: filter_index  ! index for scoring bin combination
    real(8) :: score         ! actualy score
    real(8) :: E_out         ! energy of fission bank site

    ! save original outgoing energy bin and score index
    bin_energyout = bins(FILTER_ENERGYOUT)

    ! Since the creation of fission sites is weighted such that it is
    ! expected to create n_particles sites, we need to multiply the
    ! score by keff to get the true nu-fission rate. Otherwise, the sum
    ! of all nu-fission rates would be ~1.0.

    ! loop over number of particles banked
    do k = 1, p % n_bank
       ! determine score based on bank site weight and keff
       score = keff * fission_bank(n_bank - p % n_bank + k) % wgt

       ! determine outgoing energy from fission bank
       E_out = fission_bank(n_bank - p % n_bank + k) % E

       ! change outgoing energy bin
       bins(FILTER_ENERGYOUT) = binary_search(t % energy_out, &
            size(t % energy_out), E_out)

       ! determine scoring index
       filter_index = sum((bins - 1) * t % stride) + 1

       ! Add score to tally
       call add_to_score(t % scores(j, filter_index), score)
    end do

    ! reset outgoing energy bin and score index
    bins(FILTER_ENERGYOUT) = bin_energyout

  end subroutine score_fission_eout

!===============================================================================
! SCORE_TRACKLENGTH_TALLY calculates fluxes and reaction rates based on the
! track-length estimate of the flux. This is triggered at every event (surface
! crossing, lattice crossing, or collision) and thus cannot be done for tallies
! that require post-collision information.
!===============================================================================

  subroutine score_tracklength_tally(distance)

    real(8), intent(in) :: distance

    integer :: i                    ! loop index for tracklength tallies
    integer :: j                    ! loop index for scoring bins
    integer :: k                    ! loop index for nuclide bins
    integer :: bins(N_FILTER_TYPES) ! scoring bin combination
    integer :: filter_index         ! single index for single bin
    integer :: i_nuclide            ! index in nuclides array
    integer :: score_bin            ! scoring type, e.g. SCORE_FLUX
    integer :: score_index          ! scoring bin index
    real(8) :: flux                 ! tracklength estimate of flux
    real(8) :: score                ! actual score (e.g., flux*xs)
    real(8) :: atom_density         ! atom density of single nuclide in atom/b-cm
    logical :: found_bin            ! scoring bin found?
    type(TallyObject), pointer :: t => null()
    type(Material), pointer :: mat => null()

    integer :: i_score
    real(8) :: scores(max_server_send)

    ! Determine track-length estimate of flux
    flux = p % wgt * distance

    ! A loop over all tallies is necessary because we need to simultaneously
    ! determine different filter bins for the same tally in order to score to it

    TALLY_LOOP: do i = 1, n_tracklength_tallies
       t => tallies(tracklength_tallies(i))

       ! Check if this tally has a mesh filter -- if so, we treat it separately
       ! since multiple bins can be scored to with a single track
       
       if (t % n_filter_bins(FILTER_MESH) > 0) then
          call score_tl_on_mesh(tracklength_tallies(i), distance)
          cycle
       end if

       ! =======================================================================
       ! DETERMINE SCORING BIN COMBINATION

       call get_scoring_bins(tracklength_tallies(i), bins, found_bin)
       if (.not. found_bin) cycle

       ! =======================================================================
       ! CALCULATE SCORES AND ACCUMULATE TALLY

       ! If we have made it here, we have a scoring combination of bins for this
       ! tally -- now we need to determine where in the scores array we should
       ! be accumulating the tally values

       ! Determine scoring index for this filter combination
       filter_index = sum((bins - 1) * t % stride) + 1

       if (t % all_nuclides) then
          call score_all_nuclides(t, flux, filter_index)

       else

          ! Reset index for buffered scores
          i_score = 0
          scores = ZERO

          NUCLIDE_BIN_LOOP: do k = 1, t % n_nuclide_bins
             ! Get index of nuclide in nuclides array
             i_nuclide = t % nuclide_bins(k) % scalar

             if (i_nuclide > 0) then
                ! Get pointer to current material
                mat => materials(p % material)

                ! Determine if nuclide is actually in material
                NUCLIDE_MAT_LOOP: do j = 1, mat % n_nuclides
                   ! If index of nuclide matches the j-th nuclide listed in the
                   ! material, break out of the loop
                   if (i_nuclide == mat % nuclide(j)) exit

                   ! If we've reached the last nuclide in the material, it means
                   ! the specified nuclide to be tallied is not in this material
                   if (j == mat % n_nuclides) then
                      cycle NUCLIDE_BIN_LOOP
                   end if
                end do NUCLIDE_MAT_LOOP

                atom_density = mat % atom_density(j)
             end if

             ! Determine score for each bin
             SCORE_LOOP: do j = 1, t % n_score_bins
                ! determine what type of score bin
                score_bin = t % score_bins(j) % scalar

                if (i_nuclide > 0) then
                   ! Determine macroscopic nuclide cross section 
                   select case(score_bin)
                   case (SCORE_TOTAL)
                      score = micro_xs(i_nuclide) % total * &
                           atom_density * flux
                   case (SCORE_SCATTER)
                      score = (micro_xs(i_nuclide) % total - &
                           micro_xs(i_nuclide) % absorption) * &
                           atom_density * flux
                   case (SCORE_ABSORPTION)
                      score = micro_xs(i_nuclide) % absorption * &
                           atom_density * flux
                   case (SCORE_FISSION)
                      score = micro_xs(i_nuclide) % fission * &
                           atom_density * flux
                   case (SCORE_NU_FISSION)
                      score = micro_xs(i_nuclide) % nu_fission * &
                           atom_density * flux
                   case default
                      message = "Invalid score type on tally " // to_str(t % id) // "."
                      call fatal_error()
                   end select

                else
                   ! Determine macroscopic material cross section 
                   select case(score_bin)
                   case (SCORE_FLUX)
                      score = flux
                   case (SCORE_TOTAL)
                      score = material_xs % total * flux
                   case (SCORE_SCATTER)
                      score = (material_xs % total - material_xs % absorption) * flux
                   case (SCORE_ABSORPTION)
                      score = material_xs % absorption * flux
                   case (SCORE_FISSION)
                      score = material_xs % fission * flux
                   case (SCORE_NU_FISSION)
                      score = material_xs % nu_fission * flux
                   case default
                      message = "Invalid score type on tally " // to_str(t % id) // "."
                      call fatal_error()
                   end select
                end if

                ! Determine scoring bin index
                score_index = (k - 1)*t % n_score_bins + j

                if (use_servers) then
                   ! Copy score into array instead of talying
                   i_score = i_score + 1
                   scores(i_score) = score
                else
                   ! Add score to tally
                   call add_to_score(t % scores(score_index, filter_index), score)
                end if

             end do SCORE_LOOP

          end do NUCLIDE_BIN_LOOP
       end if

       if (use_servers) call send_to_server(tracklength_tallies(i), &
            filter_index, t % n_score_bins, scores)

       ! If the user has specified that we can assume all tallies are spatially
       ! separate, this implies that once a tally has been scored to, we needn't
       ! check the others. This cuts down on overhead when there are many
       ! tallies specified

       if (assume_separate) exit TALLY_LOOP

    end do TALLY_LOOP

    ! Reset tally map positioning
    position = 0

  end subroutine score_tracklength_tally

!===============================================================================
! SCORE_ALL_NUCLIDES tallies individual nuclide reaction rates specifically when
! the user requests <nuclides>all</nuclides>.
!===============================================================================

  subroutine score_all_nuclides(t, flux, filter_index)

    type(TallyObject), pointer :: t
    real(8),  intent(in) :: flux
    integer,  intent(in) :: filter_index

    integer :: i             ! loop index for nuclides in material
    integer :: j             ! loop index for scoring bin types
    integer :: i_nuclide     ! index in nuclides array
    integer :: score_bin     ! type of score, e.g. SCORE_FLUX
    integer :: score_index   ! scoring bin index
    real(8) :: score         ! actual scoring tally value
    real(8) :: atom_density  ! atom density of single nuclide in atom/b-cm
    type(Material), pointer :: mat => null()

    integer :: i_score
    real(8) :: scores(max_server_send)

    ! Get pointer to current material. We need this in order to determine what
    ! nuclides are in the material
    mat => materials(p % material)

    ! Reset index for buffered scores
    i_score = 0
    scores = ZERO

    ! ==========================================================================
    ! SCORE ALL INDIVIDUAL NUCLIDE REACTION RATES

    NUCLIDE_LOOP: do i = 1, mat % n_nuclides

       ! Determine index in nuclides array and atom density for i-th nuclide in
       ! current material
       i_nuclide = mat % nuclide(i)
       atom_density = mat % atom_density(i)

       ! Loop over score types for each bin
       SCORE_LOOP: do j = 1, t % n_score_bins
          ! determine what type of score bin
          score_bin = t % score_bins(j) % scalar

          ! Determine macroscopic nuclide cross section 
          select case(score_bin)
          case (SCORE_TOTAL)
             score = micro_xs(i_nuclide) % total * atom_density * flux
          case (SCORE_SCATTER)
             score = (micro_xs(i_nuclide) % total - &
                  micro_xs(i_nuclide) % absorption) * atom_density * flux
          case (SCORE_ABSORPTION)
             score = micro_xs(i_nuclide) % absorption * atom_density * flux
          case (SCORE_FISSION)
             score = micro_xs(i_nuclide) % fission * atom_density * flux
          case (SCORE_NU_FISSION)
             score = micro_xs(i_nuclide) % nu_fission * atom_density * flux
          case default
             message = "Invalid score type on tally " // to_str(t % id) // "."
             call fatal_error()
          end select

          ! Determine scoring bin index based on what the index of the nuclide
          ! is in the nuclides array
          score_index = (i_nuclide - 1)*t % n_score_bins + j

          if (use_servers) then
             ! Copy score into array instead of talying
             i_score = i_score + 1
             scores(i_score) = score
          else
             ! Add score to tally
             call add_to_score(t % scores(score_index, filter_index), score)
          end if

       end do SCORE_LOOP

    end do NUCLIDE_LOOP

    ! ==========================================================================
    ! SCORE ALL INDIVIDUAL NUCLIDE REACTION RATES

    ! Loop over score types for each bin
    MATERIAL_SCORE_LOOP: do j = 1, t % n_score_bins
       ! determine what type of score bin
       score_bin = t % score_bins(j) % scalar

       ! Determine macroscopic material cross section 
       select case(score_bin)
       case (SCORE_FLUX)
          score = flux
       case (SCORE_TOTAL)
          score = material_xs % total * flux
       case (SCORE_SCATTER)
          score = (material_xs % total - material_xs % absorption) * flux
       case (SCORE_ABSORPTION)
          score = material_xs % absorption * flux
       case (SCORE_FISSION)
          score = material_xs % fission * flux
       case (SCORE_NU_FISSION)
          score = material_xs % nu_fission * flux
       case default
          message = "Invalid score type on tally " // to_str(t % id) // "."
          call fatal_error()
       end select

       ! Determine scoring bin index based on what the index of the nuclide
       ! is in the nuclides array
       score_index = n_nuclides_total*t % n_score_bins + j

       if (use_servers) then
          ! Copy score into array instead of talying
          i_score = i_score + 1
          scores(i_score) = score
       else
          ! Add score to tally
          call add_to_score(t % scores(score_index, filter_index), score)
       end if

    end do MATERIAL_SCORE_LOOP

    if (use_servers) call send_to_server(tracklength_tallies(i), &
         filter_index, t % n_score_bins, scores)

  end subroutine score_all_nuclides

!===============================================================================
! SCORE_TL_ON_MESH calculate fluxes and reaction rates based on the track-length
! estimate of the flux specifically for tallies that have mesh filters. For
! these tallies, it is possible to score to multiple mesh cells for each track.
!===============================================================================

  subroutine score_tl_on_mesh(index_tally, d_track)

    integer, intent(in) :: index_tally
    real(8), intent(in) :: d_track

    integer :: i                    ! loop index for filter/score bins
    integer :: j                    ! loop index for direction
    integer :: k                    ! loop index for mesh cell crossings
    integer :: b                    ! loop index for nuclide bins
    integer :: ijk0(3)              ! indices of starting coordinates
    integer :: ijk1(3)              ! indices of ending coordinates
    integer :: ijk_cross(3)         ! indices of mesh cell crossed
    integer :: n_cross              ! number of surface crossings
    integer :: bins(N_FILTER_TYPES) ! scoring bin combination
    integer :: filter_index         ! single index for single bin
    integer :: score_bin            ! scoring bin, e.g. SCORE_FLUX
    integer :: i_nuclide            ! index in nuclides array
    integer :: score_index          ! scoring bin index
    real(8) :: atom_density         ! density of individual nuclide in atom/b-cm
    real(8) :: flux                 ! tracklength estimate of flux
    real(8) :: score                ! actual score (e.g., flux*xs)
    real(8) :: uvw(3)               ! cosine of angle of particle
    real(8) :: xyz0(3)              ! starting/intermediate coordinates
    real(8) :: xyz1(3)              ! ending coordinates of particle
    real(8) :: xyz_cross(3)         ! coordinates of next boundary
    real(8) :: d(3)                 ! distance to each bounding surface
    real(8) :: distance             ! distance traveled in mesh cell
    logical :: found_bin            ! was a scoring bin found?
    logical :: start_in_mesh        ! starting coordinates inside mesh?
    logical :: end_in_mesh          ! ending coordinates inside mesh?
    type(TallyObject),    pointer :: t => null()
    type(StructuredMesh), pointer :: m => null()
    type(Material),       pointer :: mat => null()

    found_bin = .true.
    bins = 1
    t => tallies(index_tally)

    ! ==========================================================================
    ! CHECK IF THIS TRACK INTERSECTS THE MESH

    ! Copy starting and ending location of particle
    xyz0 = p % coord0 % xyz - (d_track - TINY_BIT) * p % coord0 % uvw
    xyz1 = p % coord0 % xyz  - TINY_BIT * p % coord0 % uvw

    ! Determine indices for starting and ending location
    m => meshes(t % mesh)
    call get_mesh_indices(m, xyz0, ijk0, start_in_mesh)
    call get_mesh_indices(m, xyz1, ijk1, end_in_mesh)

    ! Check if start or end is in mesh -- if not, check if track still
    ! intersects with mesh
    if ((.not. start_in_mesh) .and. (.not. end_in_mesh)) then
       if (.not. mesh_intersects(m, xyz0, xyz1)) return
    end if

    ! Reset starting and ending location
    xyz0 = p % coord0 % xyz - d_track * p % coord0 % uvw
    xyz1 = p % coord0 % xyz

    ! =========================================================================
    ! CHECK FOR SCORING COMBINATION FOR FILTERS OTHER THAN MESH

    FILTER_LOOP: do i = 1, t % n_filters

       select case (t % filters(i))
       case (FILTER_UNIVERSE)
          ! determine next universe bin
          ! TODO: Account for multiple universes when performing this filter
          bins(FILTER_UNIVERSE) = get_next_bin(FILTER_UNIVERSE, &
               p % coord % universe, index_tally)
          if (bins(FILTER_UNIVERSE) == NO_BIN_FOUND) then
             found_bin = .false.
             return
          end if

       case (FILTER_MATERIAL)
          bins(FILTER_MATERIAL) = get_next_bin(FILTER_MATERIAL, &
               p % material, index_tally)
          if (bins(FILTER_MATERIAL) == NO_BIN_FOUND) then
             found_bin = .false.
             return
          end if

       case (FILTER_CELL)
          ! determine next cell bin
          ! TODO: Account for cells in multiple levels when performing this filter
          bins(FILTER_CELL) = get_next_bin(FILTER_CELL, &
               p % coord % cell, index_tally)
          if (bins(FILTER_CELL) == NO_BIN_FOUND) then
             found_bin = .false.
             return
          end if

       case (FILTER_CELLBORN)
          ! determine next cellborn bin
          bins(FILTER_CELLBORN) = get_next_bin(FILTER_CELLBORN, &
               p % cell_born, index_tally)
          if (bins(FILTER_CELLBORN) == NO_BIN_FOUND) then
             found_bin = .false.
             return
          end if

       case (FILTER_SURFACE)
          ! determine next surface bin
          bins(FILTER_SURFACE) = get_next_bin(FILTER_SURFACE, &
               p % surface, index_tally)
          if (bins(FILTER_SURFACE) == NO_BIN_FOUND) then
             found_bin = .false.
             return
          end if

       case (FILTER_ENERGYIN)
          ! determine incoming energy bin
          k = t % n_filter_bins(FILTER_ENERGYIN)
          ! check if energy of the particle is within energy bins
          if (p % E < t % energy_in(1) .or. &
               p % E > t % energy_in(k + 1)) then
             found_bin = .false.
             return
          end if

          ! search to find incoming energy bin
          bins(FILTER_ENERGYIN) = binary_search(t % energy_in, k + 1, p % E)

       end select
    end do FILTER_LOOP

    ! ==========================================================================
    ! DETERMINE WHICH MESH CELLS TO SCORE TO

    ! Calculate number of surface crossings
    n_cross = sum(abs(ijk1(:m % n_dimension) - ijk0(:m % n_dimension))) + 1

    ! Copy particle's direction
    uvw = p % coord0 % uvw

    ! Bounding coordinates
    do j = 1, m % n_dimension
       if (uvw(j) > 0) then
          xyz_cross(j) = m % lower_left(j) + ijk0(j) * m % width(j)
       else
          xyz_cross(j) = m % lower_left(j) + (ijk0(j) - 1) * m % width(j)
       end if
    end do

    MESH_LOOP: do k = 1, n_cross
       found_bin = .false.

       ! Calculate distance to each bounding surface. We need to treat special
       ! case where the cosine of the angle is zero since this would result in a
       ! divide-by-zero.

       if (k == n_cross) xyz_cross = xyz1
          
       do j = 1, m % n_dimension
          if (uvw(j) == 0) then
             d(j) = INFINITY
          else
             d(j) = (xyz_cross(j) - xyz0(j))/uvw(j)
          end if
       end do

       ! Determine the closest bounding surface of the mesh cell by calculating
       ! the minimum distance
          
       j = minloc(d(:m % n_dimension), 1)
       distance = d(j)

       ! Now use the minimum distance and diretion of the particle to determine
       ! which surface was crossed

       if (all(ijk0(:m % n_dimension) >= 1) .and. all(ijk0(:m % n_dimension) <= m % dimension)) then
          ijk_cross = ijk0
          found_bin = .true.
       end if

       ! Increment indices and determine new crossing point
       if (uvw(j) > 0) then
          ijk0(j) = ijk0(j) + 1
          xyz_cross(j) = xyz_cross(j) + m % width(j)
       else
          ijk0(j) = ijk0(j) - 1
          xyz_cross(j) = xyz_cross(j) - m % width(j)
       end if

       ! =======================================================================
       ! SCORE TO THIS MESH CELL

       if (found_bin) then
          ! Calculate track-length estimate of flux
          flux = p % wgt * distance

          ! Determine mesh bin
          bins(FILTER_MESH) = mesh_indices_to_bin(m, ijk_cross)

          ! Determining scoring index
          filter_index = sum((bins - 1) * t % stride) + 1

          if (t % all_nuclides) then
             ! Score reaction rates for each nuclide in material
             call score_all_nuclides(t, flux, filter_index)

          else
             NUCLIDE_BIN_LOOP: do b = 1, t % n_nuclide_bins
                ! Get index of nuclide in nuclides array
                i_nuclide = t % nuclide_bins(b) % scalar

                if (i_nuclide > 0) then
                   ! Get pointer to current material
                   mat => materials(p % material)

                   ! Determine if nuclide is actually in material
                   NUCLIDE_MAT_LOOP: do j = 1, mat % n_nuclides
                      ! If index of nuclide matches the j-th nuclide listed in
                      ! the material, break out of the loop
                      if (i_nuclide == mat % nuclide(j)) exit

                      ! If we've reached the last nuclide in the material, it
                      ! means the specified nuclide to be tallied is not in this
                      ! material
                      if (j == mat % n_nuclides) then
                         cycle NUCLIDE_BIN_LOOP
                      end if
                   end do NUCLIDE_MAT_LOOP

                   atom_density = mat % atom_density(j)
                end if

                ! Determine score for each bin
                SCORE_LOOP: do j = 1, t % n_score_bins
                   ! determine what type of score bin
                   score_bin = t % score_bins(j) % scalar

                   if (i_nuclide > 0) then
                      ! Determine macroscopic nuclide cross section 
                      select case(score_bin)
                      case (SCORE_TOTAL)
                         score = micro_xs(i_nuclide) % total * &
                              atom_density * flux
                      case (SCORE_SCATTER)
                         score = (micro_xs(i_nuclide) % total - &
                              micro_xs(i_nuclide) % absorption) * &
                              atom_density * flux
                      case (SCORE_ABSORPTION)
                         score = micro_xs(i_nuclide) % absorption * &
                              atom_density * flux
                      case (SCORE_FISSION)
                         score = micro_xs(i_nuclide) % fission * &
                              atom_density * flux
                      case (SCORE_NU_FISSION)
                         score = micro_xs(i_nuclide) % nu_fission * &
                              atom_density * flux
                      case default
                         message = "Invalid score type on tally " // &
                              to_str(t % id) // "."
                         call fatal_error()
                      end select

                   else
                      ! Determine macroscopic material cross section 
                      select case(score_bin)
                      case (SCORE_FLUX)
                         score = flux
                      case (SCORE_TOTAL)
                         score = material_xs % total * flux
                      case (SCORE_SCATTER)
                         score = (material_xs % total - material_xs % absorption) * flux
                      case (SCORE_ABSORPTION)
                         score = material_xs % absorption * flux
                      case (SCORE_FISSION)
                         score = material_xs % fission * flux
                      case (SCORE_NU_FISSION)
                         score = material_xs % nu_fission * flux
                      case default
                         message = "Invalid score type on tally " // &
                              to_str(t % id) // "."
                         call fatal_error()
                      end select
                   end if

                   ! Determine scoring bin index
                   score_index = (b - 1)*t % n_score_bins + j

                   ! Add score to tally
                   call add_to_score(t % scores(score_index, filter_index), score)

                end do SCORE_LOOP

             end do NUCLIDE_BIN_LOOP
          end if
       end if

       ! Calculate new coordinates
       xyz0 = xyz0 + distance * uvw

    end do MESH_LOOP

  end subroutine score_tl_on_mesh

!===============================================================================
! GET_SCORING_BINS determines a combination of filter bins that should be scored
! for a tally based on the particle's current attributes.
!===============================================================================

  subroutine get_scoring_bins(index_tally, bins, found_bin)

    integer, intent(in)     :: index_tally
    integer, intent(out)    :: bins(N_FILTER_TYPES)
    logical, intent(out)    :: found_bin

    integer :: i        ! loop index for filters
    integer :: n        ! number of bins for single filter
    integer :: mesh_bin ! index for mesh bin
    real(8) :: E        ! particle energy
    type(TallyObject),    pointer :: t => null()
    type(StructuredMesh), pointer :: m => null()

    found_bin = .true.
    t => tallies(index_tally)
    bins = 1

    FILTER_LOOP: do i = 1, t % n_filters

       select case (t % filters(i))
       case (FILTER_MESH)
          ! determine mesh bin
          m => meshes(t % mesh)

          ! Determine if we're in the mesh first
          call get_mesh_bin(m, p % coord0 % xyz, mesh_bin)
          if (mesh_bin == NO_BIN_FOUND) then
             found_bin = .false.
             return
          end if
          bins(FILTER_MESH) = mesh_bin

       case (FILTER_UNIVERSE)
          ! determine next universe bin
          ! TODO: Account for multiple universes when performing this filter
          bins(FILTER_UNIVERSE) = get_next_bin(FILTER_UNIVERSE, &
               p % coord % universe, index_tally)
          if (bins(FILTER_UNIVERSE) == NO_BIN_FOUND) then
             found_bin = .false.
             return
          end if

       case (FILTER_MATERIAL)
          bins(FILTER_MATERIAL) = get_next_bin(FILTER_MATERIAL, &
               p % material, index_tally)
          if (bins(FILTER_MATERIAL) == NO_BIN_FOUND) then
             found_bin = .false.
             return
          end if

       case (FILTER_CELL)
          ! determine next cell bin
          ! TODO: Account for cells in multiple levels when performing this filter
          bins(FILTER_CELL) = get_next_bin(FILTER_CELL, &
               p % coord % cell, index_tally)
          if (bins(FILTER_CELL) == NO_BIN_FOUND) then
             found_bin = .false.
             return
          end if

       case (FILTER_CELLBORN)
          ! determine next cellborn bin
          bins(FILTER_CELLBORN) = get_next_bin(FILTER_CELLBORN, &
               p % cell_born, index_tally)
          if (bins(FILTER_CELLBORN) == NO_BIN_FOUND) then
             found_bin = .false.
             return
          end if

       case (FILTER_SURFACE)
          ! determine next surface bin
          bins(FILTER_SURFACE) = get_next_bin(FILTER_SURFACE, &
               p % surface, index_tally)
          if (bins(FILTER_SURFACE) == NO_BIN_FOUND) then
             found_bin = .false.
             return
          end if

       case (FILTER_ENERGYIN)
          ! determine incoming energy bin
          n = t % n_filter_bins(FILTER_ENERGYIN)

          ! make sure the correct energy is used
          if (t % estimator == ESTIMATOR_TRACKLENGTH) then
             E = p % E
          else
             E = p % last_E
          end if

          ! check if energy of the particle is within energy bins
          if (E < t % energy_in(1) .or. E > t % energy_in(n + 1)) then
             found_bin = .false.
             return
          end if

          ! search to find incoming energy bin
          bins(FILTER_ENERGYIN) = binary_search(t % energy_in, n + 1, E)

       case (FILTER_ENERGYOUT)
          ! determine outgoing energy bin
          n = t % n_filter_bins(FILTER_ENERGYOUT)
          ! check if energy of the particle is within energy bins
          if (p % E < t % energy_out(1) .or. p % E > t % energy_out(n + 1)) then
             found_bin = .false.
             return
          end if

          ! search to find incoming energy bin
          bins(FILTER_ENERGYOUT) = binary_search(t % energy_out, n + 1, p % E)

       end select

    end do FILTER_LOOP

  end subroutine get_scoring_bins

!===============================================================================
! SCORE_SURFACE_CURRENT tallies surface crossings in a mesh tally by manually
! determining which mesh surfaces were crossed
!===============================================================================

  subroutine score_surface_current()

    integer :: i                    ! loop indices
    integer :: j                    ! loop indices
    integer :: k                    ! loop indices
    integer :: ijk0(3)              ! indices of starting coordinates
    integer :: ijk1(3)              ! indices of ending coordinates
    integer :: n_cross              ! number of surface crossings
    integer :: n                    ! number of incoming energy bins
    integer :: bins(N_FILTER_TYPES) ! scoring bin combination
    integer :: filter_index         ! index of scoring bin
    real(8) :: uvw(3)               ! cosine of angle of particle
    real(8) :: xyz0(3)              ! starting/intermediate coordinates
    real(8) :: xyz1(3)              ! ending coordinates of particle
    real(8) :: xyz_cross(3)         ! coordinates of bounding surfaces
    real(8) :: d(3)                 ! distance to each bounding surface
    real(8) :: distance             ! actual distance traveled
    logical :: start_in_mesh        ! particle's starting xyz in mesh?
    logical :: end_in_mesh          ! particle's ending xyz in mesh?
    logical :: x_same               ! same starting/ending x index (i)
    logical :: y_same               ! same starting/ending y index (j)
    logical :: z_same               ! same starting/ending z index (k)
    type(TallyObject),    pointer :: t => null()
    type(StructuredMesh), pointer :: m => null()

    bins = 1

    do i = 1, n_current_tallies
       ! Copy starting and ending location of particle
       xyz0 = p % last_xyz
       xyz1 = p % coord0 % xyz

       ! Get pointer to tally
       t => tallies(current_tallies(i))

       ! Determine indices for starting and ending location
       m => meshes(t % mesh)
       call get_mesh_indices(m, xyz0, ijk0, start_in_mesh)
       call get_mesh_indices(m, xyz1, ijk1, end_in_mesh)

       ! Check to if start or end is in mesh -- if not, check if track still
       ! intersects with mesh
       if ((.not. start_in_mesh) .and. (.not. end_in_mesh)) then
          if (.not. mesh_intersects(m, xyz0, xyz1)) cycle
       end if

       ! Calculate number of surface crossings
       n_cross = sum(abs(ijk1 - ijk0))
       if (n_cross == 0) cycle

       ! Copy particle's direction
       uvw = p % coord0 % uvw

       ! determine incoming energy bin
       n = t % n_filter_bins(FILTER_ENERGYIN)
       if (n > 0) then
          ! check if energy of the particle is within energy bins
          if (p % E < t % energy_in(1) .or. &
               p % E > t % energy_in(n + 1)) cycle

          ! search to find incoming energy bin
          bins(SURF_FILTER_ENERGYIN) = binary_search(t % energy_in, n + 1, p % E)
       else
          bins(SURF_FILTER_ENERGYIN) = 1
       end if

       ! =======================================================================
       ! SPECIAL CASES WHERE TWO INDICES ARE THE SAME

       x_same = (ijk0(1) == ijk1(1))
       y_same = (ijk0(2) == ijk1(2))
       z_same = (ijk0(3) == ijk1(3))

       if (x_same .and. y_same) then
          ! Only z crossings
          if (uvw(3) > 0) then
             do j = ijk0(3), ijk1(3) - 1
                ijk0(3) = j
                if (all(ijk0 >= 0) .and. all(ijk0 <= m % dimension)) then
                   bins(SURF_FILTER_SURFACE) = OUT_TOP
                   bins(1:3) = ijk0 + 1
                   filter_index = sum((bins - 1) * t % stride) + 1
                   call add_to_score(t % scores(1, filter_index), p % wgt)
                end if
             end do
          else
             do j = ijk0(3) - 1, ijk1(3), -1
                ijk0(3) = j
                if (all(ijk0 >= 0) .and. all(ijk0 <= m % dimension)) then
                   bins(SURF_FILTER_SURFACE) = IN_TOP
                   bins(1:3) = ijk0 + 1
                   filter_index = sum((bins - 1) * t % stride) + 1
                   call add_to_score(t % scores(1, filter_index), p % wgt)
                end if
             end do
          end if
          cycle
       elseif (x_same .and. z_same) then
          ! Only y crossings
          if (uvw(2) > 0) then
             do j = ijk0(2), ijk1(2) - 1
                ijk0(2) = j
                if (all(ijk0 >= 0) .and. all(ijk0 <= m % dimension)) then
                   bins(SURF_FILTER_SURFACE) = OUT_FRONT
                   bins(1:3) = ijk0 + 1
                   filter_index = sum((bins - 1) * t % stride) + 1
                   call add_to_score(t % scores(1, filter_index), p % wgt)
                end if
             end do
          else
             do j = ijk0(2) - 1, ijk1(2), -1
                ijk0(2) = j
                if (all(ijk0 >= 0) .and. all(ijk0 <= m % dimension)) then
                   bins(SURF_FILTER_SURFACE) = IN_FRONT
                   bins(1:3) = ijk0 + 1
                   filter_index = sum((bins - 1) * t % stride) + 1
                   call add_to_score(t % scores(1, filter_index), p % wgt)
                end if
             end do
          end if
          cycle
       elseif (y_same .and. z_same) then
          ! Only x crossings
          if (uvw(1) > 0) then
             do j = ijk0(1), ijk1(1) - 1
                ijk0(1) = j
                if (all(ijk0 >= 0) .and. all(ijk0 <= m % dimension)) then
                   bins(SURF_FILTER_SURFACE) = OUT_RIGHT
                   bins(1:3) = ijk0 + 1
                   filter_index = sum((bins - 1) * t % stride) + 1
                   call add_to_score(t % scores(1, filter_index), p % wgt)
                end if
             end do
          else
             do j = ijk0(1) - 1, ijk1(1), -1
                ijk0(1) = j
                if (all(ijk0 >= 0) .and. all(ijk0 <= m % dimension)) then
                   bins(SURF_FILTER_SURFACE) = IN_RIGHT
                   bins(1:3) = ijk0 + 1
                   filter_index = sum((bins - 1) * t % stride) + 1
                   call add_to_score(t % scores(1, filter_index), p % wgt)
                end if
             end do
          end if
          cycle
       end if

       ! =======================================================================
       ! GENERIC CASE

       ! Bounding coordinates
       do j = 1, 3
          if (uvw(j) > 0) then
             xyz_cross(j) = m % lower_left(j) + ijk0(j) * m % width(j)
          else
             xyz_cross(j) = m % lower_left(j) + (ijk0(j) - 1) * m % width(j)
          end if
       end do

       do k = 1, n_cross
          ! Reset scoring bin index
          bins(SURF_FILTER_SURFACE) = 0

          ! Calculate distance to each bounding surface. We need to treat
          ! special case where the cosine of the angle is zero since this would
          ! result in a divide-by-zero.
          
          do j = 1, 3
             if (uvw(j) == 0) then
                d(j) = INFINITY
             else
                d(j) = (xyz_cross(j) - xyz0(j))/uvw(j)
             end if
          end do

          ! Determine the closest bounding surface of the mesh cell by
          ! calculating the minimum distance
          
          distance = minval(d)

          ! Now use the minimum distance and diretion of the particle to
          ! determine which surface was crossed
          
          if (distance == d(1)) then
             if (uvw(1) > 0) then
                ! Crossing into right mesh cell -- this is treated as outgoing
                ! current from (i,j,k)
                if (all(ijk0 >= 0) .and. all(ijk0 <= m % dimension)) then
                   bins(SURF_FILTER_SURFACE) = OUT_RIGHT
                   bins(1:3) = ijk0 + 1
                end if
                ijk0(1) = ijk0(1) + 1
                xyz_cross(1) = xyz_cross(1) + m % width(1)
             else
                ! Crossing into left mesh cell -- this is treated as incoming
                ! current in (i-1,j,k)
                ijk0(1) = ijk0(1) - 1
                xyz_cross(1) = xyz_cross(1) - m % width(1)
                if (all(ijk0 >= 0) .and. all(ijk0 <= m % dimension)) then
                   bins(SURF_FILTER_SURFACE) = IN_RIGHT
                   bins(1:3) = ijk0 + 1
                end if
             end if
          elseif (distance == d(2)) then
             if (uvw(2) > 0) then
                ! Crossing into front mesh cell -- this is treated as outgoing
                ! current in (i,j,k)
                if (all(ijk0 >= 0) .and. all(ijk0 <= m % dimension)) then
                   bins(SURF_FILTER_SURFACE) = OUT_FRONT
                   bins(1:3) = ijk0 + 1
                end if
                ijk0(2) = ijk0(2) + 1
                xyz_cross(2) = xyz_cross(2) + m % width(2)
             else
                ! Crossing into back mesh cell -- this is treated as incoming
                ! current in (i,j-1,k)
                ijk0(2) = ijk0(2) - 1
                xyz_cross(2) = xyz_cross(2) - m % width(2)
                if (all(ijk0 >= 0) .and. all(ijk0 <= m % dimension)) then
                   bins(SURF_FILTER_SURFACE) = IN_FRONT
                   bins(1:3) = ijk0 + 1
                end if
             end if
          else if (distance == d(3)) then
             if (uvw(3) > 0) then
                ! Crossing into top mesh cell -- this is treated as outgoing
                ! current in (i,j,k)
                if (all(ijk0 >= 0) .and. all(ijk0 <= m % dimension)) then
                   bins(SURF_FILTER_SURFACE) = OUT_TOP
                   bins(1:3) = ijk0 + 1
                end if
                ijk0(3) = ijk0(3) + 1
                xyz_cross(3) = xyz_cross(3) + m % width(3)
             else
                ! Crossing into bottom mesh cell -- this is treated as incoming
                ! current in (i,j,k-1)
                ijk0(3) = ijk0(3) - 1
                xyz_cross(3) = xyz_cross(3) - m % width(3)
                if (all(ijk0 >= 0) .and. all(ijk0 <= m % dimension)) then
                   bins(SURF_FILTER_SURFACE) = IN_TOP
                   bins(1:3) = ijk0 + 1
                end if
             end if
          end if

          ! Determine scoring index
          if (bins(SURF_FILTER_SURFACE) > 0) then
             filter_index = sum((bins - 1) * t % stride) + 1

             ! Check for errors
             if (filter_index <= 0 .or. filter_index > t % n_total_bins) then
                message = "Score index outside range."
                call fatal_error()
             end if

             ! Add to surface current tally
             call add_to_score(t % scores(1, filter_index), p % wgt)
          end if

          ! Calculate new coordinates
          xyz0 = xyz0 + distance * uvw
       end do

    end do

  end subroutine score_surface_current

!===============================================================================
! GET_NEXT_BIN determines the next scoring bin for a particular filter variable
!===============================================================================

  function get_next_bin(i_map, i_item, i_tally) result(bin)

    integer, intent(in) :: i_map
    integer, intent(in) :: i_item
    integer, intent(in) :: i_tally
    integer             :: bin

    integer :: index_tally
    integer :: index_bin
    integer :: n

    ! If there are no scoring bins for this item, then return immediately
    if (.not. allocated(tally_maps(i_map) % items(i_item) % elements)) then
       bin = NO_BIN_FOUND
       return
    end if

    ! Check how many elements there are for this item
    n = size(tally_maps(i_map) % items(i_item) % elements)

    do
       ! Increment position in elements
       position(i_map) = position(i_map) + 1

       ! If we've reached the end of the array, there is no more bin to score to
       if (position(i_map) > n) then
          position(i_map) = 0
          bin = NO_BIN_FOUND
          return
       end if

       index_tally = tally_maps(i_map) % items(i_item) % &
            elements(position(i_map)) % index_tally
       index_bin = tally_maps(i_map) % items(i_item) % &
            elements(position(i_map)) % index_bin

       if (index_tally > i_tally) then
          ! Since the index being checked against is greater than the index we
          ! need (and the tally indices were added to elements sequentially), we
          ! know that no more bins will be scoring bins for this tally
          position(i_map) = 0
          bin = NO_BIN_FOUND
          return
       elseif (index_tally == i_tally) then
          ! Found a match
          bin = index_bin
          return
       end if

    end do

  end function get_next_bin

!===============================================================================
! SYNCHRONIZE_TALLIES accumulates the sum of the contributions from each history
! within the batch to a new random variable
!===============================================================================

  subroutine synchronize_tallies()

    integer :: i   ! index in tallies array

#ifdef MPI
    if (reduce_tallies) call reduce_tally_values()
#endif

<<<<<<< HEAD
    ! Accumulate scores for each tally
    if (use_servers) then
       ! Make sure all outstanding requests were completed
       call MPI_WAIT(request, MPI_STATUS_IGNORE, mpi_err)
       call MPI_BARRIER(compute_comm, mpi_err)

       if (master) then
          call send_server_signal()
       end if
    else
       if (master .or. (.not. reduce_tallies)) then
          ! Accumulate scores for each tally
          do i = 1, n_tallies
             call accumulate_score(tallies(i) % scores)
          end do
       end if
    end if

    if (master .or. (.not. reduce_tallies)) then
       ! Before accumulating scores for global_tallies, we need to get the
       ! current batch estimate of k_analog for displaying to output
       k_batch = global_tallies(K_ANALOG) % value
=======
    ! Increase number of realizations
    if (reduce_tallies) then
       n_realizations = n_realizations + 1
    else
       n_realizations = n_realizations + n_procs
    end if

    if (master .or. (.not. reduce_tallies)) then
       ! Accumulate scores for each tally
       do i = 1, n_tallies
          call accumulate_score(tallies(i) % scores)
       end do

       if (run_mode == MODE_CRITICALITY) then
          ! Before accumulating scores for global_tallies, we need to get the
          ! current batch estimate of k_analog for displaying to output
          k_batch(current_batch) = global_tallies(K_ANALOG) % value
       end if
>>>>>>> ee8b14d9

       ! Accumulate scores for global tallies
       call accumulate_score(global_tallies)
    end if

#ifdef MPI
    if ((.not. reduce_tallies) .and. current_batch == n_batches) &
         call reduce_tally_sums()
#endif

  end subroutine synchronize_tallies

!===============================================================================
! REDUCE_TALLY_VALUES collects all the results from tallies onto one processor
!===============================================================================

#ifdef MPI
  subroutine reduce_tally_values()

    integer :: i      ! loop index for tallies
    integer :: n      ! number of filter bins
    integer :: m      ! number of score bins
    integer :: n_bins ! total number of bins
    real(8), allocatable :: tally_temp(:,:) ! contiguous array of scores
    real(8) :: global_temp(N_GLOBAL_TALLIES)
    real(8) :: dummy  ! temporary receive buffer for non-root reduces
    type(TallyObject), pointer :: t => null()

    if (.not. use_servers) then
       do i = 1, n_tallies
          t => tallies(i)

<<<<<<< HEAD
          m = t % n_score_bins
          n = t % n_total_bins
          n_bins = m*n
=======
       m = t % n_score_bins * t % n_nuclide_bins
       n = t % n_total_bins
       n_bins = m*n
>>>>>>> ee8b14d9

          allocate(tally_temp(m,n))

          tally_temp = t % scores(:,:) % value

          if (master) then
             ! The MPI_IN_PLACE specifier allows the master to copy values into
             ! a receive buffer without having a temporary variable
             call MPI_REDUCE(MPI_IN_PLACE, tally_temp, n_bins, MPI_REAL8, &
                  MPI_SUM, 0, compute_comm, mpi_err)

             ! Transfer values to value on master
             t % scores(:,:) % value = tally_temp
          else
             ! Receive buffer not significant at other processors
             call MPI_REDUCE(tally_temp, dummy, n_bins, MPI_REAL8, &
                  MPI_SUM, 0, compute_comm, mpi_err)

             ! Reset value on other processors
             t % scores(:,:) % value = 0
          end if

          deallocate(tally_temp)
       end do
    end if

    ! Copy global tallies into array to be reduced
    global_temp = global_tallies(:) % value

    if (master) then
       call MPI_REDUCE(MPI_IN_PLACE, global_temp, N_GLOBAL_TALLIES, &
            MPI_REAL8, MPI_SUM, 0, compute_comm, mpi_err)

       ! Transfer values back to global_tallies on master
       global_tallies(:) % value = global_temp
    else
       call MPI_REDUCE(global_temp, dummy, N_GLOBAL_TALLIES, &
            MPI_REAL8, MPI_SUM, 0, compute_comm, mpi_err)
       
       ! Reset value on other processors
       global_tallies(:) % value = ZERO
    end if

    ! We also need to determine the total starting weight of particles from the
    ! last realization
    if (master) then
       call MPI_REDUCE(MPI_IN_PLACE, total_weight, 1, MPI_REAL8, MPI_SUM, &
            0, compute_comm, mpi_err)
    else
       ! Receive buffer not significant at other processors
       call MPI_REDUCE(total_weight, dummy, 1, MPI_REAL8, MPI_SUM, &
            0, compute_comm, mpi_err)
    end if

  end subroutine reduce_tally_values
#endif

!===============================================================================
! REDUCE_TALLY_SUMS gathers data from the sum and sum_sq member variables of
! TallyScores rather than the data from values. This is used if the user
! specified that tallies should not be reduced and scores are accumulated on
! every processor *before* being reduced.
! ===============================================================================

#ifdef MPI
  subroutine reduce_tally_sums()

    integer :: i      ! loop index for tallies
    integer :: n      ! number of filter bins
    integer :: m      ! number of score bins
    integer :: n_bins ! total number of bins
    real(8), allocatable :: tally_temp(:,:,:) ! contiguous array of scores
    real(8) :: global_temp(2,N_GLOBAL_TALLIES)
    real(8) :: dummy  ! temporary receive buffer for non-root reduces
    type(TallyObject), pointer :: t => null()

    if (.not. use_servers) then
       do i = 1, n_tallies
          t => tallies(i)

<<<<<<< HEAD
          m = t % n_score_bins
          n = t % n_total_bins
          n_bins = m*n*2
=======
       m = t % n_score_bins * t % n_nuclide_bins
       n = t % n_total_bins
       n_bins = m*n*2
>>>>>>> ee8b14d9

          allocate(tally_temp(2,m,n))

          tally_temp(1,:,:) = t % scores(:,:) % sum
          tally_temp(2,:,:) = t % scores(:,:) % sum_sq

          if (master) then
             ! The MPI_IN_PLACE specifier allows the master to copy values into a
             ! receive buffer without having a temporary variable
             call MPI_REDUCE(MPI_IN_PLACE, tally_temp, n_bins, MPI_REAL8, MPI_SUM, &
                  0, compute_comm, mpi_err)

             ! Transfer values to value on master
             t % scores(:,:) % sum    = tally_temp(1,:,:)
             t % scores(:,:) % sum_sq = tally_temp(2,:,:)
          else
             ! Receive buffer not significant at other processors
             call MPI_REDUCE(tally_temp, dummy, n_bins, MPI_REAL8, MPI_SUM, &
                  0, compute_comm, mpi_err)
          end if

          deallocate(tally_temp)

       end do
    end if

    n_bins = 2 * N_GLOBAL_TALLIES

    global_temp(1,:) = global_tallies(:) % sum
    global_temp(2,:) = global_tallies(:) % sum_sq

    if (master) then
       ! The MPI_IN_PLACE specifier allows the master to copy values into a
       ! receive buffer without having a temporary variable
       call MPI_REDUCE(MPI_IN_PLACE, global_temp, n_bins, MPI_REAL8, MPI_SUM, &
            0, compute_comm, mpi_err)
       
       ! Transfer values to value on master
       global_tallies(:) % sum    = global_temp(1,:)
       global_tallies(:) % sum_sq = global_temp(2,:)
    else
       ! Receive buffer not significant at other processors
       call MPI_REDUCE(global_temp, dummy, n_bins, MPI_REAL8, MPI_SUM, &
            0, compute_comm, mpi_err)
    end if

  end subroutine reduce_tally_sums
#endif

!===============================================================================
! WRITE_TALLIES creates an output file and writes out the mean values of all
! tallies and their standard deviations
!===============================================================================

  subroutine write_tallies()

    integer :: i                          ! index in tallies array
    integer :: j                          ! level in tally hierarchy
    integer :: k                          ! loop index for scoring bins
    integer :: n                          ! loop index for nuclides
    integer :: bins(N_FILTER_TYPES) = 0   ! bins corresponding to each filter
    integer :: indent                     ! number of spaces to preceed output
    integer :: io_error                   ! error in opening/writing file
    integer :: last_filter                ! lowest level filter type
    integer :: filter_index               ! index in scores array for filters
    integer :: score_index                ! scoring bin index
    integer :: i_nuclide                  ! index in nuclides array
    integer :: i_listing                  ! index in xs_listings array
    logical :: file_exists                ! does tallies.out file already exists? 
    logical :: has_filter(N_FILTER_TYPES) ! does tally have this filter?
    logical :: no_filters                 ! does tally have no filters at all?
    character(MAX_FILE_LEN) :: filename                    ! name of output file
    character(15)           :: filter_name(N_FILTER_TYPES) ! names of tally filters
    character(27)           :: score_name(N_SCORE_TYPES)   ! names of scoring function
    type(TallyObject), pointer :: t

    ! Initialize status of no filters
    no_filters = .false.

    ! Skip if there are no tallies
    if (n_tallies == 0) return

    ! Initialize names for tally filter types
    filter_name(FILTER_UNIVERSE)  = "Universe"
    filter_name(FILTER_MATERIAL)  = "Material"
    filter_name(FILTER_CELL)      = "Cell"
    filter_name(FILTER_CELLBORN)  = "Birth Cell"
    filter_name(FILTER_SURFACE)   = "Surface"
    filter_name(FILTER_MESH)      = "Mesh"
    filter_name(FILTER_ENERGYIN)  = "Incoming Energy"
    filter_name(FILTER_ENERGYOUT) = "Outgoing Energy"

    ! Initialize names for scores
    score_name(abs(SCORE_FLUX))       = "Flux"
    score_name(abs(SCORE_TOTAL))      = "Total Reaction Rate"
    score_name(abs(SCORE_SCATTER))    = "Scattering Rate"
    score_name(abs(SCORE_NU_SCATTER)) = "Scattering Production Rate"
    score_name(abs(SCORE_SCATTER_1))  = "First Scattering Moment"
    score_name(abs(SCORE_SCATTER_2))  = "Second Scattering Moment"
    score_name(abs(SCORE_SCATTER_3))  = "Third Scattering Moment"
    score_name(abs(SCORE_TRANSPORT))  = "Transport Rate"
    score_name(abs(SCORE_DIFFUSION))  = "Diffusion Coefficient"
    score_name(abs(SCORE_N_1N))       = "(n,1n) Rate"
    score_name(abs(SCORE_N_2N))       = "(n,2n) Rate"
    score_name(abs(SCORE_N_3N))       = "(n,3n) Rate"
    score_name(abs(SCORE_N_4N))       = "(n,4n) Rate"
    score_name(abs(SCORE_ABSORPTION)) = "Absorption Rate"
    score_name(abs(SCORE_FISSION))    = "Fission Rate"
    score_name(abs(SCORE_NU_FISSION)) = "Nu-Fission Rate"

    ! Create filename for tally output
    if (run_mode == MODE_TALLIES) then
       filename = trim(path_input) // "tallies." // &
            trim(to_str(restart_batch)) // ".out"
    else
       filename = trim(path_input) // "tallies.out"
    end if

    ! Check if tally file already exists
    inquire(FILE=filename, EXIST=file_exists)
    if (file_exists) then
       ! Possibly make backup of old tally file
    end if

    ! Open tally file for writing
    open(FILE=filename, UNIT=UNIT_TALLY, STATUS='replace', &
         ACTION='write', IOSTAT=io_error)

    do i = 1, n_tallies
       t => tallies(i)

       ! Write header block
       if (t % label == "") then
          call header("TALLY " // trim(to_str(t % id)), unit=UNIT_TALLY, &
             level=3)
       else
          call header("TALLY " // trim(to_str(t % id)) // ": " &
             // trim(t % label), unit=UNIT_TALLY, level=3)
       endif
       
       ! Handle surface current tallies separately
       if (t % type == TALLY_SURFACE_CURRENT) then
          call write_surface_current(t)
          cycle
       end if

       ! First determine which filters this tally has
       do j = 1, N_FILTER_TYPES
          if (t % n_filter_bins(j) > 0) then
             has_filter(j) = .true.
             last_filter = j
          else
             has_filter(j) = .false.
          end if
       end do

       ! Check if this tally has no filters
       if (all(has_filter .eqv. .false.)) no_filters = .true.

       ! WARNING: Admittedly, the logic for moving for printing scores is
       ! extremely confusing and took quite a bit of time to get correct. The
       ! logic is structured this way since it is not practical to have a do
       ! loop for each filter variable (given that only a few filters are likely
       ! to be used for a given tally.

       ! Initialize bins, filter level, and indentation
       bins = 0
       j = 1
       indent = 0

       print_bin: do
          find_bin: do
             ! Increment bin combination
             bins(j) = bins(j) + 1

             ! =================================================================
             ! REACHED END OF BINS FOR THIS FILTER, MOVE TO NEXT FILTER

             if ((has_filter(j) .and. bins(j) > t % n_filter_bins(j)) .or. &
                  ((.not. has_filter(j)) .and. bins(j) > 1)) then
                if (j == 1) then
                   ! This means we are done with all bin combinations
                   exit print_bin
                else
                   bins(j) = 0
                   j = j - 1
                   if (has_filter(j)) indent = indent - 2
                end if

             ! =================================================================
             ! VALID BIN -- WRITE FILTER INFORMATION OR EXIT TO WRITE SCORES

             else
                if (no_filters) exit find_bin
                if (j == last_filter) then
                   exit find_bin
                else
                   if (has_filter(j)) then
                      ! Print current filter information
                      write(UNIT=UNIT_TALLY, FMT='(1X,2A,1X,A)') repeat(" ", indent), &
                           trim(filter_name(j)), trim(get_label(t, j, bins(j)))
                      indent = indent + 2
                   end if
                   j = j + 1
                end if
             end if

          end do find_bin

          ! Print filter information
          if (.not. no_filters) then
             write(UNIT=UNIT_TALLY, FMT='(1X,2A,1X,A)') repeat(" ", indent), &
                  trim(filter_name(j)), trim(get_label(t, j, bins(j)))
          end if

          ! Determine scoring index for this bin combination -- note that unlike
          ! in the score_tally subroutine, we have to use max(bins,1) since all
          ! bins below the lowest filter level will be zeros

          filter_index = sum((max(bins,1) - 1) * t % stride) + 1

          ! Write scores for this filter bin combination
          score_index = 0
          if (.not. no_filters) indent = indent + 2
          do n = 1, t % n_nuclide_bins
             ! Write label for nuclide
             i_nuclide = t % nuclide_bins(n) % scalar
             if (i_nuclide == -1) then
                write(UNIT=UNIT_TALLY, FMT='(1X,2A,1X,A)') repeat(" ", indent), &
                     "Total Material"
             else
                i_listing = nuclides(i_nuclide) % listing
                write(UNIT=UNIT_TALLY, FMT='(1X,2A,1X,A)') repeat(" ", indent), &
                     trim(xs_listings(i_listing) % alias)
             end if

             indent = indent + 2
             do k = 1, t % n_score_bins
                score_index = score_index + 1
                write(UNIT=UNIT_TALLY, FMT='(1X,2A,1X,A,"+/- ",A)') & 
                     repeat(" ", indent), score_name(abs(t % score_bins(k) % scalar)), &
                     to_str(t % scores(score_index,filter_index) % sum), &
                     trim(to_str(t % scores(score_index,filter_index) % sum_sq))
             end do
             indent = indent - 2

          end do
          indent = indent - 2

       end do print_bin

    end do

    close(UNIT=UNIT_TALLY)

  end subroutine write_tallies

!===============================================================================
! WRITE_SURFACE_CURRENT writes out surface current tallies over a mesh to the
! tallies.out file.
!===============================================================================

  subroutine write_surface_current(t)

    type(TallyObject), pointer :: t

    integer :: i                    ! mesh index for x
    integer :: j                    ! mesh index for y
    integer :: k                    ! mesh index for z
    integer :: l                    ! mesh index for energy
    integer :: bins(N_FILTER_TYPES) ! bin combination
    integer :: n                    ! number of incoming energy bins
    integer :: len1                 ! length of string 
    integer :: len2                 ! length of string 
    integer :: filter_index         ! index in scores array for filters
    logical :: print_ebin           ! should incoming energy bin be displayed?
    character(MAX_LINE_LEN) :: string
    type(StructuredMesh), pointer :: m => null()

    ! Get pointer to mesh
    m => meshes(t % mesh)

    ! initialize bins array
    bins = 1

    ! determine how many energy in bins there are
    n = t % n_filter_bins(FILTER_ENERGYIN)
    if (n > 0) then
       print_ebin = .true.
    else
       print_ebin = .false.
       n = 1
    end if

    do i = 1, m % dimension(1)
       string = "Mesh Index (" // trim(to_str(i)) // ", "
       len1 = len_trim(string)
       do j = 1, m % dimension(2)
          string = string(1:len1+1) // trim(to_str(j)) // ", "
          len2 = len_trim(string)
          do k = 1, m % dimension(3)
             ! Write mesh cell index
             string = string(1:len2+1) // trim(to_str(k)) // ")"
             write(UNIT=UNIT_TALLY, FMT='(1X,A)') trim(string)

             do l = 1, n
                ! Write incoming energy bin
                if (print_ebin) then
                   write(UNIT=UNIT_TALLY, FMT='(3X,A,1X,A)') &
                        "Incoming Energy", trim(get_label(t, FILTER_ENERGYIN, l))
                end if

                ! Set incoming energy bin
                bins(SURF_FILTER_ENERGYIN) = l

                ! Left Surface
                bins(1:3) = (/ i-1, j, k /) + 1
                bins(SURF_FILTER_SURFACE) = IN_RIGHT
                filter_index = sum((bins - 1) * t % stride) + 1
                write(UNIT=UNIT_TALLY, FMT='(5X,A,T35,A,"+/- ",A)') & 
                     "Outgoing Current to Left", &
                     to_str(t % scores(1,filter_index) % sum), &
                     trim(to_str(t % scores(1,filter_index) % sum_sq))

                bins(SURF_FILTER_SURFACE) = OUT_RIGHT
                filter_index = sum((bins - 1) * t % stride) + 1
                write(UNIT=UNIT_TALLY, FMT='(5X,A,T35,A,"+/- ",A)') & 
                     "Incoming Current from Left", &
                     to_str(t % scores(1,filter_index) % sum), &
                     trim(to_str(t % scores(1,filter_index) % sum_sq))

                ! Right Surface
                bins(1:3) = (/ i, j, k /) + 1
                bins(SURF_FILTER_SURFACE) = IN_RIGHT
                filter_index = sum((bins - 1) * t % stride) + 1
                write(UNIT=UNIT_TALLY, FMT='(5X,A,T35,A,"+/- ",A)') & 
                     "Incoming Current from Right", &
                     to_str(t % scores(1,filter_index) % sum), &
                     trim(to_str(t % scores(1,filter_index) % sum_sq))

                bins(SURF_FILTER_SURFACE) = OUT_RIGHT
                filter_index = sum((bins - 1) * t % stride) + 1
                write(UNIT=UNIT_TALLY, FMT='(5X,A,T35,A,"+/- ",A)') & 
                     "Outgoing Current to Right", &
                     to_str(t % scores(1,filter_index) % sum), &
                     trim(to_str(t % scores(1,filter_index) % sum_sq))

                ! Back Surface
                bins(1:3) = (/ i, j-1, k /) + 1
                bins(SURF_FILTER_SURFACE) = IN_FRONT
                filter_index = sum((bins - 1) * t % stride) + 1
                write(UNIT=UNIT_TALLY, FMT='(5X,A,T35,A,"+/- ",A)') & 
                     "Outgoing Current to Back", &
                     to_str(t % scores(1,filter_index) % sum), &
                     trim(to_str(t % scores(1,filter_index) % sum_sq))

                bins(SURF_FILTER_SURFACE) = OUT_FRONT
                filter_index = sum((bins - 1) * t % stride) + 1
                write(UNIT=UNIT_TALLY, FMT='(5X,A,T35,A,"+/- ",A)') & 
                     "Incoming Current from Back", &
                     to_str(t % scores(1,filter_index) % sum), &
                     trim(to_str(t % scores(1,filter_index) % sum_sq))

                ! Front Surface
                bins(1:3) = (/ i, j, k /) + 1
                bins(SURF_FILTER_SURFACE) = IN_FRONT
                filter_index = sum((bins - 1) * t % stride) + 1
                write(UNIT=UNIT_TALLY, FMT='(5X,A,T35,A,"+/- ",A)') & 
                     "Incoming Current from Front", &
                     to_str(t % scores(1,filter_index) % sum), &
                     trim(to_str(t % scores(1,filter_index) % sum_sq))

                bins(SURF_FILTER_SURFACE) = OUT_FRONT
                filter_index = sum((bins - 1) * t % stride) + 1
                write(UNIT=UNIT_TALLY, FMT='(5X,A,T35,A,"+/- ",A)') & 
                     "Outgoing Current to Front", &
                     to_str(t % scores(1,filter_index) % sum), &
                     trim(to_str(t % scores(1,filter_index) % sum_sq))

                ! Bottom Surface
                bins(1:3) = (/ i, j, k-1 /) + 1
                bins(SURF_FILTER_SURFACE) = IN_TOP
                filter_index = sum((bins - 1) * t % stride) + 1
                write(UNIT=UNIT_TALLY, FMT='(5X,A,T35,A,"+/- ",A)') & 
                     "Outgoing Current to Bottom", &
                     to_str(t % scores(1,filter_index) % sum), &
                     trim(to_str(t % scores(1,filter_index) % sum_sq))

                bins(SURF_FILTER_SURFACE) = OUT_TOP
                filter_index = sum((bins - 1) * t % stride) + 1
                write(UNIT=UNIT_TALLY, FMT='(5X,A,T35,A,"+/- ",A)') & 
                     "Incoming Current from Bottom", &
                     to_str(t % scores(1,filter_index) % sum), &
                     trim(to_str(t % scores(1,filter_index) % sum_sq))

                ! Top Surface
                bins(1:3) = (/ i, j, k /) + 1
                bins(SURF_FILTER_SURFACE) = IN_TOP
                filter_index = sum((bins - 1) * t % stride) + 1
                write(UNIT=UNIT_TALLY, FMT='(5X,A,T35,A,"+/- ",A)') & 
                     "Incoming Current from Top", &
                     to_str(t % scores(1,filter_index) % sum), &
                     trim(to_str(t % scores(1,filter_index) % sum_sq))

                bins(SURF_FILTER_SURFACE) = OUT_TOP
                filter_index = sum((bins - 1) * t % stride) + 1
                write(UNIT=UNIT_TALLY, FMT='(5X,A,T35,A,"+/- ",A)') & 
                     "Outgoing Current to Top", &
                     to_str(t % scores(1,filter_index) % sum), &
                     trim(to_str(t % scores(1,filter_index) % sum_sq))
             end do

          end do
       end do
    end do

  end subroutine write_surface_current

!===============================================================================
! GET_LABEL returns a label for a cell/surface/etc given a tally, filter type,
! and corresponding bin
!===============================================================================

  function get_label(t, filter_type, bin) result(label)

    type(TallyObject), pointer :: t           ! tally object
    integer, intent(in)        :: filter_type ! type of filter
    integer, intent(in)        :: bin         ! bin in filter array
    character(30)              :: label       ! user-specified identifier

    integer              :: i      ! index in cells/surfaces/etc array
    integer, allocatable :: ijk(:) ! indices in mesh
    real(8)              :: E0     ! lower bound for energy bin
    real(8)              :: E1     ! upper bound for energy bin
    type(StructuredMesh), pointer :: m

    select case(filter_type)
    case (FILTER_UNIVERSE)
       i = t % universe_bins(bin) % scalar
       label = to_str(universes(i) % id)
    case (FILTER_MATERIAL)
       i = t % material_bins(bin) % scalar
       label = to_str(materials(i) % id)
    case (FILTER_CELL)
       i = t % cell_bins(bin) % scalar
       label = to_str(cells(i) % id)
    case (FILTER_CELLBORN)
       i = t % cellborn_bins(bin) % scalar
       label = to_str(cells(i) % id)
    case (FILTER_SURFACE)
       i = t % surface_bins(bin) % scalar
       label = to_str(surfaces(i) % id)
    case (FILTER_MESH)
       m => meshes(t % mesh)
       allocate(ijk(m % n_dimension))
       call bin_to_mesh_indices(m, bin, ijk)
       if (m % n_dimension == 2) then
          label = "Index (" // trim(to_str(ijk(1))) // ", " // &
               trim(to_str(ijk(2))) // ")"
       elseif (m % n_dimension == 3) then
          label = "Index (" // trim(to_str(ijk(1))) // ", " // &
               trim(to_str(ijk(2))) // ", " // trim(to_str(ijk(3))) // ")"
       end if
    case (FILTER_ENERGYIN)
       E0 = t % energy_in(bin)
       E1 = t % energy_in(bin + 1)
       label = "[" // trim(to_str(E0)) // ", " // trim(to_str(E1)) // ")"
    case (FILTER_ENERGYOUT)
       E0 = t % energy_out(bin)
       E1 = t % energy_out(bin + 1)
       label = "[" // trim(to_str(E0)) // ", " // trim(to_str(E1)) // ")"
    end select

  end function get_label

!===============================================================================
! TALLY_STATISTICS computes the mean and standard deviation of the mean of each
! tally and stores them in the val and val_sq attributes of the TallyScores
! respectively
!===============================================================================

  subroutine tally_statistics()

    integer :: i    ! index in tallies array
    type(TallyObject), pointer :: t => null()

    ! Calculate statistics for user-defined tallies
    do i = 1, n_tallies
       t => tallies(i)

       call statistics_score(t % scores)
    end do

    ! Calculate statistics for global tallies
    call statistics_score(global_tallies)

  end subroutine tally_statistics

!===============================================================================
! ADD_TO_SCORE accumulates a scoring contribution to a specific tally bin and
! specific response function. Note that we don't need to add the square of the
! contribution since that is done at the cycle level, not the history level
!===============================================================================

  subroutine add_to_score(score, val)

    type(TallyScore), intent(inout) :: score
    real(8),          intent(in)    :: val
    
    score % n_events = score % n_events + 1
    score % value    = score % value    + val
    
  end subroutine add_to_score

!===============================================================================
! ACCUMULATE_SCORE accumulates scores from many histories (or many generations)
! into a single realization of a random variable.
!===============================================================================

  elemental subroutine accumulate_score(score)

    type(TallyScore), intent(inout) :: score

    real(8) :: val

    ! Add the sum and square of the sum of contributions from each cycle
    ! within a cycle to the variables sum and sum_sq. This will later allow us
    ! to calculate a variance on the tallies

    val = score % value/total_weight
    score % sum    = score % sum    + val
    score % sum_sq = score % sum_sq + val*val

    ! Reset the single batch estimate
    score % value = ZERO

  end subroutine accumulate_score

!===============================================================================
! STATISTICS_SCORE determines the sample mean and the standard deviation of the
! mean for a TallyScore.
!===============================================================================

  elemental subroutine statistics_score(score)

    type(TallyScore), intent(inout) :: score

    ! Calculate sample mean and standard deviation of the mean -- note that we
    ! have used Bessel's correction so that the estimator of the variance of the
    ! sample mean is unbiased.

    score % sum    = score % sum/n_realizations
    score % sum_sq = sqrt((score % sum_sq/n_realizations - score % sum * &
         score % sum) / (n_realizations - 1))

  end subroutine statistics_score

!===============================================================================
! RESET_SCORE zeroes out the value and accumulated sum and sum-squared for a
! single TallyScore.
!===============================================================================

  elemental subroutine reset_score(score)

    type(TallyScore), intent(inout) :: score

    score % n_events = 0
    score % value    = ZERO
    score % sum      = ZERO
    score % sum_sq   = ZERO

  end subroutine reset_score

!===============================================================================
! SEND_TO_SERVER
!===============================================================================

  subroutine send_to_server(tally_index, filter_index, n, scores)

    integer, intent(in) :: tally_index  ! index in tallies array
    integer, intent(in) :: filter_index ! index of filter in TallyScores array
    integer, intent(in) :: n            ! total number of scores to send
    real(8), intent(in) :: scores(n)    ! score values

    integer :: i            ! index in scores
    integer :: j            ! index in buffer
    integer :: n_send       ! number of scores to send
    integer :: server_rank  ! rank of server in MPI_COMM_WORLD
    integer :: global_index ! index in global tally array
    integer :: finish       ! last index in global tally array
    real(8) :: buffer(max_server_send) ! scores with indices

    ! Compute global index
    global_index = server_global_index(tally_index) + (filter_index - 1) * &
         tallies(tally_index) % n_score_bins * &
         tallies(tally_index) % n_nuclide_bins

    ! Check that global_index is within the total number of scores
    if (global_index < 1 .or. global_index > n_scores) then
       message = "Global tally index out of bounds."
       call fatal_error()
    end if

    ! Determine rank of server to send data to
    server_rank = ((global_index - 1)/scores_per_server + 1)*support_ratio - 1

    ! Determine global index of last score
    finish = global_index + n
    i = 0
    j = 0

    do while (i < n)
       ! Add global_index to send buffer
       buffer(j+1) = real(global_index,8)
       j = j + 1

       ! Determine number of scores to send
       n_send = min((server_rank/support_ratio + 1)*scores_per_server + 1, &
            finish) - global_index

       ! Add score values to send buffer
       buffer(j+1:j+n_send) = scores(i+1:i+n_send)

       call MPI_ISEND(buffer(j), n_send + 1, MPI_REAL8, server_rank, 0, &
            MPI_COMM_WORLD, request, mpi_err)

       i = i + n_send
       j = j + n_send
       global_index = global_index + n_send
       server_rank = server_rank + support_ratio
    end do

  end subroutine send_to_server

!===============================================================================
! SEND_SERVER_SIGNAL
!===============================================================================

  subroutine send_server_signal()

    integer :: i
    integer :: server_rank
    real(8) :: server_signal(2)

    ! Tell the server whether this is the end of a batch or the entire run
    if (current_batch == n_batches) then
       server_signal(1) = SERVER_END_RUN
    else
       server_signal(1) = SERVER_END_BATCH
    end if

    ! Server needs the total weight to accumulate tallies
    server_signal(2) = total_weight

    ! Send the signal to each server
    do i = 1, n_servers
       server_rank = i * support_ratio - 1
       call MPI_SEND(server_signal, 2, MPI_REAL8, server_rank, 0, &
            MPI_COMM_WORLD, mpi_err)
    end do

  end subroutine send_server_signal

!===============================================================================
! SERVER_LISTEN
!===============================================================================

  subroutine server_listen()

    integer :: i
    integer :: n
    integer :: global_index
    integer :: local_index
    integer :: status(MPI_STATUS_SIZE)
    real(8) :: score_data(max_server_send)

    do
       ! Receive data from any compute processor
       call MPI_RECV(score_data, max_server_send, MPI_REAL8, MPI_ANY_SOURCE, &
            MPI_ANY_TAG, MPI_COMM_WORLD, status, mpi_err)

       ! Determine how much data was sent
       call MPI_GET_COUNT(status, MPI_REAL8, n, mpi_err)

       ! Check for end of batch
       if (score_data(1) == SERVER_END_BATCH) then
          total_weight = score_data(2)
          call accumulate_score(server_scores)
          cycle
       elseif (score_data(1) == SERVER_END_RUN) then
          total_weight = score_data(2)
          call accumulate_score(server_scores)
          exit
       end if

       ! Determine starting global index
       global_index = nint(score_data(1))

       ! Determine local index
       local_index = global_index - int((global_index - 1)/scores_per_server) &
            * scores_per_server

       ! Check for local index out of bounds
       if (local_index < 1 .or. local_index > scores_per_server) then
          message = "Local index on tally server out of bounds."
          call fatal_error()
       end if

       ! Add scores to tallies
       do i = 2, n
          call add_to_score(server_scores(local_index), score_data(i))
          local_index = local_index + 1
       end do
    end do

  end subroutine server_listen
    
end module tally<|MERGE_RESOLUTION|>--- conflicted
+++ resolved
@@ -538,7 +538,7 @@
        end do NUCLIDE_LOOP
 
        if (use_servers) call send_to_server(analog_tallies(i), filter_index, &
-            t % n_score_bins, scores)
+            t % n_score_bins * t % n_nuclide_bins, scores)
 
        ! If the user has specified that we can assume all tallies are spatially
        ! separate, this implies that once a tally has been scored to, we needn't
@@ -768,7 +768,7 @@
        end if
 
        if (use_servers) call send_to_server(tracklength_tallies(i), &
-            filter_index, t % n_score_bins, scores)
+            filter_index, t % n_score_bins * t % n_nuclide_bins, scores)
 
        ! If the user has specified that we can assume all tallies are spatially
        ! separate, this implies that once a tally has been scored to, we needn't
@@ -908,7 +908,7 @@
     end do MATERIAL_SCORE_LOOP
 
     if (use_servers) call send_to_server(tracklength_tallies(i), &
-         filter_index, t % n_score_bins, scores)
+         filter_index, t % n_score_bins * t % n_nuclide_bins, scores)
 
   end subroutine score_all_nuclides
 
@@ -1681,7 +1681,6 @@
     if (reduce_tallies) call reduce_tally_values()
 #endif
 
-<<<<<<< HEAD
     ! Accumulate scores for each tally
     if (use_servers) then
        ! Make sure all outstanding requests were completed
@@ -1700,11 +1699,6 @@
        end if
     end if
 
-    if (master .or. (.not. reduce_tallies)) then
-       ! Before accumulating scores for global_tallies, we need to get the
-       ! current batch estimate of k_analog for displaying to output
-       k_batch = global_tallies(K_ANALOG) % value
-=======
     ! Increase number of realizations
     if (reduce_tallies) then
        n_realizations = n_realizations + 1
@@ -1713,17 +1707,11 @@
     end if
 
     if (master .or. (.not. reduce_tallies)) then
-       ! Accumulate scores for each tally
-       do i = 1, n_tallies
-          call accumulate_score(tallies(i) % scores)
-       end do
-
        if (run_mode == MODE_CRITICALITY) then
           ! Before accumulating scores for global_tallies, we need to get the
           ! current batch estimate of k_analog for displaying to output
           k_batch(current_batch) = global_tallies(K_ANALOG) % value
        end if
->>>>>>> ee8b14d9
 
        ! Accumulate scores for global tallies
        call accumulate_score(global_tallies)
@@ -1756,15 +1744,9 @@
        do i = 1, n_tallies
           t => tallies(i)
 
-<<<<<<< HEAD
-          m = t % n_score_bins
+          m = t % n_score_bins * t % n_nuclide_bins
           n = t % n_total_bins
           n_bins = m*n
-=======
-       m = t % n_score_bins * t % n_nuclide_bins
-       n = t % n_total_bins
-       n_bins = m*n
->>>>>>> ee8b14d9
 
           allocate(tally_temp(m,n))
 
@@ -1845,15 +1827,9 @@
        do i = 1, n_tallies
           t => tallies(i)
 
-<<<<<<< HEAD
-          m = t % n_score_bins
+          m = t % n_score_bins * t % n_nuclide_bins
           n = t % n_total_bins
           n_bins = m*n*2
-=======
-       m = t % n_score_bins * t % n_nuclide_bins
-       n = t % n_total_bins
-       n_bins = m*n*2
->>>>>>> ee8b14d9
 
           allocate(tally_temp(2,m,n))
 
@@ -2540,10 +2516,12 @@
 
        ! Check for end of batch
        if (score_data(1) == SERVER_END_BATCH) then
+          n_realizations = n_realizations + 1
           total_weight = score_data(2)
           call accumulate_score(server_scores)
           cycle
        elseif (score_data(1) == SERVER_END_RUN) then
+          n_realizations = n_realizations + 1
           total_weight = score_data(2)
           call accumulate_score(server_scores)
           exit
