module tally

  use ace_header,       only: Reaction
  use constants
  use error,            only: fatal_error
  use distribcell,      only: get_distribcell_instance
  use geometry_header
  use global
  use math,             only: t_percentile, calc_pn, calc_rn
  use mesh,             only: get_mesh_bin, bin_to_mesh_indices, &
                              get_mesh_indices, mesh_indices_to_bin, &
                              mesh_intersects_2d, mesh_intersects_3d
<<<<<<< HEAD
  use mesh_header,      only: StructuredMesh
  use output,           only: header, write_message
  use output_interface, only: BinaryOutput
  use particle_header,  only: LocalCoord, Particle, deallocate_coord
=======
  use mesh_header,      only: RegularMesh
  use output,           only: header
  use particle_header,  only: LocalCoord, Particle
>>>>>>> aee19458
  use search,           only: binary_search
  use string,           only: to_str
  use tally_header,     only: TallyResult, TallyMapItem, TallyMapElement
  use fission,          only: nu_total, nu_delayed, yield_delayed
  use interpolation,    only: interpolate_tab1

#ifdef HDF5
  use hdf5_interface
#endif
#ifdef MPI
  use message_passing
#endif

  implicit none

  integer :: position(N_FILTER_TYPES - 3) = 0 ! Tally map positioning array
!$omp threadprivate(position)

contains

!===============================================================================
! SCORE_GENERAL adds scores to the tally array for the given filter and nuclide.
! This will work for either analog or tracklength tallies.  Note that
! atom_density and flux are not used for analog tallies.
!===============================================================================

  subroutine score_general(p, t, start_index, filter_index, i_nuclide, &
       atom_density, flux)
    type(Particle),             intent(in)    :: p
    type(TallyObject), pointer, intent(inout) :: t
    integer,                    intent(in)    :: start_index
    integer,                    intent(in)    :: i_nuclide
    integer,                    intent(in)    :: filter_index   ! for % results
    real(8),                    intent(in)    :: flux           ! flux estimate
    real(8),                    intent(in)    :: atom_density   ! atom/b-cm

    integer :: i                    ! loop index for scoring bins
    integer :: l                    ! loop index for nuclides in material
    integer :: m                    ! loop index for reactions
    integer :: n                    ! loop index for legendre order
    integer :: num_nm               ! Number of N,M orders in harmonic
    integer :: q                    ! loop index for scoring bins
    integer :: i_nuc                ! index in nuclides array (from material)
    integer :: i_energy             ! index in nuclide energy grid
    integer :: score_bin            ! scoring bin, e.g. SCORE_FLUX
    integer :: score_index          ! scoring bin index
    integer :: d                    ! delayed neutron index
    integer :: d_bin                ! delayed group bin index
    integer :: dg_filter            ! index of delayed group filter
    real(8) :: yield                ! delayed neutron yield
    real(8) :: atom_density_        ! atom/b-cm
    real(8) :: f                    ! interpolation factor
    real(8) :: score                ! analog tally score
    real(8) :: macro_total          ! material macro total xs
    real(8) :: macro_scatt          ! material macro scatt xs
    real(8) :: uvw(3)               ! particle direction
    type(Material),    pointer :: mat
    type(Reaction),    pointer :: rxn
    type(Nuclide),     pointer :: nuc

    i = 0
    SCORE_LOOP: do q = 1, t % n_user_score_bins
      i = i + 1

      ! determine what type of score bin
      score_bin = t % score_bins(i)

      ! determine scoring bin index
      score_index = start_index + i

      !#########################################################################
      ! Determine appropirate scoring value.

      select case(score_bin)


      case (SCORE_FLUX, SCORE_FLUX_YN)
        if (t % estimator == ESTIMATOR_ANALOG) then
          ! All events score to a flux bin. We actually use a collision
          ! estimator in place of an analog one since there is no way to count
          ! 'events' exactly for the flux
          if (survival_biasing) then
            ! We need to account for the fact that some weight was already
            ! absorbed
            score = p % last_wgt + p % absorb_wgt
          else
            score = p % last_wgt
          end if
          score = score / material_xs % total

        else
          ! For flux, we need no cross section
          score = flux
        end if

      case (SCORE_TOTAL, SCORE_TOTAL_YN)
        if (t % estimator == ESTIMATOR_ANALOG) then
          ! All events will score to the total reaction rate. We can just
          ! use the weight of the particle entering the collision as the
          ! score
          if (survival_biasing) then
            ! We need to account for the fact that some weight was already
            ! absorbed
            score = p % last_wgt + p % absorb_wgt
          else
            score = p % last_wgt
          end if

        else
          if (i_nuclide > 0) then
            score = micro_xs(i_nuclide) % total * atom_density * flux
          else
            score = material_xs % total * flux
          end if
        end if


      case (SCORE_INVERSE_VELOCITY)
        if (t % estimator == ESTIMATOR_ANALOG) then
          ! All events score to an inverse velocity bin. We actually use a
          ! collision estimator in place of an analog one since there is no way
          ! to count 'events' exactly for the inverse velocity
          if (survival_biasing) then
            ! We need to account for the fact that some weight was already
            ! absorbed
            score = p % last_wgt + p % absorb_wgt
          else
            score = p % last_wgt
          end if
          score = score / material_xs % total &
               / (sqrt(TWO * p % E / (MASS_NEUTRON_MEV)) * C_LIGHT)

        else
          ! For inverse velocity, we need no cross section
          score = flux / (sqrt(TWO * p % E / (MASS_NEUTRON_MEV)) * C_LIGHT)
        end if


      case (SCORE_SCATTER, SCORE_SCATTER_N)
        if (t % estimator == ESTIMATOR_ANALOG) then
          ! Skip any event where the particle didn't scatter
          if (p % event /= EVENT_SCATTER) cycle SCORE_LOOP
          ! Since only scattering events make it here, again we can use
          ! the weight entering the collision as the estimator for the
          ! reaction rate
          score = p % last_wgt

        else
          ! Note SCORE_SCATTER_N not available for tracklength/collision.
          if (i_nuclide > 0) then
            score = (micro_xs(i_nuclide) % total &
                 - micro_xs(i_nuclide) % absorption) * atom_density * flux
          else
            score = (material_xs % total - material_xs % absorption) * flux
          end if
        end if


      case (SCORE_SCATTER_PN)
        ! Only analog estimators are available.
        ! Skip any event where the particle didn't scatter
        if (p % event /= EVENT_SCATTER) then
          i = i + t % moment_order(i)
          cycle SCORE_LOOP
        end if
        ! Since only scattering events make it here, again we can use
        ! the weight entering the collision as the estimator for the
        ! reaction rate
        score = p % last_wgt


      case (SCORE_SCATTER_YN)
        ! Only analog estimators are available.
        ! Skip any event where the particle didn't scatter
        if (p % event /= EVENT_SCATTER) then
          i = i + (t % moment_order(i) + 1)**2 - 1
          cycle SCORE_LOOP
        end if
        ! Since only scattering events make it here, again we can use
        ! the weight entering the collision as the estimator for the
        ! reaction rate
        score = p % last_wgt


      case (SCORE_NU_SCATTER, SCORE_NU_SCATTER_N)
        ! Only analog estimators are available.
        ! Skip any event where the particle didn't scatter
        if (p % event /= EVENT_SCATTER) cycle SCORE_LOOP
        ! For scattering production, we need to use the pre-collision
        ! weight times the multiplicity as the estimate for the number of
        ! neutrons exiting a reaction with neutrons in the exit channel
        if (p % event_MT == ELASTIC .or. p % event_MT == N_LEVEL .or. &
             (p % event_MT >= N_N1 .and. p % event_MT <= N_NC)) then
          ! Don't waste time on very common reactions we know have multiplicities
          ! of one.
          score = p % last_wgt
        else
          do m = 1, nuclides(p % event_nuclide) % n_reaction
            ! Check if this is the desired MT
            if (p % event_MT == nuclides(p % event_nuclide) % reactions(m) % MT) then
              ! Found the reaction, set our pointer and move on with life
              rxn => nuclides(p % event_nuclide) % reactions(m)
              exit
            end if
          end do

          ! Get multiplicity and apply to score
          if (rxn % multiplicity_with_E) then
            ! Then the multiplicity was already incorporated in to p % wgt
            ! per the scattering routine,
            score = p % wgt
          else
            ! Grab the multiplicity from the rxn
            score = p % last_wgt * rxn % multiplicity
          end if
        end if


      case (SCORE_NU_SCATTER_PN)
        ! Only analog estimators are available.
        ! Skip any event where the particle didn't scatter
        if (p % event /= EVENT_SCATTER) then
          i = i + t % moment_order(i)
          cycle SCORE_LOOP
        end if
        ! For scattering production, we need to use the pre-collision
        ! weight times the multiplicity as the estimate for the number of
        ! neutrons exiting a reaction with neutrons in the exit channel
        if (p % event_MT == ELASTIC .or. p % event_MT == N_LEVEL .or. &
             (p % event_MT >= N_N1 .and. p % event_MT <= N_NC)) then
          ! Don't waste time on very common reactions we know have multiplicities
          ! of one.
          score = p % last_wgt
        else
          do m = 1, nuclides(p % event_nuclide) % n_reaction
            ! Check if this is the desired MT
            if (p % event_MT == nuclides(p % event_nuclide) % reactions(m) % MT) then
              ! Found the reaction, set our pointer and move on with life
              rxn => nuclides(p % event_nuclide) % reactions(m)
              exit
            end if
          end do

          ! Get multiplicity and apply to score
          if (rxn % multiplicity_with_E) then
            ! Then the multiplicity was already incorporated in to p % wgt
            ! per the scattering routine,
            score = p % wgt
          else
            ! Grab the multiplicity from the rxn
            score = p % last_wgt * rxn % multiplicity
          end if
        end if


      case (SCORE_NU_SCATTER_YN)
        ! Only analog estimators are available.
        ! Skip any event where the particle didn't scatter
        if (p % event /= EVENT_SCATTER) then
          i = i + (t % moment_order(i) + 1)**2 - 1
          cycle SCORE_LOOP
        end if
        ! For scattering production, we need to use the pre-collision
        ! weight times the multiplicity as the estimate for the number of
        ! neutrons exiting a reaction with neutrons in the exit channel
        if (p % event_MT == ELASTIC .or. p % event_MT == N_LEVEL .or. &
             (p % event_MT >= N_N1 .and. p % event_MT <= N_NC)) then
          ! Don't waste time on very common reactions we know have multiplicities
          ! of one.
          score = p % last_wgt
        else
          do m = 1, nuclides(p % event_nuclide) % n_reaction
            ! Check if this is the desired MT
            if (p % event_MT == nuclides(p % event_nuclide) % reactions(m) % MT) then
              ! Found the reaction, set our pointer and move on with life
              rxn => nuclides(p % event_nuclide) % reactions(m)
              exit
            end if
          end do

          ! Get multiplicity and apply to score
          if (rxn % multiplicity_with_E) then
            ! Then the multiplicity was already incorporated in to p % wgt
            ! per the scattering routine,
            score = p % wgt
          else
            ! Grab the multiplicity from the rxn
            score = p % last_wgt * rxn % multiplicity
          end if
        end if


      case (SCORE_TRANSPORT)
        ! Only analog estimators are available.
        ! Skip any event where the particle didn't scatter
        if (p % event /= EVENT_SCATTER) cycle SCORE_LOOP
        ! get material macros
        macro_total = material_xs % total
        macro_scatt = material_xs % total - material_xs % absorption
        ! Score total rate - p1 scatter rate Note estimator needs to be
        ! adjusted since tallying is only occuring when a scatter has
        ! happened. Effectively this means multiplying the estimator by
        ! total/scatter macro
        score = (macro_total - p % mu * macro_scatt) * (ONE / macro_scatt)


      case (SCORE_N_1N)
        ! Only analog estimators are available.
        ! Skip any event where the particle didn't scatter
        if (p % event /= EVENT_SCATTER) cycle SCORE_LOOP
        ! Skip any events where weight of particle changed
        if (p % wgt /= p % last_wgt) cycle SCORE_LOOP
        ! All events that reach this point are (n,1n) reactions
        score = p % last_wgt


      case (SCORE_ABSORPTION)
        if (t % estimator == ESTIMATOR_ANALOG) then
          if (survival_biasing) then
            ! No absorption events actually occur if survival biasing is on --
            ! just use weight absorbed in survival biasing
            score = p % absorb_wgt
          else
            ! Skip any event where the particle wasn't absorbed
            if (p % event == EVENT_SCATTER) cycle SCORE_LOOP
            ! All fission and absorption events will contribute here, so we
            ! can just use the particle's weight entering the collision
            score = p % last_wgt
          end if

        else
          if (i_nuclide > 0) then
            score = micro_xs(i_nuclide) % absorption * atom_density * flux
          else
            score = material_xs % absorption * flux
          end if
        end if


      case (SCORE_FISSION)
        if (t % estimator == ESTIMATOR_ANALOG) then
          if (survival_biasing) then
            ! No fission events occur if survival biasing is on -- need to
            ! calculate fraction of absorptions that would have resulted in
            ! fission
            if (micro_xs(p % event_nuclide) % absorption > ZERO) then
              score = p % absorb_wgt * micro_xs(p % event_nuclide) % fission &
                   / micro_xs(p % event_nuclide) % absorption
            else
              score = ZERO
            end if
          else
            ! Skip any non-absorption events
            if (p % event == EVENT_SCATTER) cycle SCORE_LOOP
            ! All fission events will contribute, so again we can use
            ! particle's weight entering the collision as the estimate for the
            ! fission reaction rate
            score = p % last_wgt * micro_xs(p % event_nuclide) % fission &
                 / micro_xs(p % event_nuclide) % absorption
          end if

        else
          if (i_nuclide > 0) then
            score = micro_xs(i_nuclide) % fission * atom_density * flux
          else
            score = material_xs % fission * flux
          end if
        end if


      case (SCORE_NU_FISSION)
        if (t % estimator == ESTIMATOR_ANALOG) then
          if (survival_biasing .or. p % fission) then
            if (t % find_filter(FILTER_ENERGYOUT) > 0) then
              ! Normally, we only need to make contributions to one scoring
              ! bin. However, in the case of fission, since multiple fission
              ! neutrons were emitted with different energies, multiple
              ! outgoing energy bins may have been scored to. The following
              ! logic treats this special case and results to multiple bins
              call score_fission_eout(p, t, score_index)
              cycle SCORE_LOOP
            end if
          end if
          if (survival_biasing) then
            ! No fission events occur if survival biasing is on -- need to
            ! calculate fraction of absorptions that would have resulted in
            ! nu-fission
            if (micro_xs(p % event_nuclide) % absorption > ZERO) then
              score = p % absorb_wgt * micro_xs(p % event_nuclide) % &
                   nu_fission / micro_xs(p % event_nuclide) % absorption
            else
              score = ZERO
            end if
          else
            ! Skip any non-fission events
            if (.not. p % fission) cycle SCORE_LOOP
            ! If there is no outgoing energy filter, than we only need to
            ! score to one bin. For the score to be 'analog', we need to
            ! score the number of particles that were banked in the fission
            ! bank. Since this was weighted by 1/keff, we multiply by keff
            ! to get the proper score.
            score = keff * p % wgt_bank
          end if

        else
          if (i_nuclide > 0) then
            score = micro_xs(i_nuclide) % nu_fission * atom_density * flux
          else
            score = material_xs % nu_fission * flux
          end if
        end if


      case (SCORE_DELAYED_NU_FISSION)

        ! Set the delayedgroup filter index and the number of delayed group bins
        dg_filter = t % find_filter(FILTER_DELAYEDGROUP)

        if (t % estimator == ESTIMATOR_ANALOG) then
          if (survival_biasing .or. p % fission) then
            if (t % find_filter(FILTER_ENERGYOUT) > 0) then
              ! Normally, we only need to make contributions to one scoring
              ! bin. However, in the case of fission, since multiple fission
              ! neutrons were emitted with different energies, multiple
              ! outgoing energy bins may have been scored to. The following
              ! logic treats this special case and results to multiple bins
              call score_fission_delayed_eout(p, t, score_index)
              cycle SCORE_LOOP
            end if
          end if
          if (survival_biasing) then
            ! No fission events occur if survival biasing is on -- need to
            ! calculate fraction of absorptions that would have resulted in
            ! delayed-nu-fission
            if (micro_xs(p % event_nuclide) % absorption > ZERO) then

              ! Get the event nuclide
              nuc => nuclides(p % event_nuclide)

              ! Check if the delayed group filter is present
              if (dg_filter > 0) then

                ! Loop over all delayed group bins and tally to them
                ! individually
                do d_bin = 1, t % filters(dg_filter) % n_bins

                  ! Get the delayed group for this bin
                  d = t % filters(dg_filter) % int_bins(d_bin)

                  ! Compute the yield for this delayed group
                  yield = yield_delayed(nuc, p % E, d)

                  ! Compute the score and tally to bin
                  score = p % absorb_wgt * yield * micro_xs(p % event_nuclide) &
                       % fission * nu_delayed(nuc, p % E) / &
                       micro_xs(p % event_nuclide) % absorption
                  call score_fission_delayed_dg(t, d_bin, score, score_index)
                end do
                cycle SCORE_LOOP
              else
                ! If the delayed group filter is not present, compute the score
                ! by multiplying the absorbed weight by the fraction of the
                ! delayed-nu-fission xs to the absorption xs
                score = p % absorb_wgt * micro_xs(p % event_nuclide) &
                     % fission * nu_delayed(nuc, p % E) / &
                     micro_xs(p % event_nuclide) % absorption
              end if
            end if
          else
            ! Skip any non-fission events
            if (.not. p % fission) cycle SCORE_LOOP
            ! If there is no outgoing energy filter, than we only need to
            ! score to one bin. For the score to be 'analog', we need to
            ! score the number of particles that were banked in the fission
            ! bank. Since this was weighted by 1/keff, we multiply by keff
            ! to get the proper score. Loop over the neutrons produced from
            ! fission and check which ones are delayed. If a delayed neutron is
            ! encountered, add its contribution to the fission bank to the
            ! score.

            ! Check if the delayed group filter is present
            if (dg_filter > 0) then

              ! Loop over all delayed group bins and tally to them individually
              do d_bin = 1, t % filters(dg_filter) % n_bins

                ! Get the delayed group for this bin
                d = t % filters(dg_filter) % int_bins(d_bin)

                ! Compute the score and tally to bin
                score = keff * p % wgt_bank / p % n_bank * p % n_delayed_bank(d)
                call score_fission_delayed_dg(t, d_bin, score, score_index)
              end do
              cycle SCORE_LOOP
            else

              ! Add the contribution from all delayed groups
              score = keff * p % wgt_bank / p % n_bank * sum(p % n_delayed_bank)
            end if
          end if
        else

          ! Check if tally is on a single nuclide
          if (i_nuclide > 0) then

            ! Get the nuclide of interest
            nuc => nuclides(i_nuclide)

            ! Check if the delayed group filter is present
            if (dg_filter > 0) then

              ! Loop over all delayed group bins and tally to them individually
              do d_bin = 1, t % filters(dg_filter) % n_bins

                ! Get the delayed group for this bin
                d = t % filters(dg_filter) % int_bins(d_bin)

                ! Compute the yield for this delayed group
                yield = yield_delayed(nuc, p % E, d)

                ! Compute the score and tally to bin
                score = micro_xs(i_nuclide) % fission * yield &
                     * nu_delayed(nuc, p % E) * atom_density * flux
                call score_fission_delayed_dg(t, d_bin, score, score_index)
              end do
              cycle SCORE_LOOP
            else

              ! If the delayed group filter is not present, compute the score
              ! by multiplying the delayed-nu-fission macro xs by the flux
              score = micro_xs(i_nuclide) % fission * nu_delayed(nuc, p % E)&
                   * atom_density * flux
            end if

          ! Tally is on total nuclides
          else

            ! Get pointer to current material
            mat => materials(p % material)

            ! Check if the delayed group filter is present
            if (dg_filter > 0) then

              ! Loop over all nuclides in the current material
              do l = 1, mat % n_nuclides

                ! Get atom density
                atom_density_ = mat % atom_density(l)

                ! Get index in nuclides array
                i_nuc = mat % nuclide(l)

                ! Loop over all delayed group bins and tally to them individually
                do d_bin = 1, t % filters(dg_filter) % n_bins

                  ! Get the delayed group for this bin
                  d = t % filters(dg_filter) % int_bins(d_bin)

                  ! Get the current nuclide
                  nuc => nuclides(i_nuc)

                  ! Get the yield for the desired nuclide and delayed group
                  yield = yield_delayed(nuc, p % E, d)

                  ! Compute the score and tally to bin
                  score = micro_xs(i_nuc) % fission * yield &
                       * nu_delayed(nuc, p % E) * atom_density_ * flux
                  call score_fission_delayed_dg(t, d_bin, score, score_index)
                end do
              end do
              cycle SCORE_LOOP
            else

              score = ZERO

              ! Loop over all nuclides in the current material
              do l = 1, mat % n_nuclides

                ! Get atom density
                atom_density_ = mat % atom_density(l)

                ! Get index in nuclides array
                i_nuc = mat % nuclide(l)

                ! Accumulate the contribution from each nuclide
                score = score + micro_xs(i_nuc) % fission &
                     * nu_delayed(nuclides(i_nuc), p % E) * atom_density_ * flux
              end do
            end if
          end if
        end if


      case (SCORE_KAPPA_FISSION)
        if (t % estimator == ESTIMATOR_ANALOG) then
          if (survival_biasing) then
            ! No fission events occur if survival biasing is on -- need to
            ! calculate fraction of absorptions that would have resulted in
            ! fission scale by kappa-fission
            if (micro_xs(p % event_nuclide) % absorption > ZERO) then
              score = p % absorb_wgt * &
                   micro_xs(p % event_nuclide) % kappa_fission / &
                   micro_xs(p % event_nuclide) % absorption
            else
              score = ZERO
            end if
          else
            ! Skip any non-absorption events
            if (p % event == EVENT_SCATTER) cycle SCORE_LOOP
            ! All fission events will contribute, so again we can use
            ! particle's weight entering the collision as the estimate for
            ! the fission energy production rate
            score = p % last_wgt * &
                 micro_xs(p % event_nuclide) % kappa_fission / &
                 micro_xs(p % event_nuclide) % absorption
          end if

        else
          if (i_nuclide > 0) then
            score = micro_xs(i_nuclide) % kappa_fission * atom_density * flux
          else
            score = material_xs % kappa_fission * flux
          end if
        end if


      case (SCORE_EVENTS)
        ! Simply count number of scoring events
        score = ONE

      case (ELASTIC)
        if (t % estimator == ESTIMATOR_ANALOG) then
          ! Check if event MT matches
          if (p % event_MT /= ELASTIC) cycle SCORE_LOOP
          score = p % last_wgt

        else
          if (i_nuclide > 0) then
            score = micro_xs(i_nuclide) % elastic * atom_density * flux
          else
            score = material_xs % elastic * flux
          end if
        end if

      case default
        if (t % estimator == ESTIMATOR_ANALOG) then
          ! Any other score is assumed to be a MT number. Thus, we just need
          ! to check if it matches the MT number of the event
          if (p % event_MT /= score_bin) cycle SCORE_LOOP
          score = p % last_wgt

        else
          ! Any other cross section has to be calculated on-the-fly. For
          ! cross sections that are used often (e.g. n2n, ngamma, etc. for
          ! depletion), it might make sense to optimize this section or
          ! pre-calculate cross sections
          if (score_bin > 1) then
            ! Set default score
            score = ZERO

            if (i_nuclide > 0) then
              ! TODO: The following search for the matching reaction could
              ! be replaced by adding a dictionary on each Nuclide instance
              ! of the form {MT: i_reaction, ...}
              REACTION_LOOP: do m = 1, nuclides(i_nuclide) % n_reaction
                ! Get pointer to reaction
                rxn => nuclides(i_nuclide) % reactions(m)
                ! Check if this is the desired MT
                if (score_bin == rxn % MT) then
                  ! Retrieve index on nuclide energy grid and interpolation
                  ! factor
                  i_energy = micro_xs(i_nuclide) % index_grid
                  f = micro_xs(i_nuclide) % interp_factor
                  if (i_energy >= rxn % threshold) then
                    score = ((ONE - f) * rxn % sigma(i_energy - &
                         rxn%threshold + 1) + f * rxn % sigma(i_energy - &
                         rxn%threshold + 2)) * atom_density * flux
                  end if
                  exit REACTION_LOOP
                end if
              end do REACTION_LOOP

            else
              ! Get pointer to current material
              mat => materials(p % material)
              do l = 1, mat % n_nuclides
                ! Get atom density
                atom_density_ = mat % get_density(p % inst, l)
                ! Get index in nuclides array
                i_nuc = mat % nuclide(l)
                ! TODO: The following search for the matching reaction could
                ! be replaced by adding a dictionary on each Nuclide
                ! instance of the form {MT: i_reaction, ...}
                do m = 1, nuclides(i_nuc) % n_reaction
                  ! Get pointer to reaction
                  rxn => nuclides(i_nuc) % reactions(m)
                  ! Check if this is the desired MT
                  if (score_bin == rxn % MT) then
                    ! Retrieve index on nuclide energy grid and interpolation
                    ! factor
                    i_energy = micro_xs(i_nuc) % index_grid
                    f = micro_xs(i_nuc) % interp_factor
                    if (i_energy >= rxn % threshold) then
                      score = score + ((ONE - f) * rxn % sigma(i_energy - &
                           rxn%threshold + 1) + f * rxn % sigma(i_energy - &
                           rxn%threshold + 2)) * atom_density_ * flux
                    end if
                    exit
                  end if
                end do
              end do
            end if

          else
            call fatal_error("Invalid score type on tally " &
                 // to_str(t % id) // ".")
          end if
        end if


      end select

      !#########################################################################
      ! Expand score if necessary and add to tally results.

      select case(score_bin)


      case (SCORE_SCATTER_N, SCORE_NU_SCATTER_N)
        ! Find the scattering order for a singly requested moment, and
        ! store its moment contribution.
        if (t % moment_order(i) == 1) then
          score = score * p % mu ! avoid function call overhead
        else
          score = score * calc_pn(t % moment_order(i), p % mu)
        endif
!$omp atomic
        t % results(score_index, filter_index) % value = &
             t % results(score_index, filter_index) % value + score


      case(SCORE_SCATTER_YN, SCORE_NU_SCATTER_YN)
        score_index = score_index - 1
        num_nm = 1
        ! Find the order for a collection of requested moments
        ! and store the moment contribution of each
        do n = 0, t % moment_order(i)
          ! determine scoring bin index
          score_index = score_index + num_nm
          ! Update number of total n,m bins for this n (m = [-n: n])
          num_nm = 2 * n + 1

          ! multiply score by the angular flux moments and store
!$omp critical (score_general_scatt_yn)
          t % results(score_index: score_index + num_nm - 1, filter_index) &
               % value = t &
               % results(score_index: score_index + num_nm - 1, filter_index)&
               % value &
               + score * calc_pn(n, p % mu) * calc_rn(n, p % last_uvw)
!$omp end critical (score_general_scatt_yn)
        end do
        i = i + (t % moment_order(i) + 1)**2 - 1


      case(SCORE_FLUX_YN, SCORE_TOTAL_YN)
        score_index = score_index - 1
        num_nm = 1
        if (t % estimator == ESTIMATOR_ANALOG .or. &
             t % estimator == ESTIMATOR_COLLISION) then
          uvw = p % last_uvw
        else if (t % estimator == ESTIMATOR_TRACKLENGTH) then
          uvw = p % coord(1) % uvw
        end if
        ! Find the order for a collection of requested moments
        ! and store the moment contribution of each
        do n = 0, t % moment_order(i)
          ! determine scoring bin index
          score_index = score_index + num_nm
          ! Update number of total n,m bins for this n (m = [-n: n])
          num_nm = 2 * n + 1

          ! multiply score by the angular flux moments and store
!$omp critical (score_general_flux_tot_yn)
          t % results(score_index: score_index + num_nm - 1, filter_index) &
               % value = t &
               % results(score_index: score_index + num_nm - 1, filter_index)&
               % value &
               + score * calc_rn(n, uvw)
!$omp end critical (score_general_flux_tot_yn)
        end do
        i = i + (t % moment_order(i) + 1)**2 - 1


      case (SCORE_SCATTER_PN, SCORE_NU_SCATTER_PN)
        score_index = score_index - 1
        ! Find the scattering order for a collection of requested moments
        ! and store the moment contribution of each
        do n = 0, t % moment_order(i)
          ! determine scoring bin index
          score_index = score_index + 1

          ! get the score and tally it
!$omp atomic
          t % results(score_index, filter_index) % value = &
               t % results(score_index, filter_index) % value &
               + score * calc_pn(n, p % mu)
        end do
        i = i + t % moment_order(i)


      case default
!$omp atomic
        t % results(score_index, filter_index) % value = &
             t % results(score_index, filter_index) % value + score


      end select
    end do SCORE_LOOP
  end subroutine score_general

!===============================================================================
! SCORE_ALL_NUCLIDES tallies individual nuclide reaction rates specifically when
! the user requests <nuclides>all</nuclides>.
!===============================================================================

  subroutine score_all_nuclides(p, i_tally, flux, filter_index)

    type(Particle), intent(in) :: p
    integer,        intent(in) :: i_tally
    real(8),        intent(in) :: flux
    integer,        intent(in) :: filter_index

    integer :: i             ! loop index for nuclides in material
    integer :: i_nuclide     ! index in nuclides array
    real(8) :: atom_density  ! atom density of single nuclide in atom/b-cm
    type(TallyObject), pointer :: t
    type(Material),    pointer :: mat

    ! Get pointer to tally
    t => tallies(i_tally)

    ! Get pointer to current material. We need this in order to determine what
    ! nuclides are in the material
    mat => materials(p % material)

    ! ==========================================================================
    ! SCORE ALL INDIVIDUAL NUCLIDE REACTION RATES

    NUCLIDE_LOOP: do i = 1, mat % n_nuclides

      ! Determine index in nuclides array and atom density for i-th nuclide in
      ! current material
      i_nuclide = mat % nuclide(i)
      atom_density = mat % atom_density(i)

      ! Determine score for each bin
      call score_general(p, t, (i_nuclide-1)*t % n_score_bins, filter_index, &
           i_nuclide, atom_density, flux)

    end do NUCLIDE_LOOP

    ! ==========================================================================
    ! SCORE TOTAL MATERIAL REACTION RATES

    i_nuclide = -1
    atom_density = ZERO

    ! Determine score for each bin
    call score_general(p, t, n_nuclides_total*t % n_score_bins, filter_index, &
         i_nuclide, atom_density, flux)

  end subroutine score_all_nuclides

!===============================================================================
! SCORE_ANALOG_TALLY keeps track of how many events occur in a specified cell,
! energy range, etc. Note that since these are "analog" tallies, they are only
! triggered at every collision, not every event
!===============================================================================

  subroutine score_analog_tally(p)

    type(Particle), intent(in) :: p

    integer :: i
    integer :: i_tally
    integer :: k                    ! loop index for nuclide bins
                                    ! position during the loop
    integer :: filter_index         ! single index for single bin
    integer :: i_nuclide            ! index in nuclides array
    real(8) :: last_wgt             ! pre-collision particle weight
    real(8) :: wgt                  ! post-collision particle weight
    real(8) :: mu                   ! cosine of angle of collision
    logical :: found_bin            ! scoring bin found?
    type(TallyObject), pointer :: t

    ! Copy particle's pre- and post-collision weight and angle
    last_wgt = p % last_wgt
    wgt = p % wgt
    mu = p % mu

    ! A loop over all tallies is necessary because we need to simultaneously
    ! determine different filter bins for the same tally in order to score to it

    TALLY_LOOP: do i = 1, active_analog_tallies % size()
      ! Get index of tally and pointer to tally
      i_tally = active_analog_tallies % get_item(i)
      t => tallies(i_tally)

      ! =======================================================================
      ! DETERMINE SCORING BIN COMBINATION

      call get_scoring_bins(p, i_tally, found_bin)
      if (.not. found_bin) cycle

      ! =======================================================================
      ! CALCULATE RESULTS AND ACCUMULATE TALLY

      ! If we have made it here, we have a scoring combination of bins for this
      ! tally -- now we need to determine where in the results array we should
      ! be accumulating the tally values

      ! Determine scoring index for this filter combination
      filter_index = t % get_filter_index(matching_bins)

      ! Check for nuclide bins
      k = 0
      NUCLIDE_LOOP: do while (k < t % n_nuclide_bins)

        ! Increment the index in the list of nuclide bins
        k = k + 1

        if (t % all_nuclides) then
          ! In the case that the user has requested to tally all nuclides, we
          ! can take advantage of the fact that we know exactly how nuclide
          ! bins correspond to nuclide indices.
          if (k == 1) then
            ! If we just entered, set the nuclide bin index to the index in
            ! the nuclides array since this will match the index in the
            ! nuclide bin array.
            k = p % event_nuclide
          elseif (k == p % event_nuclide + 1) then
            ! After we've tallied the individual nuclide bin, we also need
            ! to contribute to the total material bin which is the last bin
            k = n_nuclides_total + 1
          else
            ! After we've tallied in both the individual nuclide bin and the
            ! total material bin, we're done
            exit
          end if

        else
          ! If the user has explicitly specified nuclides (or specified
          ! none), we need to search through the nuclide bin list one by
          ! one. First we need to get the value of the nuclide bin
          i_nuclide = t % nuclide_bins(k)

          ! Now compare the value against that of the colliding nuclide.
          if (i_nuclide /= p % event_nuclide .and. i_nuclide /= -1) cycle
        end if

        ! Determine score for each bin
        call score_general(p, t, (k-1)*t % n_score_bins, filter_index, &
             i_nuclide, ZERO, ZERO)

      end do NUCLIDE_LOOP

      ! If the user has specified that we can assume all tallies are spatially
      ! separate, this implies that once a tally has been scored to, we needn't
      ! check the others. This cuts down on overhead when there are many
      ! tallies specified

      if (assume_separate) exit TALLY_LOOP

    end do TALLY_LOOP

    ! Reset tally map positioning
    position = 0

  end subroutine score_analog_tally

!===============================================================================
! SCORE_FISSION_EOUT handles a special case where we need to store neutron
! production rate with an outgoing energy filter (think of a fission matrix). In
! this case, we may need to score to multiple bins if there were multiple
! neutrons produced with different energies.
!===============================================================================

  subroutine score_fission_eout(p, t, i_score)

    type(Particle), intent(in) :: p
    type(TallyObject), pointer :: t
    integer, intent(in)        :: i_score ! index for score

    integer :: i             ! index of outgoing energy filter
    integer :: n             ! number of energies on filter
    integer :: k             ! loop index for bank sites
    integer :: bin_energyout ! original outgoing energy bin
    integer :: i_filter      ! index for matching filter bin combination
    real(8) :: score         ! actual score
    real(8) :: E_out         ! energy of fission bank site

    ! save original outgoing energy bin and score index
    i = t % find_filter(FILTER_ENERGYOUT)
    bin_energyout = matching_bins(i)

    ! Get number of energies on filter
    n = size(t % filters(i) % real_bins)

    ! Since the creation of fission sites is weighted such that it is
    ! expected to create n_particles sites, we need to multiply the
    ! score by keff to get the true nu-fission rate. Otherwise, the sum
    ! of all nu-fission rates would be ~1.0.

    ! loop over number of particles banked
    do k = 1, p % n_bank
      ! determine score based on bank site weight and keff
      score = keff * fission_bank(n_bank - p % n_bank + k) % wgt

      ! determine outgoing energy from fission bank
      E_out = fission_bank(n_bank - p % n_bank + k) % E

      ! check if outgoing energy is within specified range on filter
      if (E_out < t % filters(i) % real_bins(1) .or. &
           E_out > t % filters(i) % real_bins(n)) cycle

      ! change outgoing energy bin
      matching_bins(i) = binary_search(t % filters(i) % real_bins, n, E_out)

      ! determine scoring index
      i_filter = t % get_filter_index(matching_bins)

      ! Add score to tally
!$omp atomic
      t % results(i_score, i_filter) % value = &
           t % results(i_score, i_filter) % value + score
    end do

    ! reset outgoing energy bin and score index
    matching_bins(i) = bin_energyout

  end subroutine score_fission_eout

!===============================================================================
! SCORE_FISSION_DELAYED_EOUT handles a special case where we need to store
! delayed neutron production rate with an outgoing energy filter (think of a
! fission matrix). In this case, we may need to score to multiple bins if there
! were multiple neutrons produced with different energies.
!===============================================================================

  subroutine score_fission_delayed_eout(p, t, i_score)

    type(Particle), intent(in)       :: p
    type(TallyObject), intent(inout) :: t
    integer, intent(in)              :: i_score ! index for score

    integer :: i             ! index of outgoing energy filter
    integer :: j             ! index of delayedgroup filter
    integer :: d             ! delayed group
    integer :: g             ! another delayed group
    integer :: d_bin         ! delayed group bin index
    integer :: n             ! number of energies on filter
    integer :: k             ! loop index for bank sites
    integer :: bin_energyout ! original outgoing energy bin
    integer :: i_filter      ! index for matching filter bin combination
    real(8) :: score         ! actual score
    real(8) :: E_out         ! energy of fission bank site

    ! Save original outgoing energy bin
    i = t % find_filter(FILTER_ENERGYOUT)
    bin_energyout = matching_bins(i)

    ! Get the index of delayed group filter
    j = t % find_filter(FILTER_DELAYEDGROUP)

    ! Get number of energies on filter
    n = size(t % filters(i) % real_bins)

    ! Since the creation of fission sites is weighted such that it is
    ! expected to create n_particles sites, we need to multiply the
    ! score by keff to get the true delayed-nu-fission rate.

    ! loop over number of particles banked
    do k = 1, p % n_bank

      ! get the delayed group
      g = fission_bank(n_bank - p % n_bank + k) % delayed_group

      ! check if the particle was born delayed
      if (g /= 0) then

        ! determine score based on bank site weight and keff
        score = keff * fission_bank(n_bank - p % n_bank + k) % wgt

        ! determine outgoing energy from fission bank
        E_out = fission_bank(n_bank - p % n_bank + k) % E

        ! check if outgoing energy is within specified range on filter
        if (E_out < t % filters(i) % real_bins(1) .or. &
             E_out > t % filters(i) % real_bins(n)) cycle

        ! change outgoing energy bin
        matching_bins(i) = binary_search(t % filters(i) % real_bins, n, E_out)

        ! if the delayed group filter is present, tally to corresponding
        ! delayed group bin if it exists
        if (j > 0) then

          ! loop over delayed group bins until the corresponding bin is found
          do d_bin = 1, t % filters(j) % n_bins
            d = t % filters(j) % int_bins(d_bin)

            ! check whether the delayed group of the particle is equal to the
            ! delayed group of this bin
            if (d == g) then
              call score_fission_delayed_dg(t, d_bin, score, i_score)
            end if
          end do

        ! if the delayed group filter is not present, add score to tally
        else

          ! determine scoring index
          i_filter = sum((matching_bins(1:t%n_filters) - 1) * t % stride) + 1

          ! Add score to tally
!$omp atomic
          t % results(i_score, i_filter) % value = &
               t % results(i_score, i_filter) % value + score
        end if
      end if
    end do

    ! reset outgoing energy bin
    matching_bins(i) = bin_energyout

  end subroutine score_fission_delayed_eout

!===============================================================================
! SCORE_FISSION_DELAYED_DG helper function used to increment the tally when a
! delayed group filter is present.
!===============================================================================

  subroutine score_fission_delayed_dg(t, d_bin, score, score_index)

    type(TallyObject), intent(inout) :: t
    integer, intent(in)              :: score_index ! index for score
    integer, intent(in)              :: d_bin       ! delayed group bin index

    integer :: bin_original  ! original bin index
    integer :: filter_index  ! index for matching filter bin combination
    real(8) :: score         ! actual score

    ! save original delayed group bin
    bin_original = matching_bins(t % find_filter(FILTER_DELAYEDGROUP))
    matching_bins(t % find_filter(FILTER_DELAYEDGROUP)) = d_bin

    ! Compute the filter index based on the modified matching_bins
    filter_index = sum((matching_bins(1:t%n_filters) - 1) * t % stride) + 1

!$omp atomic
    t % results(score_index, filter_index) % value = &
         t % results(score_index, filter_index) % value + score

    ! reset original delayed group bin
    matching_bins(t % find_filter(FILTER_DELAYEDGROUP)) = bin_original

  end subroutine score_fission_delayed_dg

!===============================================================================
! SCORE_TRACKLENGTH_TALLY calculates fluxes and reaction rates based on the
! track-length estimate of the flux. This is triggered at every event (surface
! crossing, lattice crossing, or collision) and thus cannot be done for tallies
! that require post-collision information.
!===============================================================================

  subroutine score_tracklength_tally(p, distance)

    type(Particle), intent(in) :: p
    real(8),        intent(in) :: distance

    integer :: i
    integer :: i_tally
    integer :: j                    ! loop index for scoring bins
    integer :: k                    ! loop index for nuclide bins
    integer :: filter_index         ! single index for single bin
    integer :: i_nuclide            ! index in nuclides array (from bins)
    real(8) :: flux                 ! tracklength estimate of flux
    real(8) :: atom_density         ! atom density of single nuclide in atom/b-cm
    logical :: found_bin            ! scoring bin found?
    type(TallyObject), pointer :: t
    type(Material),    pointer :: mat

    ! Determine track-length estimate of flux
    flux = p % wgt * distance

    ! A loop over all tallies is necessary because we need to simultaneously
    ! determine different filter bins for the same tally in order to score to it

    TALLY_LOOP: do i = 1, active_tracklength_tallies % size()
      ! Get index of tally and pointer to tally
      i_tally = active_tracklength_tallies % get_item(i)
      t => tallies(i_tally)

      ! Check if this tally has a mesh filter -- if so, we treat it separately
      ! since multiple bins can be scored to with a single track

      if (t % find_filter(FILTER_MESH) > 0) then
        call score_tl_on_mesh(p, i_tally, distance)
        cycle
      end if

      ! =======================================================================
      ! DETERMINE SCORING BIN COMBINATION

      call get_scoring_bins(p, i_tally, found_bin)
      if (.not. found_bin) cycle

      ! =======================================================================
      ! CALCULATE RESULTS AND ACCUMULATE TALLY

      ! If we have made it here, we have a scoring combination of bins for this
      ! tally -- now we need to determine where in the results array we should
      ! be accumulating the tally values

      ! Determine scoring index for this filter combination
      filter_index = t % get_filter_index(matching_bins)

      if (t % all_nuclides) then
        if (p % material /= MATERIAL_VOID) then
          call score_all_nuclides(p, i_tally, flux, filter_index)
        end if
      else

        NUCLIDE_BIN_LOOP: do k = 1, t % n_nuclide_bins
          ! Get index of nuclide in nuclides array
          i_nuclide = t % nuclide_bins(k)

          if (i_nuclide > 0) then
            if (p % material /= MATERIAL_VOID) then
              ! Get pointer to current material
              mat => materials(p % material)

              ! Determine if nuclide is actually in material
              NUCLIDE_MAT_LOOP: do j = 1, mat % n_nuclides
                ! If index of nuclide matches the j-th nuclide listed in the
                ! material, break out of the loop
                if (i_nuclide == mat % nuclide(j)) exit

                ! If we've reached the last nuclide in the material, it means
                ! the specified nuclide to be tallied is not in this material
                if (j == mat % n_nuclides) then
                  cycle NUCLIDE_BIN_LOOP
                end if
              end do NUCLIDE_MAT_LOOP
              atom_density = mat % get_density(p % inst, j)
            else
              atom_density = ZERO
            end if
          end if

          ! Determine score for each bin
          call score_general(p, t, (k-1)*t % n_score_bins, filter_index, &
               i_nuclide, atom_density, flux)

        end do NUCLIDE_BIN_LOOP
      end if

      ! If the user has specified that we can assume all tallies are spatially
      ! separate, this implies that once a tally has been scored to, we needn't
      ! check the others. This cuts down on overhead when there are many
      ! tallies specified

      if (assume_separate) exit TALLY_LOOP

    end do TALLY_LOOP

    ! Reset tally map positioning
    position = 0

  end subroutine score_tracklength_tally

!===============================================================================
<<<<<<< HEAD
! SCORE_ALL_NUCLIDES tallies individual nuclide reaction rates specifically when
! the user requests <nuclides>all</nuclides>.
!===============================================================================

  subroutine score_all_nuclides(p, i_tally, flux, filter_index)

    type(Particle), intent(in) :: p
    integer,        intent(in) :: i_tally
    real(8),        intent(in) :: flux
    integer,        intent(in) :: filter_index

    integer :: i             ! loop index for nuclides in material
    integer :: i_nuclide     ! index in nuclides array
    real(8) :: atom_density  ! atom density of single nuclide in atom/b-cm
    type(TallyObject), pointer :: t
    type(Material),    pointer :: mat

    ! Get pointer to tally
    t => tallies(i_tally)

    ! Get pointer to current material. We need this in order to determine what
    ! nuclides are in the material
    mat => materials(p % material)

    ! ==========================================================================
    ! SCORE ALL INDIVIDUAL NUCLIDE REACTION RATES

    NUCLIDE_LOOP: do i = 1, mat % n_nuclides

      ! Determine index in nuclides array and atom density for i-th nuclide in
      ! current material
      i_nuclide = mat % nuclide(i)    

      atom_density = mat % get_density(p % inst, i)

      ! Determine score for each bin
      call score_general(p, t, (i_nuclide-1)*t % n_score_bins, filter_index, &
           i_nuclide, atom_density, flux)

    end do NUCLIDE_LOOP

    ! ==========================================================================
    ! SCORE TOTAL MATERIAL REACTION RATES

    i_nuclide = -1
    atom_density = ZERO

    ! Determine score for each bin
    call score_general(p, t, n_nuclides_total*t % n_score_bins, filter_index, &
         i_nuclide, atom_density, flux)

  end subroutine score_all_nuclides

!===============================================================================
=======
>>>>>>> aee19458
! SCORE_TL_ON_MESH calculate fluxes and reaction rates based on the track-length
! estimate of the flux specifically for tallies that have mesh filters. For
! these tallies, it is possible to score to multiple mesh cells for each track.
!===============================================================================

  subroutine score_tl_on_mesh(p, i_tally, d_track)

    type(Particle), intent(in) :: p
    integer,        intent(in) :: i_tally
    real(8),        intent(in) :: d_track

    integer :: i                    ! loop index for filter/score bins
    integer :: j                    ! loop index for direction
    integer :: k                    ! loop index for mesh cell crossings
    integer :: b                    ! loop index for nuclide bins
    integer :: ijk0(3)              ! indices of starting coordinates
    integer :: ijk1(3)              ! indices of ending coordinates
    integer :: ijk_cross(3)         ! indices of mesh cell crossed
    integer :: n_cross              ! number of surface crossings
    integer :: filter_index         ! single index for single bin
    integer :: i_nuclide            ! index in nuclides array
    integer :: i_filter_mesh        ! index of mesh filter in filters array
    real(8) :: atom_density         ! density of individual nuclide in atom/b-cm
    real(8) :: flux                 ! tracklength estimate of flux
    real(8) :: uvw(3)               ! cosine of angle of particle
    real(8) :: xyz0(3)              ! starting/intermediate coordinates
    real(8) :: xyz1(3)              ! ending coordinates of particle
    real(8) :: xyz_cross(3)         ! coordinates of next boundary
    real(8) :: d(3)                 ! distance to each bounding surface
    real(8) :: distance             ! distance traveled in mesh cell
    logical :: found_bin            ! was a scoring bin found?
    logical :: start_in_mesh        ! starting coordinates inside mesh?
    logical :: end_in_mesh          ! ending coordinates inside mesh?
    real(8) :: theta
    real(8) :: phi
    type(TallyObject),    pointer :: t
    type(RegularMesh), pointer :: m
    type(Material),       pointer :: mat

    t => tallies(i_tally)
    matching_bins(1:t%n_filters) = 1

    ! ==========================================================================
    ! CHECK IF THIS TRACK INTERSECTS THE MESH

    ! Copy starting and ending location of particle
    xyz0 = p % coord(1) % xyz - (d_track - TINY_BIT) * p % coord(1) % uvw
    xyz1 = p % coord(1) % xyz  - TINY_BIT * p % coord(1) % uvw

    ! Get index for mesh filter
    i_filter_mesh = t % find_filter(FILTER_MESH)

    ! Determine indices for starting and ending location
    m => meshes(t % filters(i_filter_mesh) % int_bins(1))
    call get_mesh_indices(m, xyz0, ijk0(:m % n_dimension), start_in_mesh)
    call get_mesh_indices(m, xyz1, ijk1(:m % n_dimension), end_in_mesh)

    ! Check if start or end is in mesh -- if not, check if track still
    ! intersects with mesh
    if ((.not. start_in_mesh) .and. (.not. end_in_mesh)) then
      if (m % n_dimension == 2) then
        if (.not. mesh_intersects_2d(m, xyz0, xyz1)) return
      else
        if (.not. mesh_intersects_3d(m, xyz0, xyz1)) return
      end if
    end if

    ! Reset starting and ending location
    xyz0 = p % coord(1) % xyz - d_track * p % coord(1) % uvw
    xyz1 = p % coord(1) % xyz

    ! =========================================================================
    ! CHECK FOR SCORING COMBINATION FOR FILTERS OTHER THAN MESH

    FILTER_LOOP: do i = 1, t % n_filters

      select case (t % filters(i) % type)
      case (FILTER_UNIVERSE)
        ! determine next universe bin
        ! TODO: Account for multiple universes when performing this filter
        matching_bins(i) = get_next_bin(FILTER_UNIVERSE, &
             p % coord(p % n_coord) % universe, i_tally)

      case (FILTER_MATERIAL)
        matching_bins(i) = get_next_bin(FILTER_MATERIAL, &
             p % material, i_tally)

      case (FILTER_CELL)
        ! determine next cell bin
        do j = 1, p % n_coord
          position(FILTER_CELL) = 0
          matching_bins(i) = get_next_bin(FILTER_CELL, &
               p % coord(j) % cell, i_tally)
          if (matching_bins(i) /= NO_BIN_FOUND) exit
        end do

      case (FILTER_CELLBORN)
        ! determine next cellborn bin
        matching_bins(i) = get_next_bin(FILTER_CELLBORN, &
             p % cell_born, i_tally)

      case (FILTER_SURFACE)
        ! determine next surface bin
        matching_bins(i) = get_next_bin(FILTER_SURFACE, &
             p % surface, i_tally)

      case (FILTER_ENERGYIN)
        ! determine incoming energy bin
        k = t % filters(i) % n_bins

        ! check if energy of the particle is within energy bins
        if (p % E < t % filters(i) % real_bins(1) .or. &
             p % E > t % filters(i) % real_bins(k + 1)) then
          matching_bins(i) = NO_BIN_FOUND
        else
          ! search to find incoming energy bin
          matching_bins(i) = binary_search(t % filters(i) % real_bins, &
               k + 1, p % E)
        end if

      case (FILTER_POLAR)
        ! Get theta value
        theta = acos(p % coord(1) % uvw(3))

        ! determine polar angle bin
        k = t % filters(i) % n_bins

        ! check if particle is within polar angle bins
        if (theta < t % filters(i) % real_bins(1) .or. &
             theta > t % filters(i) % real_bins(k + 1)) then
          matching_bins(i) = NO_BIN_FOUND
        else
          ! search to find polar angle bin
          matching_bins(i) = binary_search(t % filters(i) % real_bins, &
               k + 1, theta)
        end if

      case (FILTER_AZIMUTHAL)
        ! make sure the correct direction vector is used
        phi = atan2(p % coord(1) % uvw(2), p % coord(1) % uvw(1))

        ! determine mu bin
        k = t % filters(i) % n_bins

        ! check if particle is within azimuthal angle bins
        if (phi < t % filters(i) % real_bins(1) .or. &
             phi > t % filters(i) % real_bins(k + 1)) then
          matching_bins(i) = NO_BIN_FOUND
        else
          ! search to find azimuthal angle bin
          matching_bins(i) = binary_search(t % filters(i) % real_bins, &
               k + 1, phi)
        end if

      end select

      ! Check if no matching bin was found
      if (matching_bins(i) == NO_BIN_FOUND) return

    end do FILTER_LOOP

    ! ==========================================================================
    ! DETERMINE WHICH MESH CELLS TO SCORE TO

    ! Calculate number of surface crossings
    n_cross = sum(abs(ijk1(:m % n_dimension) - ijk0(:m % n_dimension))) + 1

    ! Copy particle's direction
    uvw = p % coord(1) % uvw

    ! Bounding coordinates
    do j = 1, m % n_dimension
      if (uvw(j) > 0) then
        xyz_cross(j) = m % lower_left(j) + ijk0(j) * m % width(j)
      else
        xyz_cross(j) = m % lower_left(j) + (ijk0(j) - 1) * m % width(j)
      end if
    end do

    MESH_LOOP: do k = 1, n_cross
      found_bin = .false.

      ! Calculate distance to each bounding surface. We need to treat special
      ! case where the cosine of the angle is zero since this would result in a
      ! divide-by-zero.

      if (k == n_cross) xyz_cross = xyz1

      do j = 1, m % n_dimension
        if (uvw(j) == 0) then
          d(j) = INFINITY
        else
          d(j) = (xyz_cross(j) - xyz0(j))/uvw(j)
        end if
      end do

      ! Determine the closest bounding surface of the mesh cell by calculating
      ! the minimum distance

      j = minloc(d(:m % n_dimension), 1)
      distance = d(j)

      ! Now use the minimum distance and diretion of the particle to determine
      ! which surface was crossed

      if (all(ijk0(:m % n_dimension) >= 1) .and. all(ijk0(:m % n_dimension) <= m % dimension)) then
        ijk_cross = ijk0
        found_bin = .true.
      end if

      ! Increment indices and determine new crossing point
      if (uvw(j) > 0) then
        ijk0(j) = ijk0(j) + 1
        xyz_cross(j) = xyz_cross(j) + m % width(j)
      else
        ijk0(j) = ijk0(j) - 1
        xyz_cross(j) = xyz_cross(j) - m % width(j)
      end if

      ! =======================================================================
      ! SCORE TO THIS MESH CELL

      if (found_bin) then
        ! Calculate track-length estimate of flux
        flux = p % wgt * distance

        ! Determine mesh bin
        matching_bins(i_filter_mesh) = mesh_indices_to_bin(m, ijk_cross)

        ! Determining scoring index
        filter_index = t % get_filter_index(matching_bins)

        if (t % all_nuclides) then
          if (p % material /= MATERIAL_VOID) then
            ! Score reaction rates for each nuclide in material
            call score_all_nuclides(p, i_tally, flux, filter_index)
          end if
        else
          NUCLIDE_BIN_LOOP: do b = 1, t % n_nuclide_bins
            ! Get index of nuclide in nuclides array
            i_nuclide = t % nuclide_bins(b)

            if (i_nuclide > 0) then
              if (p % material /= MATERIAL_VOID) then
                ! Get pointer to current material
                mat => materials(p % material)

                ! Determine if nuclide is actually in material
                NUCLIDE_MAT_LOOP: do j = 1, mat % n_nuclides
                  ! If index of nuclide matches the j-th nuclide listed in
                  ! the material, break out of the loop
                  if (i_nuclide == mat % nuclide(j)) exit

                  ! If we've reached the last nuclide in the material, it
                  ! means the specified nuclide to be tallied is not in this
                  ! material
                  if (j == mat % n_nuclides) then
                    cycle NUCLIDE_BIN_LOOP
                  end if
                end do NUCLIDE_MAT_LOOP
                atom_density = mat % get_density(p % inst, j)
              else
                atom_density = ZERO
              end if
            end if

            ! Determine score for each bin
            call score_general(p, t, (b-1)*t % n_score_bins, filter_index, &
                 i_nuclide, atom_density, flux)

          end do NUCLIDE_BIN_LOOP
        end if
      end if

      ! Calculate new coordinates
      xyz0 = xyz0 + distance * uvw

    end do MESH_LOOP

  end subroutine score_tl_on_mesh

!===============================================================================
! SCORE_COLLISION_TALLY calculates fluxes and reaction rates based on the
! 1/Sigma_t estimate of the flux.  This is triggered after every collision.  It
! is invalid for tallies that require post-collison information because it can
! score reactions that didn't actually occur, and we don't a priori know what
! the outcome will be for reactions that we didn't sample.
!===============================================================================

  subroutine score_collision_tally(p)

    type(Particle), intent(in) :: p

    integer :: i
    integer :: i_tally
    integer :: j                    ! loop index for scoring bins
    integer :: k                    ! loop index for nuclide bins
    integer :: filter_index         ! single index for single bin
    integer :: i_nuclide            ! index in nuclides array (from bins)
    real(8) :: flux                 ! collision estimate of flux
    real(8) :: atom_density         ! atom density of single nuclide
                                    !   in atom/b-cm
    logical :: found_bin            ! scoring bin found?
    type(TallyObject), pointer :: t
    type(Material),    pointer :: mat

    ! Determine collision estimate of flux
    if (survival_biasing) then
      ! We need to account for the fact that some weight was already absorbed
      flux = (p % last_wgt + p % absorb_wgt) / material_xs % total
    else
      flux = p % last_wgt / material_xs % total
    end if

    ! A loop over all tallies is necessary because we need to simultaneously
    ! determine different filter bins for the same tally in order to score to it

    TALLY_LOOP: do i = 1, active_collision_tallies % size()
      ! Get index of tally and pointer to tally
      i_tally = active_collision_tallies % get_item(i)
      t => tallies(i_tally)

      ! =======================================================================
      ! DETERMINE SCORING BIN COMBINATION

      call get_scoring_bins(p, i_tally, found_bin)
      if (.not. found_bin) cycle

      ! =======================================================================
      ! CALCULATE RESULTS AND ACCUMULATE TALLY

      ! If we have made it here, we have a scoring combination of bins for this
      ! tally -- now we need to determine where in the results array we should
      ! be accumulating the tally values

      ! Determine scoring index for this filter combination
      filter_index = sum((matching_bins(1:t%n_filters) - 1) * t % stride) + 1

      if (t % all_nuclides) then
        if (p % material /= MATERIAL_VOID) then
          call score_all_nuclides(p, i_tally, flux, filter_index)
        end if
      else

        NUCLIDE_BIN_LOOP: do k = 1, t % n_nuclide_bins
          ! Get index of nuclide in nuclides array
          i_nuclide = t % nuclide_bins(k)

          if (i_nuclide > 0) then
            if (p % material /= MATERIAL_VOID) then
              ! Get pointer to current material
              mat => materials(p % material)

              ! Determine if nuclide is actually in material
              NUCLIDE_MAT_LOOP: do j = 1, mat % n_nuclides
                ! If index of nuclide matches the j-th nuclide listed in the
                ! material, break out of the loop
                if (i_nuclide == mat % nuclide(j)) exit

                ! If we've reached the last nuclide in the material, it means
                ! the specified nuclide to be tallied is not in this material
                if (j == mat % n_nuclides) then
                  cycle NUCLIDE_BIN_LOOP
                end if
              end do NUCLIDE_MAT_LOOP

              atom_density = mat % atom_density(j)
            else
              atom_density = ZERO
            end if
          end if

          ! Determine score for each bin
          call score_general(p, t, (k-1)*t % n_score_bins, filter_index, &
               i_nuclide, atom_density, flux)

        end do NUCLIDE_BIN_LOOP
      end if

      ! If the user has specified that we can assume all tallies are spatially
      ! separate, this implies that once a tally has been scored to, we needn't
      ! check the others. This cuts down on overhead when there are many
      ! tallies specified

      if (assume_separate) exit TALLY_LOOP

    end do TALLY_LOOP

    ! Reset tally map positioning
    position = 0

  end subroutine score_collision_tally

!===============================================================================
! GET_SCORING_BINS determines a combination of filter bins that should be scored
! for a tally based on the particle's current attributes.
!===============================================================================

  subroutine get_scoring_bins(p, i_tally, found_bin)

    type(Particle), intent(in)  :: p
    integer,        intent(in)  :: i_tally
    logical,        intent(out) :: found_bin

    integer :: i ! loop index for filters
    integer :: j
    integer :: n ! number of bins for single filter
    real(8) :: E ! particle energy
    real(8) :: theta, phi ! Polar and Azimuthal Angles, respectively
    type(TallyObject),    pointer :: t
    type(RegularMesh), pointer :: m

    found_bin = .true.
    t => tallies(i_tally)
    matching_bins(1:t%n_filters) = 1

    FILTER_LOOP: do i = 1, t % n_filters

      select case (t % filters(i) % type)
      case (FILTER_MESH)
        ! determine mesh bin
        m => meshes(t % filters(i) % int_bins(1))

        ! Determine if we're in the mesh first
        call get_mesh_bin(m, p % coord(1) % xyz, matching_bins(i))

      case (FILTER_UNIVERSE)
        ! determine next universe bin
        ! TODO: Account for multiple universes when performing this filter
        matching_bins(i) = get_next_bin(FILTER_UNIVERSE, &
             p % coord(p % n_coord) % universe, i_tally)

      case (FILTER_MATERIAL)
        if (p % material /= MATERIAL_VOID) then
          matching_bins(i) = get_next_bin(FILTER_MATERIAL, &
               p % material, i_tally)
        endif

      case (FILTER_CELL)
        ! determine next cell bin
        do j = 1, p % n_coord
          position(FILTER_CELL) = 0
          matching_bins(i) = get_next_bin(FILTER_CELL, &
               p % coord(j) % cell, i_tally)
          if (matching_bins(i) /= NO_BIN_FOUND) exit
        end do

      case (FILTER_DISTRIBCELL)
        ! determine next distribcell bin
<<<<<<< HEAD
        matching_bins(i) = get_distribcell_instance(p, &
            t % filters(i) % offset, t % filters(i) % int_bins(1))
=======
        matching_bins(i) = NO_BIN_FOUND
        offset = 0
        do j = 1, p % n_coord
          if (cells(p % coord(j) % cell) % type == CELL_FILL) then
            offset = offset + cells(p % coord(j) % cell) % &
                 offset(t % filters(i) % offset)
          elseif(cells(p % coord(j) % cell) % type == CELL_LATTICE) then
            if (lattices(p % coord(j + 1) % lattice) % obj &
                 % are_valid_indices([&
                 p % coord(j + 1) % lattice_x, &
                 p % coord(j + 1) % lattice_y, &
                 p % coord(j + 1) % lattice_z])) then
              offset = offset + lattices(p % coord(j + 1) % lattice) % obj % &
                   offset(t % filters(i) % offset, &
                   p % coord(j + 1) % lattice_x, &
                   p % coord(j + 1) % lattice_y, &
                   p % coord(j + 1) % lattice_z)
            end if
          end if
          if (t % filters(i) % int_bins(1) == p % coord(j) % cell) then
            matching_bins(i) = offset + 1
            exit
          end if
        end do
>>>>>>> aee19458

      case (FILTER_CELLBORN)
        ! determine next cellborn bin
        matching_bins(i) = get_next_bin(FILTER_CELLBORN, &
             p % cell_born, i_tally)

      case (FILTER_SURFACE)
        ! determine next surface bin
        matching_bins(i) = get_next_bin(FILTER_SURFACE, &
             p % surface, i_tally)

      case (FILTER_ENERGYIN)
        ! determine incoming energy bin
        n = t % filters(i) % n_bins

        ! make sure the correct energy is used
        if (t % estimator == ESTIMATOR_TRACKLENGTH) then
          E = p % E
        else
          E = p % last_E
        end if

        ! check if energy of the particle is within energy bins
        if (E < t % filters(i) % real_bins(1) .or. &
             E > t % filters(i) % real_bins(n + 1)) then
          matching_bins(i) = NO_BIN_FOUND
        else
          ! search to find incoming energy bin
          matching_bins(i) = binary_search(t % filters(i) % real_bins, &
               n + 1, E)
        end if

      case (FILTER_ENERGYOUT)
        ! determine outgoing energy bin
        n = t % filters(i) % n_bins

        ! check if energy of the particle is within energy bins
        if (p % E < t % filters(i) % real_bins(1) .or. &
             p % E > t % filters(i) % real_bins(n + 1)) then
          matching_bins(i) = NO_BIN_FOUND
        else
          ! search to find incoming energy bin
          matching_bins(i) = binary_search(t % filters(i) % real_bins, &
               n + 1, p % E)
        end if

      case (FILTER_DELAYEDGROUP)

        if (survival_biasing .and. t % find_filter(FILTER_ENERGYOUT) <= 0) then
          matching_bins(i) = 1
        elseif (active_tracklength_tallies % size() > 0) then
          matching_bins(i) = 1
        else
          if (p % delayed_group == 0) then
            matching_bins = NO_BIN_FOUND
          else
            matching_bins(i) = p % delayed_group
          end if
        end if

      case (FILTER_MU)
        ! determine mu bin
        n = t % filters(i) % n_bins

        ! check if particle is within mu bins
        if (p % mu < t % filters(i) % real_bins(1) .or. &
             p % mu > t % filters(i) % real_bins(n + 1)) then
          matching_bins(i) = NO_BIN_FOUND
        else
          ! search to find mu bin
          matching_bins(i) = binary_search(t % filters(i) % real_bins, &
               n + 1, p % mu)
        end if

      case (FILTER_POLAR)
        ! make sure the correct direction vector is used
        if (t % estimator == ESTIMATOR_TRACKLENGTH) then
          theta = acos(p % coord(1) % uvw(3))
        else
          theta = acos(p % last_uvw(3))
        end if

        ! determine polar angle bin
        n = t % filters(i) % n_bins

        ! check if particle is within polar angle bins
        if (theta < t % filters(i) % real_bins(1) .or. &
             theta > t % filters(i) % real_bins(n + 1)) then
          matching_bins(i) = NO_BIN_FOUND
        else
          ! search to find polar angle bin
          matching_bins(i) = binary_search(t % filters(i) % real_bins, &
               n + 1, theta)
        end if

      case (FILTER_AZIMUTHAL)
        ! make sure the correct direction vector is used
        if (t % estimator == ESTIMATOR_TRACKLENGTH) then
          phi = atan2(p % coord(1) % uvw(2), p % coord(1) % uvw(1))
        else
          phi = atan2(p % last_uvw(2), p % last_uvw(1))
        end if
        ! determine mu bin
        n = t % filters(i) % n_bins

        ! check if particle is within azimuthal angle bins
        if (phi < t % filters(i) % real_bins(1) .or. &
             phi > t % filters(i) % real_bins(n + 1)) then
          matching_bins(i) = NO_BIN_FOUND
        else
          ! search to find azimuthal angle bin
          matching_bins(i) = binary_search(t % filters(i) % real_bins, &
               n + 1, phi)
        end if

      end select

      ! If the current filter didn't match, exit this subroutine
      if (matching_bins(i) == NO_BIN_FOUND) then
        found_bin = .false.
        return
      end if

    end do FILTER_LOOP

  end subroutine get_scoring_bins

!===============================================================================
! SCORE_SURFACE_CURRENT tallies surface crossings in a mesh tally by manually
! determining which mesh surfaces were crossed
!===============================================================================

  subroutine score_surface_current(p)

    type(Particle), intent(in) :: p

    integer :: i
    integer :: i_tally
    integer :: j                    ! loop indices
    integer :: k                    ! loop indices
    integer :: ijk0(3)              ! indices of starting coordinates
    integer :: ijk1(3)              ! indices of ending coordinates
    integer :: n_cross              ! number of surface crossings
    integer :: n                    ! number of incoming energy bins
    integer :: filter_index         ! index of scoring bin
    integer :: i_filter_mesh        ! index of mesh filter in filters array
    integer :: i_filter_surf        ! index of surface filter in filters
    real(8) :: uvw(3)               ! cosine of angle of particle
    real(8) :: xyz0(3)              ! starting/intermediate coordinates
    real(8) :: xyz1(3)              ! ending coordinates of particle
    real(8) :: xyz_cross(3)         ! coordinates of bounding surfaces
    real(8) :: d(3)                 ! distance to each bounding surface
    real(8) :: distance             ! actual distance traveled
    logical :: start_in_mesh        ! particle's starting xyz in mesh?
    logical :: end_in_mesh          ! particle's ending xyz in mesh?
    logical :: x_same               ! same starting/ending x index (i)
    logical :: y_same               ! same starting/ending y index (j)
    logical :: z_same               ! same starting/ending z index (k)
    type(TallyObject),    pointer :: t
    type(RegularMesh), pointer :: m

    TALLY_LOOP: do i = 1, active_current_tallies % size()
      ! Copy starting and ending location of particle
      xyz0 = p % last_xyz
      xyz1 = p % coord(1) % xyz

      ! Get pointer to tally
      i_tally = active_current_tallies % get_item(i)
      t => tallies(i_tally)

      ! Get index for mesh and surface filters
      i_filter_mesh = t % find_filter(FILTER_MESH)
      i_filter_surf = t % find_filter(FILTER_SURFACE)

      ! Determine indices for starting and ending location
      m => meshes(t % filters(i_filter_mesh) % int_bins(1))
      call get_mesh_indices(m, xyz0, ijk0(:m % n_dimension), start_in_mesh)
      call get_mesh_indices(m, xyz1, ijk1(:m % n_dimension), end_in_mesh)

      ! Check to if start or end is in mesh -- if not, check if track still
      ! intersects with mesh
      if ((.not. start_in_mesh) .and. (.not. end_in_mesh)) then
        if (m % n_dimension == 2) then
          if (.not. mesh_intersects_2d(m, xyz0, xyz1)) cycle
        else
          if (.not. mesh_intersects_3d(m, xyz0, xyz1)) cycle
        end if
      end if

      ! Calculate number of surface crossings
      n_cross = sum(abs(ijk1 - ijk0))
      if (n_cross == 0) then
        cycle
      end if

      ! Copy particle's direction
      uvw = p % coord(1) % uvw

      ! determine incoming energy bin
      j = t % find_filter(FILTER_ENERGYIN)
      if (j > 0) then
        n = t % filters(j) % n_bins
        ! check if energy of the particle is within energy bins
        if (p % E < t % filters(j) % real_bins(1) .or. &
             p % E > t % filters(j) % real_bins(n + 1)) then
          cycle
        end if

        ! search to find incoming energy bin
        matching_bins(j) = binary_search(t % filters(j) % real_bins, &
             n + 1, p % E)
      end if

      ! =======================================================================
      ! SPECIAL CASES WHERE TWO INDICES ARE THE SAME

      x_same = (ijk0(1) == ijk1(1))
      y_same = (ijk0(2) == ijk1(2))
      z_same = (ijk0(3) == ijk1(3))

      if (x_same .and. y_same) then
        ! Only z crossings
        if (uvw(3) > 0) then
          do j = ijk0(3), ijk1(3) - 1
            ijk0(3) = j
            if (all(ijk0 >= 0) .and. all(ijk0 <= m % dimension)) then
              matching_bins(i_filter_surf) = OUT_TOP
              matching_bins(i_filter_mesh) = &
                   mesh_indices_to_bin(m, ijk0 + 1, .true.)
              filter_index = t % get_filter_index(matching_bins)
!$omp atomic
              t % results(1, filter_index) % value = &
                   t % results(1, filter_index) % value + p % wgt
            end if
          end do
        else
          do j = ijk0(3) - 1, ijk1(3), -1
            ijk0(3) = j
            if (all(ijk0 >= 0) .and. all(ijk0 <= m % dimension)) then
              matching_bins(i_filter_surf) = IN_TOP
              matching_bins(i_filter_mesh) = &
                   mesh_indices_to_bin(m, ijk0 + 1, .true.)
              filter_index = t % get_filter_index(matching_bins)
!$omp atomic
              t % results(1, filter_index) % value = &
                   t % results(1, filter_index) % value + p % wgt
            end if
          end do
        end if
        cycle
      elseif (x_same .and. z_same) then
        ! Only y crossings
        if (uvw(2) > 0) then
          do j = ijk0(2), ijk1(2) - 1
            ijk0(2) = j
            if (all(ijk0 >= 0) .and. all(ijk0 <= m % dimension)) then
              matching_bins(i_filter_surf) = OUT_FRONT
              matching_bins(i_filter_mesh) = &
                   mesh_indices_to_bin(m, ijk0 + 1, .true.)
              filter_index = t % get_filter_index(matching_bins)
!$omp atomic
              t % results(1, filter_index) % value = &
                   t % results(1, filter_index) % value + p % wgt
            end if
          end do
        else
          do j = ijk0(2) - 1, ijk1(2), -1
            ijk0(2) = j
            if (all(ijk0 >= 0) .and. all(ijk0 <= m % dimension)) then
              matching_bins(i_filter_surf) = IN_FRONT
              matching_bins(i_filter_mesh) = &
                   mesh_indices_to_bin(m, ijk0 + 1, .true.)
              filter_index = t % get_filter_index(matching_bins)
!$omp atomic
              t % results(1, filter_index) % value = &
                   t % results(1, filter_index) % value + p % wgt
            end if
          end do
        end if
        cycle
      elseif (y_same .and. z_same) then
        ! Only x crossings
        if (uvw(1) > 0) then
          do j = ijk0(1), ijk1(1) - 1
            ijk0(1) = j
            if (all(ijk0 >= 0) .and. all(ijk0 <= m % dimension)) then
              matching_bins(i_filter_surf) = OUT_RIGHT
              matching_bins(i_filter_mesh) = &
                   mesh_indices_to_bin(m, ijk0 + 1, .true.)
              filter_index = t % get_filter_index(matching_bins)
!$omp atomic
              t % results(1, filter_index) % value = &
                   t % results(1, filter_index) % value + p % wgt
            end if
          end do
        else
          do j = ijk0(1) - 1, ijk1(1), -1
            ijk0(1) = j
            if (all(ijk0 >= 0) .and. all(ijk0 <= m % dimension)) then
              matching_bins(i_filter_surf) = IN_RIGHT
              matching_bins(i_filter_mesh) = &
                   mesh_indices_to_bin(m, ijk0 + 1, .true.)
              filter_index = t % get_filter_index(matching_bins)
!$omp atomic
              t % results(1, filter_index) % value = &
                   t % results(1, filter_index) % value + p % wgt
            end if
          end do
        end if
        cycle
      end if

      ! =======================================================================
      ! GENERIC CASE

      ! Bounding coordinates
      do j = 1, 3
        if (uvw(j) > 0) then
          xyz_cross(j) = m % lower_left(j) + ijk0(j) * m % width(j)
        else
          xyz_cross(j) = m % lower_left(j) + (ijk0(j) - 1) * m % width(j)
        end if
      end do

      do k = 1, n_cross
        ! Reset scoring bin index
        matching_bins(i_filter_surf) = 0

        ! Calculate distance to each bounding surface. We need to treat
        ! special case where the cosine of the angle is zero since this would
        ! result in a divide-by-zero.

        do j = 1, 3
          if (uvw(j) == 0) then
            d(j) = INFINITY
          else
            d(j) = (xyz_cross(j) - xyz0(j))/uvw(j)
          end if
        end do

        ! Determine the closest bounding surface of the mesh cell by
        ! calculating the minimum distance

        distance = minval(d)

        ! Now use the minimum distance and diretion of the particle to
        ! determine which surface was crossed

        if (distance == d(1)) then
          if (uvw(1) > 0) then
            ! Crossing into right mesh cell -- this is treated as outgoing
            ! current from (i,j,k)
            if (all(ijk0 >= 0) .and. all(ijk0 <= m % dimension)) then
              matching_bins(i_filter_surf) = OUT_RIGHT
              matching_bins(i_filter_mesh) = &
                   mesh_indices_to_bin(m, ijk0 + 1, .true.)
            end if
            ijk0(1) = ijk0(1) + 1
            xyz_cross(1) = xyz_cross(1) + m % width(1)
          else
            ! Crossing into left mesh cell -- this is treated as incoming
            ! current in (i-1,j,k)
            ijk0(1) = ijk0(1) - 1
            xyz_cross(1) = xyz_cross(1) - m % width(1)
            if (all(ijk0 >= 0) .and. all(ijk0 <= m % dimension)) then
              matching_bins(i_filter_surf) = IN_RIGHT
              matching_bins(i_filter_mesh) = &
                   mesh_indices_to_bin(m, ijk0 + 1, .true.)
            end if
          end if
        elseif (distance == d(2)) then
          if (uvw(2) > 0) then
            ! Crossing into front mesh cell -- this is treated as outgoing
            ! current in (i,j,k)
            if (all(ijk0 >= 0) .and. all(ijk0 <= m % dimension)) then
              matching_bins(i_filter_surf) = OUT_FRONT
              matching_bins(i_filter_mesh) = &
                   mesh_indices_to_bin(m, ijk0 + 1, .true.)
            end if
            ijk0(2) = ijk0(2) + 1
            xyz_cross(2) = xyz_cross(2) + m % width(2)
          else
            ! Crossing into back mesh cell -- this is treated as incoming
            ! current in (i,j-1,k)
            ijk0(2) = ijk0(2) - 1
            xyz_cross(2) = xyz_cross(2) - m % width(2)
            if (all(ijk0 >= 0) .and. all(ijk0 <= m % dimension)) then
              matching_bins(i_filter_surf) = IN_FRONT
              matching_bins(i_filter_mesh) = &
                   mesh_indices_to_bin(m, ijk0 + 1, .true.)
            end if
          end if
        else if (distance == d(3)) then
          if (uvw(3) > 0) then
            ! Crossing into top mesh cell -- this is treated as outgoing
            ! current in (i,j,k)
            if (all(ijk0 >= 0) .and. all(ijk0 <= m % dimension)) then
              matching_bins(i_filter_surf) = OUT_TOP
              matching_bins(i_filter_mesh) = &
                   mesh_indices_to_bin(m, ijk0 + 1, .true.)
            end if
            ijk0(3) = ijk0(3) + 1
            xyz_cross(3) = xyz_cross(3) + m % width(3)
          else
            ! Crossing into bottom mesh cell -- this is treated as incoming
            ! current in (i,j,k-1)
            ijk0(3) = ijk0(3) - 1
            xyz_cross(3) = xyz_cross(3) - m % width(3)
            if (all(ijk0 >= 0) .and. all(ijk0 <= m % dimension)) then
              matching_bins(i_filter_surf) = IN_TOP
              matching_bins(i_filter_mesh) = &
                   mesh_indices_to_bin(m, ijk0 + 1, .true.)
            end if
          end if
        end if

        ! Determine scoring index
        if (matching_bins(i_filter_surf) > 0) then
          filter_index = t % get_filter_index(matching_bins)

          ! Check for errors
          if (filter_index <= 0 .or. filter_index > &
               t % total_filter_bins) then
            call fatal_error("Score index outside range.")
          end if

          ! Add to surface current tally
!$omp atomic
          t % results(1, filter_index) % value = &
               t % results(1, filter_index) % value + p % wgt
        end if

        ! Calculate new coordinates
        xyz0 = xyz0 + distance * uvw
      end do

    end do TALLY_LOOP

  end subroutine score_surface_current

!===============================================================================
! GET_NEXT_BIN determines the next scoring bin for a particular filter variable
!===============================================================================

  function get_next_bin(filter_type, filter_value, i_tally) result(bin)

    integer, intent(in) :: filter_type  ! e.g. FILTER_MATERIAL
    integer, intent(in) :: filter_value ! value of filter, e.g. material 3
    integer, intent(in) :: i_tally      ! index of tally
    integer             :: bin          ! index of filter

    integer :: i_tally_check
    integer :: n

    ! If there are no scoring bins for this item, then return immediately
    if (.not. allocated(tally_maps(filter_type) % items(filter_value) % elements)) then
      bin = NO_BIN_FOUND
      return
    end if

    ! Check how many elements there are for this item
    n = size(tally_maps(filter_type) % items(filter_value) % elements)

    do
      ! Increment position in elements
      position(filter_type) = position(filter_type) + 1

      ! If we've reached the end of the array, there is no more bin to score to
      if (position(filter_type) > n) then
        position(filter_type) = 0
        bin = NO_BIN_FOUND
        return
      end if

      i_tally_check = tally_maps(filter_type) % items(filter_value) % &
           elements(position(filter_type)) % index_tally

      if (i_tally_check > i_tally) then
        ! Since the index being checked against is greater than the index we
        ! need (and the tally indices were added to elements sequentially), we
        ! know that no more bins will be scoring bins for this tally
        position(filter_type) = 0
        bin = NO_BIN_FOUND
        return
      elseif (i_tally_check == i_tally) then
        ! Found a match
        bin = tally_maps(filter_type) % items(filter_value) % &
             elements(position(filter_type)) % index_bin
        return
      end if

    end do

  end function get_next_bin

!===============================================================================
! SYNCHRONIZE_TALLIES accumulates the sum of the contributions from each history
! within the batch to a new random variable
!===============================================================================

  subroutine synchronize_tallies()

    integer :: i
    real(8) :: k_col ! Copy of batch collision estimate of keff
    real(8) :: k_abs ! Copy of batch absorption estimate of keff
    real(8) :: k_tra ! Copy of batch tracklength estimate of keff

    call write_message("Synchronizing tallies...", 8)

#ifdef MPI
    ! Combine tally results onto master process
    if (reduce_tallies) call reduce_tally_results()
#endif

    ! Increase number of realizations (only used for global tallies)
    if (reduce_tallies) then
      n_realizations = n_realizations + 1
    else
      n_realizations = n_realizations + n_procs
    end if

    ! Accumulate on master only, unless run is not reduced then do it on all
    ! If the run is domain decomposed, we do this only for the master of that
    ! domain. (If a tally filter bin lies on more than one domain, it will be
    ! accumulated on the domain master of each domain - those results should be
    ! identical
    if ((.not. dd_run .and. master) .or. &
        (dd_run .and. domain_decomp % local_master) .or. &
        (.not. reduce_tallies)) then
      ! Accumulate results for each tally
      do i = 1, active_tallies % size()
        call accumulate_tally(tallies(active_tallies % get_item(i)))
      end do

      if (run_mode == MODE_EIGENVALUE) then
        if (active_batches) then
          ! Accumulate products of different estimators of k
          k_col = global_tallies(K_COLLISION) % value / total_weight
          k_abs = global_tallies(K_ABSORPTION) % value / total_weight
          k_tra = global_tallies(K_TRACKLENGTH) % value / total_weight
          k_col_abs = k_col_abs + k_col * k_abs
          k_col_tra = k_col_tra + k_col * k_tra
          k_abs_tra = k_abs_tra + k_abs * k_tra
        end if
      end if

      ! Accumulate results for global tallies
      call accumulate_result(global_tallies)
    end if

  end subroutine synchronize_tallies

!===============================================================================
! REDUCE_TALLY_RESULTS collects all the results from tallies onto one processor
!===============================================================================

#ifdef MPI
  subroutine reduce_tally_results()

    integer :: i
    integer :: n      ! number of filter bins
    integer :: m      ! number of score bins
    integer :: n_bins ! total number of bins
    real(8), allocatable :: tally_temp(:,:) ! contiguous array of results
    real(8) :: global_temp(N_GLOBAL_TALLIES)
    real(8) :: dummy  ! temporary receive buffer for non-root reduces
    type(TallyObject), pointer :: t

    call write_message("Reducing tallies...", 8)

    do i = 1, active_tallies % size()
      t => tallies(active_tallies % get_item(i))
      call write_message("Reducing tally" // trim(to_str(t % id)) // "...", 9)

      if (.not. dd_run) then
        
        if (t % on_the_fly_allocation) then
          call fatal_error("On-the-fly tally reduction only implemented " // &
                    "for domain-decomposed runs")
        end if

        ! For non-DD runs, the results array is always the same size and in the
        ! same order

        m = t % total_score_bins
        n = t % total_filter_bins
        n_bins = m*n

        allocate(tally_temp(m,n))

        tally_temp = t % results(:,:) % value
        if (master) then
          ! The MPI_IN_PLACE specifier allows the master to copy values into
          ! a receive buffer without having a temporary variable
          call MPI_REDUCE(MPI_IN_PLACE, tally_temp, n_bins, MPI_REAL8, &
               MPI_SUM, 0, MPI_COMM_WORLD, mpi_err)

          ! Transfer values to value on master
          t % results(:,:) % value = tally_temp
        else
          ! Receive buffer not significant at other processors
          call MPI_REDUCE(tally_temp, dummy, n_bins, MPI_REAL8, &
               MPI_SUM, 0, MPI_COMM_WORLD, mpi_err)

          ! Reset value on other processors
          t % results(:,:) % value = 0
        end if

        deallocate(tally_temp)

      else

        ! Reduce tallies to local masters within each domain
        call reduce_otf_tally_results(t, domain_decomp % comm)

      end if

    end do

    ! Copy global tallies into array to be reduced
    global_temp = global_tallies(:) % value

    if (master) then
      call MPI_REDUCE(MPI_IN_PLACE, global_temp, N_GLOBAL_TALLIES, &
           MPI_REAL8, MPI_SUM, 0, MPI_COMM_WORLD, mpi_err)

      ! Transfer values back to global_tallies on master
      global_tallies(:) % value = global_temp
    else
      ! Receive buffer not significant at other processors
      call MPI_REDUCE(global_temp, dummy, N_GLOBAL_TALLIES, &
           MPI_REAL8, MPI_SUM, 0, MPI_COMM_WORLD, mpi_err)

      ! Reset value on other processors
      global_tallies(:) % value = ZERO
    end if

    ! We also need to determine the total starting weight of particles from the
    ! last realization
    if (master) then
      call MPI_REDUCE(MPI_IN_PLACE, total_weight, 1, MPI_REAL8, MPI_SUM, &
           0, MPI_COMM_WORLD, mpi_err)
    else
      ! Receive buffer not significant at other processors
      call MPI_REDUCE(total_weight, dummy, 1, MPI_REAL8, MPI_SUM, &
           0, MPI_COMM_WORLD, mpi_err)
    end if

    ! If this is a domain decomposed run, domain masters need the total_weight
    ! for tallies
    if (dd_run) then
      call MPI_BCAST(total_weight, 1, MPI_REAL8, 0, MPI_COMM_WORLD, mpi_err)
    end if

  end subroutine reduce_tally_results

!===============================================================================
! REDUCE_OTF_TALLY_RESULTS collects all the results from one OTF tally onto the
! master process of a communicator
!===============================================================================

  subroutine reduce_otf_tally_results(t, reduce_comm)

    type(TallyObject), pointer, intent(inout) :: t
    integer,                    intent(in) :: reduce_comm

    integer :: j
    integer :: idx    ! filter index in results array
    integer :: p      ! process rank in domain MPI communicator
    integer :: n_bins ! total number of bins
    integer :: n_filters
    integer :: real_bin
    integer :: reduce_n_procs
    integer :: reduce_rank
    logical :: reduce_master
    integer :: max_filters ! max number of filter bins in use on any proc
    integer, allocatable :: proc_n_filters(:) ! number of filter bins on proc
    integer, allocatable :: proc_filter_map(:,:) ! index -> real bin on proc
    integer              :: n_request
    integer              :: request(10000) ! TODO: make this something real!
    real(8), allocatable :: tally_temp(:,:) ! contiguous array of results
    real(8) :: dummy  ! temporary receive buffer for non-root reduces

    ! For DD runs, different processes probably allocated the results array
    ! in a different order, and the results arrays might not be the same
    ! size.  Therefore local masters need to broadcast their filter maps
    ! so processes can send tallies to the correct index in the results
    ! array of the local master

    ! During the OTF allocation phase, we'll be reallocating memory and
    ! moving things around alot, which can be slow.  After that phase
    ! though, all the tally bins on each other process are in the same order
    ! and thus simple MPI_REDUCE can be done
    ! TODO: add in the phase logical and implement MPI_REDUCE as if ordered

    !=======================================================================
    ! SEND MAPS TO LOCAL MASTER

    reduce_master = .false.
    call MPI_COMM_SIZE(reduce_comm, reduce_n_procs, mpi_err)
    call MPI_COMM_RANK(reduce_comm, reduce_rank, mpi_err)
    if (reduce_rank == 0) reduce_master = .true.
    
    ! Master needs to know the max number of filter bins
    call MPI_REDUCE(t % next_filter_idx, max_filters, 1, MPI_INTEGER, &
         MPI_MAX, 0, reduce_comm, mpi_err) 

    n_request = 0
    if (reduce_master) then

      allocate(proc_n_filters(reduce_n_procs - 1))
      allocate(proc_filter_map(max_filters, reduce_n_procs - 1))

      ! Receive filter information from all other procs in domain
      do p = 1, reduce_n_procs - 1

        ! Receive number of filters
        n_request = n_request + 1
        call MPI_IRECV(proc_n_filters(p), 1, MPI_INTEGER, p, p, &
            reduce_comm, request(n_request), mpi_err)

        ! Receive filter maps
        n_request = n_request + 1
        call MPI_IRECV(proc_filter_map(:,p), max_filters, MPI_INTEGER, p, &
            p, reduce_comm, request(n_request), mpi_err)

      end do

    else

      ! Build filter map
      n_filters = t % next_filter_idx - 1
      allocate(proc_filter_map(n_filters, 1))
      do j = 1, n_filters
        real_bin = t % reverse_filter_index_map % get_key(j)
        proc_filter_map(j, 1) = real_bin
      end do

      ! Send number of filters
      n_request = n_request + 1
      call MPI_ISEND(n_filters, 1, MPI_INTEGER, &
          0, reduce_rank, &
          reduce_comm, request(n_request), mpi_err)

      ! Send filter maps
      n_request = n_request + 1
      call MPI_ISEND(proc_filter_map(:,1), n_filters, MPI_INTEGER, &
          0, reduce_rank, &
          reduce_comm, request(n_request), mpi_err)

    end if

    ! Wait for filter information to synchronize
    call MPI_WAITALL(n_request, request, MPI_STATUSES_IGNORE, mpi_err)
    
    !=======================================================================
    ! SYNCHRONIZE MAPS

    if (reduce_master) then

      ! go through all received filter maps and add space
      do p = 1, reduce_n_procs - 1
        do j = 1, proc_n_filters(p)
          real_bin = proc_filter_map(j, p)
          idx = t % otf_filter_index(real_bin)
        end do
      end do

      ! Build filter map
      deallocate(proc_filter_map)
      n_filters = t % next_filter_idx - 1
      allocate(proc_filter_map(n_filters, 1))
      do j = 1, n_filters
        real_bin = t % reverse_filter_index_map % get_key(j)
        proc_filter_map(j, 1) = real_bin
      end do

      ! broadcast the updated master n_filter
      call MPI_BCAST(n_filters, 1, MPI_INTEGER, 0, reduce_comm, mpi_err)

      ! broadcast the updated master filter map
      call MPI_BCAST(proc_filter_map(:, 1), n_filters, MPI_INTEGER, 0, &
          reduce_comm, mpi_err)

    else

      ! receive master n_filters
      call MPI_BCAST(n_filters, 1, MPI_INTEGER, 0, reduce_comm, mpi_err)

      deallocate(proc_filter_map)
      allocate(proc_filter_map(n_filters, 1))

      ! recieve master filter map
      call MPI_BCAST(proc_filter_map(:, 1), n_filters, MPI_INTEGER, 0, &
          reduce_comm, mpi_err)

      ! reorder results according to master map
      allocate(tally_temp(t % total_score_bins, n_filters))
      do j = 1, n_filters
        real_bin = proc_filter_map(j, 1)
        idx = t % otf_filter_index(real_bin)
        tally_temp(:, j) = t % results(:, idx) % value
      end do

      ! reset the tally filter map to match the master
      call t % filter_index_map % clear()
      t % next_filter_idx = 1
      do j = 1, n_filters
        real_bin = proc_filter_map(j, 1)
        idx = t % otf_filter_index(real_bin)
      end do

    end if

    !=======================================================================
    ! REDUCE TALLY RESULTS

    n_bins = t % total_score_bins * n_filters

    if (reduce_master) then
      
      ! TODO: add otf phasing, which would move this outside of here
      allocate(tally_temp(t % total_score_bins, n_filters))
      tally_temp = t % results(:,:) % value
      
      ! Receive results arrays from other procs
      call MPI_REDUCE(MPI_IN_PLACE, tally_temp, n_bins, MPI_REAL8, &
           MPI_SUM, 0, reduce_comm, mpi_err)

      ! Transfer values to value on master
      t % results(:,:) % value = tally_temp

    else

      ! Send results to local master
      call MPI_REDUCE(tally_temp, dummy, n_bins, MPI_REAL8, &
           MPI_SUM, 0, reduce_comm, mpi_err)

      ! Reset value on other processors
      t % results(:,:) % value = 0

    end if

    if (allocated(proc_n_filters)) deallocate(proc_n_filters)
    if (allocated(proc_filter_map)) deallocate(proc_filter_map)
    if (allocated(tally_temp)) deallocate(tally_temp)

  end subroutine reduce_otf_tally_results

#endif

!===============================================================================
! ACCUMULATE_TALLY
!===============================================================================

  subroutine accumulate_tally(t)

    type(TallyObject), intent(inout) :: t

    ! Increment number of realizations
    if (reduce_tallies) then
      t % n_realizations = t % n_realizations + 1
    else
      t % n_realizations = t % n_realizations + n_procs
    end if

    ! Accumulate each TallyResult
    call accumulate_result(t % results)

  end subroutine accumulate_tally

!===============================================================================
! TALLY_STATISTICS computes the mean and standard deviation of the mean of each
! tally and stores them in the val and val_sq attributes of the TallyResults
! respectively
!===============================================================================

  subroutine tally_statistics()

    integer :: i    ! index in tallies array
    type(TallyObject), pointer :: t

    ! Calculate statistics for user-defined tallies
    do i = 1, n_tallies
      t => tallies(i)

      call statistics_result(t % results, t % n_realizations)
    end do

    ! Calculate statistics for global tallies
    call statistics_result(global_tallies, n_realizations)

  end subroutine tally_statistics

!===============================================================================
! ACCUMULATE_RESULT accumulates results from many histories (or many generations)
! into a single realization of a random variable.
!===============================================================================

  elemental subroutine accumulate_result(this)

    type(TallyResult), intent(inout) :: this

    real(8) :: val

    ! Add the sum and square of the sum of contributions from a tally result to
    ! the variables sum and sum_sq. This will later allow us to calculate a
    ! variance on the tallies.

    val = this % value/total_weight
    this % sum    = this % sum    + val
    this % sum_sq = this % sum_sq + val*val

    ! Reset the single batch estimate
    this % value = ZERO

  end subroutine accumulate_result

!===============================================================================
! STATISTICS_RESULT determines the sample mean and the standard deviation of the
! mean for a TallyResult.
!===============================================================================

  elemental subroutine statistics_result(this, n)

    type(TallyResult), intent(inout) :: this
    integer,           intent(in)    :: n

    ! Calculate sample mean and standard deviation of the mean -- note that we
    ! have used Bessel's correction so that the estimator of the variance of the
    ! sample mean is unbiased.

    this % sum    = this % sum/n
    this % sum_sq = sqrt((this % sum_sq/n - this % sum * &
         this % sum) / (n - 1))

  end subroutine statistics_result

!===============================================================================
! RESET_RESULT zeroes out the value and accumulated sum and sum-squared for a
! single TallyResult.
!===============================================================================

  elemental subroutine reset_result(this)

    type(TallyResult), intent(inout) :: this

    this % value    = ZERO
    this % sum      = ZERO
    this % sum_sq   = ZERO

  end subroutine reset_result

!===============================================================================
! SETUP_ACTIVE_USERTALLIES
!===============================================================================

  subroutine setup_active_usertallies()

    integer :: i ! loop counter

    do i = 1, n_user_tallies
      ! Add tally to active tallies
      call active_tallies % add(i_user_tallies + i)

      ! Check what type of tally this is and add it to the appropriate list
      if (user_tallies(i) % type == TALLY_VOLUME) then
        if (user_tallies(i) % estimator == ESTIMATOR_ANALOG) then
          call active_analog_tallies % add(i_user_tallies + i)
        elseif (user_tallies(i) % estimator == ESTIMATOR_TRACKLENGTH) then
          call active_tracklength_tallies % add(i_user_tallies + i)
        elseif (user_tallies(i) % estimator == ESTIMATOR_COLLISION) then
          call active_collision_tallies % add(i_user_tallies + i)
        end if
      elseif (user_tallies(i) % type == TALLY_SURFACE_CURRENT) then
        call active_current_tallies % add(i_user_tallies + i)
      end if
    end do

  end subroutine setup_active_usertallies

!===============================================================================
! SETUP_ACTIVE_CMFDTALLIES
!===============================================================================

  subroutine setup_active_cmfdtallies()

    integer :: i ! loop counter

    ! check to see if any of the active tally lists has been allocated
    if (active_tallies % size() > 0) then
      call fatal_error("Active tallies should not exist before CMFD tallies!")
    else if (active_analog_tallies % size() > 0) then
      call fatal_error('Active analog tallies should not exist before CMFD &
           &tallies!')
    else if (active_tracklength_tallies % size() > 0) then
      call fatal_error("Active tracklength tallies should not exist before &
           &CMFD tallies!")
    else if (active_current_tallies % size() > 0) then
      call fatal_error("Active current tallies should not exist before CMFD &
           &tallies!")
    end if

    do i = 1, n_cmfd_tallies
      ! Add CMFD tally to active tallies
      call active_tallies % add(i_cmfd_tallies + i)

      ! Check what type of tally this is and add it to the appropriate list
      if (cmfd_tallies(i) % type == TALLY_VOLUME) then
        if (cmfd_tallies(i) % estimator == ESTIMATOR_ANALOG) then
          call active_analog_tallies % add(i_cmfd_tallies + i)
        elseif (cmfd_tallies(i) % estimator == ESTIMATOR_TRACKLENGTH) then
          call active_tracklength_tallies % add(i_cmfd_tallies + i)
        end if
      elseif (cmfd_tallies(i) % type == TALLY_SURFACE_CURRENT) then
        call active_current_tallies % add(i_cmfd_tallies + i)
      end if
    end do

  end subroutine setup_active_cmfdtallies


!===============================================================================
! WRITE_TALLY_RESULT writes an OpenMC TallyResult type
!===============================================================================

  subroutine write_tally_result(sp, buffer, name, group, n1, n2)

    type(BinaryOutput), intent(inout) :: sp
    character(*),       intent(in), optional :: group   ! HDF5 group name
    character(*),       intent(in)           :: name    ! name of data
    integer,            intent(in)           :: n1, n2  ! TallyResult dims
    type(TallyResult),  intent(in), target   :: buffer(n1, n2) ! data to write

    character(len=MAX_WORD_LEN) :: name_  ! HDF5 dataset name
    character(len=MAX_WORD_LEN) :: group_ ! HDF5 group name

#ifndef HDF5
    integer :: j,k ! iteration counters
#endif

    ! Set name
    name_ = trim(name)

    ! Set group
    if (present(group)) then
      group_ = trim(group)
    end if

#ifdef HDF5

    ! Open up sub-group if present
    if (present(group)) then
      call hdf5_open_group(sp % hdf5_fh, group_, sp % hdf5_grp)
    else
      sp % hdf5_grp = sp % hdf5_fh
    end if

    ! Set overall size of vector to write
    dims1(1) = n1*n2 

    ! Create up a dataspace for size
    call h5screate_simple_f(1, dims1, dspace, hdf5_err)

    ! Create the dataset
    call h5dcreate_f(sp % hdf5_grp, name_, hdf5_tallyresult_t, dspace, dset, &
         hdf5_err)

    ! Set pointer to first value and write
    if (n1 > 0 .and. n2 > 0) then
      f_ptr = c_loc(buffer(1,1))
      call h5dwrite_f(dset, hdf5_tallyresult_t, f_ptr, hdf5_err)
    end if

    ! Close ids
    call h5dclose_f(dset, hdf5_err)
    call h5sclose_f(dspace, hdf5_err)
    if (present(group)) then
      call hdf5_close_group(sp % hdf5_grp)
    end if

#else

    ! Write out tally buffer
    do k = 1, n2
      do j = 1, n1
        write(sp % unit_fh) buffer(j,k) % sum
        write(sp % unit_fh) buffer(j,k) % sum_sq
      end do
    end do

#endif 
   
  end subroutine write_tally_result

!===============================================================================
! READ_TALLY_RESULT reads OpenMC TallyResult data
!===============================================================================

  subroutine read_tally_result(sp, buffer, name, group, n1, n2)

    type(BinaryOutput), intent(inout):: sp
    character(*),       intent(in), optional  :: group  ! HDF5 group name
    character(*),       intent(in)            :: name   ! name of data
    integer,            intent(in)            :: n1, n2 ! TallyResult dims
    type(TallyResult),  intent(inout), target :: buffer(n1, n2) ! read data here

    character(len=MAX_WORD_LEN) :: name_  ! HDF5 dataset name
    character(len=MAX_WORD_LEN) :: group_ ! HDF5 group name

#ifndef HDF5
# ifndef MPI
    integer :: j,k ! iteration counters
#else
    integer :: mpiio_err
# endif
#endif

    ! Set name
    name_ = trim(name)

    ! Set group
    if (present(group)) then
      group_ = trim(group)
    end if

#ifdef HDF5

    ! Open up sub-group if present
    if (present(group)) then
      call hdf5_open_group(sp % hdf5_fh, group_, sp % hdf5_grp)
    else
      sp % hdf5_grp = sp % hdf5_fh
    end if

    ! Open the dataset
    call h5dopen_f(sp % hdf5_grp, name, dset, hdf5_err)

    ! Set pointer to first value and write
    f_ptr = c_loc(buffer(1,1))
    call h5dread_f(dset, hdf5_tallyresult_t, f_ptr, hdf5_err)

    ! Close ids
    call h5dclose_f(dset, hdf5_err)
    if (present(group)) call hdf5_close_group(sp % hdf5_grp)

# elif MPI

    ! Write out tally buffer
    call MPI_FILE_READ(sp % unit_fh, buffer, n1*n2, MPI_TALLYRESULT, &
         MPI_STATUS_IGNORE, mpiio_err)

#else

    ! Read tally result
    do k = 1, n2
      do j = 1, n1
        read(sp % unit_fh) buffer(j,k) % sum
        read(sp % unit_fh) buffer(j,k) % sum_sq
      end do
    end do

#endif 
   
  end subroutine read_tally_result

end module tally<|MERGE_RESOLUTION|>--- conflicted
+++ resolved
@@ -10,25 +10,15 @@
   use mesh,             only: get_mesh_bin, bin_to_mesh_indices, &
                               get_mesh_indices, mesh_indices_to_bin, &
                               mesh_intersects_2d, mesh_intersects_3d
-<<<<<<< HEAD
-  use mesh_header,      only: StructuredMesh
+  use mesh_header,      only: RegularMesh
   use output,           only: header, write_message
-  use output_interface, only: BinaryOutput
-  use particle_header,  only: LocalCoord, Particle, deallocate_coord
-=======
-  use mesh_header,      only: RegularMesh
-  use output,           only: header
   use particle_header,  only: LocalCoord, Particle
->>>>>>> aee19458
   use search,           only: binary_search
   use string,           only: to_str
   use tally_header,     only: TallyResult, TallyMapItem, TallyMapElement
   use fission,          only: nu_total, nu_delayed, yield_delayed
   use interpolation,    only: interpolate_tab1
 
-#ifdef HDF5
-  use hdf5_interface
-#endif
 #ifdef MPI
   use message_passing
 #endif
@@ -567,7 +557,7 @@
               do l = 1, mat % n_nuclides
 
                 ! Get atom density
-                atom_density_ = mat % atom_density(l)
+                atom_density_ = mat % get_density(p % inst, l)
 
                 ! Get index in nuclides array
                 i_nuc = mat % nuclide(l)
@@ -599,7 +589,7 @@
               do l = 1, mat % n_nuclides
 
                 ! Get atom density
-                atom_density_ = mat % atom_density(l)
+                atom_density_ = mat % get_density(p % inst, l)
 
                 ! Get index in nuclides array
                 i_nuc = mat % nuclide(l)
@@ -873,7 +863,7 @@
       ! Determine index in nuclides array and atom density for i-th nuclide in
       ! current material
       i_nuclide = mat % nuclide(i)
-      atom_density = mat % atom_density(i)
+      atom_density = mat % get_density(p % inst, i)
 
       ! Determine score for each bin
       call score_general(p, t, (i_nuclide-1)*t % n_score_bins, filter_index, &
@@ -1302,63 +1292,6 @@
   end subroutine score_tracklength_tally
 
 !===============================================================================
-<<<<<<< HEAD
-! SCORE_ALL_NUCLIDES tallies individual nuclide reaction rates specifically when
-! the user requests <nuclides>all</nuclides>.
-!===============================================================================
-
-  subroutine score_all_nuclides(p, i_tally, flux, filter_index)
-
-    type(Particle), intent(in) :: p
-    integer,        intent(in) :: i_tally
-    real(8),        intent(in) :: flux
-    integer,        intent(in) :: filter_index
-
-    integer :: i             ! loop index for nuclides in material
-    integer :: i_nuclide     ! index in nuclides array
-    real(8) :: atom_density  ! atom density of single nuclide in atom/b-cm
-    type(TallyObject), pointer :: t
-    type(Material),    pointer :: mat
-
-    ! Get pointer to tally
-    t => tallies(i_tally)
-
-    ! Get pointer to current material. We need this in order to determine what
-    ! nuclides are in the material
-    mat => materials(p % material)
-
-    ! ==========================================================================
-    ! SCORE ALL INDIVIDUAL NUCLIDE REACTION RATES
-
-    NUCLIDE_LOOP: do i = 1, mat % n_nuclides
-
-      ! Determine index in nuclides array and atom density for i-th nuclide in
-      ! current material
-      i_nuclide = mat % nuclide(i)    
-
-      atom_density = mat % get_density(p % inst, i)
-
-      ! Determine score for each bin
-      call score_general(p, t, (i_nuclide-1)*t % n_score_bins, filter_index, &
-           i_nuclide, atom_density, flux)
-
-    end do NUCLIDE_LOOP
-
-    ! ==========================================================================
-    ! SCORE TOTAL MATERIAL REACTION RATES
-
-    i_nuclide = -1
-    atom_density = ZERO
-
-    ! Determine score for each bin
-    call score_general(p, t, n_nuclides_total*t % n_score_bins, filter_index, &
-         i_nuclide, atom_density, flux)
-
-  end subroutine score_all_nuclides
-
-!===============================================================================
-=======
->>>>>>> aee19458
 ! SCORE_TL_ON_MESH calculate fluxes and reaction rates based on the track-length
 ! estimate of the flux specifically for tallies that have mesh filters. For
 ! these tallies, it is possible to score to multiple mesh cells for each track.
@@ -1725,7 +1658,7 @@
                 end if
               end do NUCLIDE_MAT_LOOP
 
-              atom_density = mat % atom_density(j)
+              atom_density = mat % get_density(p % inst, j)
             else
               atom_density = ZERO
             end if
@@ -1808,35 +1741,8 @@
 
       case (FILTER_DISTRIBCELL)
         ! determine next distribcell bin
-<<<<<<< HEAD
         matching_bins(i) = get_distribcell_instance(p, &
             t % filters(i) % offset, t % filters(i) % int_bins(1))
-=======
-        matching_bins(i) = NO_BIN_FOUND
-        offset = 0
-        do j = 1, p % n_coord
-          if (cells(p % coord(j) % cell) % type == CELL_FILL) then
-            offset = offset + cells(p % coord(j) % cell) % &
-                 offset(t % filters(i) % offset)
-          elseif(cells(p % coord(j) % cell) % type == CELL_LATTICE) then
-            if (lattices(p % coord(j + 1) % lattice) % obj &
-                 % are_valid_indices([&
-                 p % coord(j + 1) % lattice_x, &
-                 p % coord(j + 1) % lattice_y, &
-                 p % coord(j + 1) % lattice_z])) then
-              offset = offset + lattices(p % coord(j + 1) % lattice) % obj % &
-                   offset(t % filters(i) % offset, &
-                   p % coord(j + 1) % lattice_x, &
-                   p % coord(j + 1) % lattice_y, &
-                   p % coord(j + 1) % lattice_z)
-            end if
-          end if
-          if (t % filters(i) % int_bins(1) == p % coord(j) % cell) then
-            matching_bins(i) = offset + 1
-            exit
-          end if
-        end do
->>>>>>> aee19458
 
       case (FILTER_CELLBORN)
         ! determine next cellborn bin
@@ -2858,149 +2764,4 @@
 
   end subroutine setup_active_cmfdtallies
 
-
-!===============================================================================
-! WRITE_TALLY_RESULT writes an OpenMC TallyResult type
-!===============================================================================
-
-  subroutine write_tally_result(sp, buffer, name, group, n1, n2)
-
-    type(BinaryOutput), intent(inout) :: sp
-    character(*),       intent(in), optional :: group   ! HDF5 group name
-    character(*),       intent(in)           :: name    ! name of data
-    integer,            intent(in)           :: n1, n2  ! TallyResult dims
-    type(TallyResult),  intent(in), target   :: buffer(n1, n2) ! data to write
-
-    character(len=MAX_WORD_LEN) :: name_  ! HDF5 dataset name
-    character(len=MAX_WORD_LEN) :: group_ ! HDF5 group name
-
-#ifndef HDF5
-    integer :: j,k ! iteration counters
-#endif
-
-    ! Set name
-    name_ = trim(name)
-
-    ! Set group
-    if (present(group)) then
-      group_ = trim(group)
-    end if
-
-#ifdef HDF5
-
-    ! Open up sub-group if present
-    if (present(group)) then
-      call hdf5_open_group(sp % hdf5_fh, group_, sp % hdf5_grp)
-    else
-      sp % hdf5_grp = sp % hdf5_fh
-    end if
-
-    ! Set overall size of vector to write
-    dims1(1) = n1*n2 
-
-    ! Create up a dataspace for size
-    call h5screate_simple_f(1, dims1, dspace, hdf5_err)
-
-    ! Create the dataset
-    call h5dcreate_f(sp % hdf5_grp, name_, hdf5_tallyresult_t, dspace, dset, &
-         hdf5_err)
-
-    ! Set pointer to first value and write
-    if (n1 > 0 .and. n2 > 0) then
-      f_ptr = c_loc(buffer(1,1))
-      call h5dwrite_f(dset, hdf5_tallyresult_t, f_ptr, hdf5_err)
-    end if
-
-    ! Close ids
-    call h5dclose_f(dset, hdf5_err)
-    call h5sclose_f(dspace, hdf5_err)
-    if (present(group)) then
-      call hdf5_close_group(sp % hdf5_grp)
-    end if
-
-#else
-
-    ! Write out tally buffer
-    do k = 1, n2
-      do j = 1, n1
-        write(sp % unit_fh) buffer(j,k) % sum
-        write(sp % unit_fh) buffer(j,k) % sum_sq
-      end do
-    end do
-
-#endif 
-   
-  end subroutine write_tally_result
-
-!===============================================================================
-! READ_TALLY_RESULT reads OpenMC TallyResult data
-!===============================================================================
-
-  subroutine read_tally_result(sp, buffer, name, group, n1, n2)
-
-    type(BinaryOutput), intent(inout):: sp
-    character(*),       intent(in), optional  :: group  ! HDF5 group name
-    character(*),       intent(in)            :: name   ! name of data
-    integer,            intent(in)            :: n1, n2 ! TallyResult dims
-    type(TallyResult),  intent(inout), target :: buffer(n1, n2) ! read data here
-
-    character(len=MAX_WORD_LEN) :: name_  ! HDF5 dataset name
-    character(len=MAX_WORD_LEN) :: group_ ! HDF5 group name
-
-#ifndef HDF5
-# ifndef MPI
-    integer :: j,k ! iteration counters
-#else
-    integer :: mpiio_err
-# endif
-#endif
-
-    ! Set name
-    name_ = trim(name)
-
-    ! Set group
-    if (present(group)) then
-      group_ = trim(group)
-    end if
-
-#ifdef HDF5
-
-    ! Open up sub-group if present
-    if (present(group)) then
-      call hdf5_open_group(sp % hdf5_fh, group_, sp % hdf5_grp)
-    else
-      sp % hdf5_grp = sp % hdf5_fh
-    end if
-
-    ! Open the dataset
-    call h5dopen_f(sp % hdf5_grp, name, dset, hdf5_err)
-
-    ! Set pointer to first value and write
-    f_ptr = c_loc(buffer(1,1))
-    call h5dread_f(dset, hdf5_tallyresult_t, f_ptr, hdf5_err)
-
-    ! Close ids
-    call h5dclose_f(dset, hdf5_err)
-    if (present(group)) call hdf5_close_group(sp % hdf5_grp)
-
-# elif MPI
-
-    ! Write out tally buffer
-    call MPI_FILE_READ(sp % unit_fh, buffer, n1*n2, MPI_TALLYRESULT, &
-         MPI_STATUS_IGNORE, mpiio_err)
-
-#else
-
-    ! Read tally result
-    do k = 1, n2
-      do j = 1, n1
-        read(sp % unit_fh) buffer(j,k) % sum
-        read(sp % unit_fh) buffer(j,k) % sum_sq
-      end do
-    end do
-
-#endif 
-   
-  end subroutine read_tally_result
-
 end module tally