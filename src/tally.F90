module tally

  use constants
  use error,         only: fatal_error
  use global
  use mesh,          only: get_mesh_bin, bin_to_mesh_indices, get_mesh_indices, &
                           mesh_indices_to_bin, mesh_intersects
  use mesh_header,   only: StructuredMesh
  use output,        only: header
  use search,        only: binary_search
  use string,        only: to_str
  use tally_header,  only: TallyScore, TallyMapItem, TallyMapElement

#ifdef MPI
  use mpi
#endif

  implicit none

  integer, allocatable :: position(:)

contains

!===============================================================================
! CREATE_TALLY_MAP creates a map that allows a quick determination of which
! tallies and bins need to be scored to when a particle makes a collision. This
! subroutine also sets the stride attribute for each tally as well as allocating
! storage for the scores array.
!===============================================================================

  subroutine create_tally_map()

    integer :: i           ! loop index for tallies
    integer :: j           ! loop index for filter arrays
    integer :: i_item      ! filter bin entries
    integer :: n           ! number of bins
    integer :: filter_bins ! running total of number of filter bins
    integer :: score_bins  ! number of scoring bins
    type(TallyObject),    pointer :: t => null()
    type(StructuredMesh), pointer :: m => null()

    ! allocate tally map array -- note that we don't need a tally map for the
    ! energy_in and energy_out filters
    allocate(tally_maps(N_FILTER_TYPES - 3))

    ! allocate list of items for each different filter type
    allocate(tally_maps(FILTER_UNIVERSE) % items(n_universes))
    allocate(tally_maps(FILTER_MATERIAL) % items(n_materials))
    allocate(tally_maps(FILTER_CELL)     % items(n_cells))
    allocate(tally_maps(FILTER_CELLBORN) % items(n_cells))
    allocate(tally_maps(FILTER_SURFACE)  % items(n_surfaces))

    ! Allocate and initialize tally map positioning for finding bins
    allocate(position(N_FILTER_TYPES - 3))
    position = 0

    do i = 1, n_tallies
       t => tallies(i)

       ! initialize number of filter bins
       filter_bins = 1

       ! handle surface current tallies separately
       if (t % type == TALLY_SURFACE_CURRENT) then
          m => meshes(t % mesh)

          t % stride(SURF_FILTER_SURFACE) = filter_bins
          ! Set stride for surface/direction
          if (m % n_dimension == 2) then
             filter_bins = filter_bins * 4
          elseif (m % n_dimension == 3) then
             filter_bins = filter_bins * 6
          end if

          ! Add filter for incoming energy
          n = t % n_filter_bins(FILTER_ENERGYIN)
          t % stride(SURF_FILTER_ENERGYIN) = filter_bins
          if (n > 0) then
             filter_bins = filter_bins * n
          end if
          
          ! account for z direction
          t % stride(SURF_FILTER_MESH_Z) = filter_bins
          filter_bins = filter_bins * (m % dimension(3) + 1)

          ! account for y direction
          t % stride(SURF_FILTER_MESH_Y) = filter_bins
          filter_bins = filter_bins * (m % dimension(2) + 1)

          ! account for z direction
          t % stride(SURF_FILTER_MESH_X) = filter_bins
          filter_bins = filter_bins * (m % dimension(1) + 1)

          ! Finally add scoring bins for the tallies and allocate the main
          ! scores array for tally
          score_bins = t % n_score_bins
          t % n_total_bins = filter_bins
<<<<<<< HEAD
          if (.not. use_servers) allocate(t % scores(filter_bins, score_bins))
=======
          allocate(t % scores(score_bins, filter_bins))
>>>>>>> 26e735ea

          ! All the remaining logic is for non-surface-current tallies so we can
          ! safely skip it
          cycle
       end if

       ! determine if there are subdivisions for incoming or outgoing energy to
       ! adjust the number of filter bins appropriately
       n = t % n_filter_bins(FILTER_ENERGYOUT)
       t % stride(FILTER_ENERGYOUT) = filter_bins
       if (n > 0) then
          filter_bins = filter_bins * n
       end if

       n = t % n_filter_bins(FILTER_ENERGYIN)
       t % stride(FILTER_ENERGYIN) = filter_bins
       if (n > 0) then
          filter_bins = filter_bins * n
       end if

       ! Add map elements for mesh bins
       n = t % n_filter_bins(FILTER_MESH)
       t % stride(FILTER_MESH) = filter_bins
       if (n > 0) then
          filter_bins = filter_bins * n
       end if

       ! Add map elements for surface bins
       n = t % n_filter_bins(FILTER_SURFACE)
       t % stride(FILTER_SURFACE) = filter_bins
       if (n > 0) then
          do j = 1, n
             i_item = t % surface_bins(j) % scalar
             call add_map_element(tally_maps(FILTER_SURFACE) % items(i_item), i, j)
          end do
          filter_bins = filter_bins * n
       end if

       ! Add map elements for cellborn bins
       n = t % n_filter_bins(FILTER_CELLBORN)
       t % stride(FILTER_CELLBORN) = filter_bins
       if (n > 0) then
          do j = 1, n
             i_item = t % cellborn_bins(j) % scalar
             call add_map_element(tally_maps(FILTER_CELLBORN) % items(i_item), i, j)
          end do
          filter_bins = filter_bins * n
       end if

       ! Add map elements for cell bins
       n = t % n_filter_bins(FILTER_CELL)
       t % stride(FILTER_CELL) = filter_bins
       if (n > 0) then
          do j = 1, n
             i_item = t % cell_bins(j) % scalar
             call add_map_element(tally_maps(FILTER_CELL) % items(i_item), i, j)
          end do
          filter_bins = filter_bins * n
       end if

       ! Add map elements for material bins
       n = t % n_filter_bins(FILTER_MATERIAL)
       t % stride(FILTER_MATERIAL) = filter_bins
       if (n > 0) then
          do j = 1, n
             i_item = t % material_bins(j) % scalar
             call add_map_element(tally_maps(FILTER_MATERIAL) % items(i_item), i, j)
          end do
          filter_bins = filter_bins * n
       end if

       ! Add map elements for universe bins
       n = t % n_filter_bins(FILTER_UNIVERSE)
       t % stride(FILTER_UNIVERSE) = filter_bins
       if (n > 0) then
          do j = 1, n
             i_item = t % universe_bins(j) % scalar
             call add_map_element(tally_maps(FILTER_UNIVERSE) % items(i_item), i, j)
          end do
          filter_bins = filter_bins * n
       end if

       ! Finally add scoring bins for the tally
       n = t % n_score_bins
       if (n > 0) then
          score_bins = n
       else
          message = "Must have scoring bins!"
          call fatal_error()
       end if

       ! Allocate scores for tally
       t % n_total_bins = filter_bins
<<<<<<< HEAD
       if (.not. use_servers) allocate(t % scores(filter_bins, score_bins))
=======
       allocate(t % scores(score_bins, filter_bins))
>>>>>>> 26e735ea

    end do

  end subroutine create_tally_map

!===============================================================================
! ADD_MAP_ELEMENT adds a pair of tally and bin indices to the list for a given
! cell/surface/etc.
!===============================================================================

  subroutine add_map_element(item, index_tally, index_bin)

    type(TallyMapItem), intent(inout) :: item
    integer, intent(in) :: index_tally ! index in tallies array
    integer, intent(in) :: index_bin   ! index in bins array

    integer :: n                       ! size of elements array
    type(TallyMapElement), allocatable :: temp(:)

    if (.not. allocated(item % elements)) then
       allocate(item % elements(1))
       item % elements(1) % index_tally = index_tally
       item % elements(1) % index_bin   = index_bin
    else
       ! determine size of elements array
       n = size(item % elements)

       ! allocate temporary storage and copy elements
       allocate(temp(n+1))
       temp(1:n) = item % elements

       ! move allocation back to main array
       call move_alloc(FROM=temp, TO=item%elements)

       ! set new element
       item % elements(n+1) % index_tally = index_tally
       item % elements(n+1) % index_bin   = index_bin
    end if

  end subroutine add_map_element

!===============================================================================
! SCORE_ANALOG_TALLY keeps track of how many events occur in a specified cell,
! energy range, etc. Note that since these are "analog" tallies, they are only
! triggered at every collision, not every event
!===============================================================================

  subroutine score_analog_tally()

    integer :: i                    ! loop index for analog tallies
    integer :: j                    ! loop index for scoring bins
    integer :: bins(N_FILTER_TYPES) ! scoring bin combination
    integer :: score_index          ! single index for single bin
    integer :: score_bin            ! scoring bin, e.g. SCORE_FLUX
    real(8) :: score                ! analog tally score
    real(8) :: last_wgt             ! pre-collision particle weight
    real(8) :: wgt                  ! post-collision particle weight
    real(8) :: mu                   ! cosine of angle of collision
    logical :: found_bin            ! scoring bin found?
    type(TallyObject), pointer :: t => null()

    ! Copy particle's pre- and post-collision weight and angle
    last_wgt = p % last_wgt
    wgt = p % wgt
    mu = p % mu

    ! A loop over all tallies is necessary because we need to simultaneously
    ! determine different filter bins for the same tally in order to score to it

    do i = 1, n_analog_tallies
       t => tallies(analog_tallies(i))

       ! =======================================================================
       ! DETERMINE SCORING BIN COMBINATION

       call get_scoring_bins(analog_tallies(i), bins, found_bin)
       if (.not. found_bin) cycle

       ! =======================================================================
       ! CALCULATE SCORES AND ACCUMULATE TALLY

       ! If we have made it here, we have a scoring combination of bins for this
       ! tally -- now we need to determine where in the scores array we should
       ! be accumulating the tally values

       ! Determine scoring index for this filter combination
       score_index = sum((bins - 1) * t % stride) + 1

       ! Determine score for each bin
       do j = 1, t % n_score_bins
          ! determine what type of score bin
          score_bin = t % score_bins(j) % scalar

          select case (score_bin)
          case (SCORE_FLUX)
             ! All events score to a flux bin. We actually use a collision
             ! estimator since there is no way to count 'events' exactly for the
             ! flux

             score = last_wgt / material_xs % total

          case (SCORE_TOTAL)
             ! All events will score to the total reaction rate. We can just use
             ! the weight of the particle entering the collision as the score

             score = last_wgt

          case (SCORE_SCATTER)
             ! Skip any event where the particle didn't scatter
             if (p % event /= EVENT_SCATTER) cycle

             ! Since only scattering events make it here, again we can use the
             ! weight entering the collision as the estimator for the reaction
             ! rate

             score = last_wgt

          case (SCORE_NU_SCATTER) 
             ! Skip any event where the particle didn't scatter
             if (p % event /= EVENT_SCATTER) cycle

             ! For scattering production, we need to use the post-collision
             ! weight as the estimate for the number of neutrons exiting a
             ! reaction with neutrons in the exit channel

             score = wgt

          case (SCORE_SCATTER_1)
             ! Skip any event where the particle didn't scatter
             if (p % event /= EVENT_SCATTER) cycle

             ! The first scattering moment can be determined by using the rate
             ! of scattering reactions multiplied by the cosine of the change in
             ! neutron's angle due to the collision

             score = last_wgt * mu

          case (SCORE_SCATTER_2)
             ! Skip any event where the particle didn't scatter
             if (p % event /= EVENT_SCATTER) cycle

             ! The second scattering moment can be determined in a similar
             ! manner to the first scattering moment

             score = last_wgt * 0.5*(3.0*mu*mu - ONE)

          case (SCORE_SCATTER_3)
             ! Skip any event where the particle didn't scatter
             if (p % event /= EVENT_SCATTER) cycle

             ! The first scattering moment can be determined by using the rate
             ! of scattering reactions multiplied by the cosine of the change in
             ! neutron's angle due to the collision

             score = last_wgt * 0.5*(5.0*mu*mu*mu - 3.0*mu)

          case (SCORE_DIFFUSION)
             ! Skip any event where the particle didn't scatter
             if (p % event /= EVENT_SCATTER) cycle
             
             ! Temporarily store the scattering cross section
             score = material_xs % total - material_xs % absorption

             ! Since this only gets tallied at every scattering event, the flux
             ! estimator is 1/Sigma_s. Therefore, the diffusion coefficient
             ! times flux is 1/(3*Sigma_s*(Sigma_t - mu*Sigma_s)).

             score = last_wgt / (3.0_8 * score * (material_xs % total - &
                  mu * score))

          case (SCORE_N_1N)
             ! Skip any event where the particle didn't scatter
             if (p % event /= EVENT_SCATTER) cycle

             ! Skip any events where weight of particle changed
             if (wgt /= last_wgt) cycle

             ! All events that reach this point are (n,1n) reactions
             score = last_wgt

          case (SCORE_N_2N)
             ! Skip any event where the particle didn't scatter
             if (p % event /= EVENT_SCATTER) cycle

             ! Skip any scattering events where the weight didn't double
             if (nint(wgt/last_wgt) /= 2) cycle

             ! All events that reach this point are (n,2n) reactions
             score = last_wgt

          case (SCORE_N_3N)
             ! Skip any event where the particle didn't scatter
             if (p % event /= EVENT_SCATTER) cycle

             ! Skip any scattering events where the weight didn't double
             if (nint(wgt/last_wgt) /= 3) cycle

             ! All events that reach this point are (n,3n) reactions
             score = last_wgt

          case (SCORE_N_4N)
             ! Skip any event where the particle didn't scatter
             if (p % event /= EVENT_SCATTER) cycle

             ! Skip any scattering events where the weight didn't double
             if (nint(wgt/last_wgt) /= 4) cycle

             ! All events that reach this point are (n,3n) reactions
             score = last_wgt

          case (SCORE_ABSORPTION)
             ! Skip any event where the particle wasn't absorbed
             if (p % event == EVENT_SCATTER) cycle

             ! All fission and absorption events will contribute here, so we can
             ! just use the particle's weight entering the collision

             score = last_wgt

          case (SCORE_FISSION)
             ! Skip any non-fission events
             if (p % event /= EVENT_FISSION) cycle

             ! All fission events will contribute, so again we can use
             ! particle's weight entering the collision as the estimate for the
             ! fission reaction rate

             score = last_wgt

          case (SCORE_NU_FISSION)
             ! Skip any non-fission events
             if (p % event /= EVENT_FISSION) cycle

             if (t % n_filter_bins(FILTER_ENERGYOUT) > 0) then
                ! Normally, we only need to make contributions to one scoring
                ! bin. However, in the case of fission, since multiple fission
                ! neutrons were emitted with different energies, multiple outgoing
                ! energy bins may have been scored to. The following logic treats
                ! this special case and scores to multiple bins

                call score_fission_eout(t, bins, j)
                cycle

             else
                ! If there is no outgoing energy filter, than we only need to
                ! score to one bin. For the score to be 'analog', we need to
                ! score the number of particles that were banked in the fission
                ! bank. Since this was weighted by 1/keff, we multiply by keff
                ! to get the proper score.

                score = keff * p % wgt_bank

             end if

          case default
             message = "Invalid score type on tally " // to_str(t % id) // "."
             call fatal_error()
          end select
             
          ! Add score to tally
          call add_to_score(t % scores(j, score_index), score)

       end do

       ! If the user has specified that we can assume all tallies are spatially
       ! separate, this implies that once a tally has been scored to, we needn't
       ! check the others. This cuts down on overhead when there are many
       ! tallies specified

       if (assume_separate) return

       ! Reset tally map positioning
       position = 0

    end do

  end subroutine score_analog_tally

!===============================================================================
! SCORE_FISSION_EOUT handles a special case where we need to store neutron
! production rate with an outgoing energy filter (think of a fission matrix). In
! this case, we may need to score to multiple bins if there were multiple
! neutrons produced with different energies.
!===============================================================================

  subroutine score_fission_eout(t, bins, j)

    type(TallyObject), pointer :: t
    integer, intent(inout)     :: bins(N_FILTER_TYPES)
    integer, intent(in)        :: j ! index for score

    integer :: k             ! loop index for bank sites
    integer :: bin_energyout ! original outgoing energy bin
    integer :: score_index   ! index for scoring bin combination
    real(8) :: score         ! actualy score
    real(8) :: E_out         ! energy of fission bank site

    ! save original outgoing energy bin and score index
    bin_energyout = bins(FILTER_ENERGYOUT)

    ! Since the creation of fission sites is weighted such that it is
    ! expected to create n_particles sites, we need to multiply the
    ! score by keff to get the true nu-fission rate. Otherwise, the sum
    ! of all nu-fission rates would be ~1.0.

    ! loop over number of particles banked
    do k = 1, p % n_bank
       ! determine score based on bank site weight and keff
       score = keff * fission_bank(n_bank - p % n_bank + k) % wgt

       ! determine outgoing energy from fission bank
       E_out = fission_bank(n_bank - p % n_bank + k) % E

       ! change outgoing energy bin
       bins(FILTER_ENERGYOUT) = binary_search(t % energy_out, &
            size(t % energy_out), E_out)

       ! determine scoring index
       score_index = sum((bins - 1) * t % stride) + 1

       ! Add score to tally
       call add_to_score(t % scores(j, score_index), score)
    end do

    ! reset outgoing energy bin and score index
    bins(FILTER_ENERGYOUT) = bin_energyout

  end subroutine score_fission_eout

!===============================================================================
! SCORE_TRACKLENGTH_TALLY calculates fluxes and reaction rates based on the
! track-length estimate of the flux. This is triggered at every event (surface
! crossing, lattice crossing, or collision) and thus cannot be done for tallies
! that require post-collision information.
!===============================================================================

  subroutine score_tracklength_tally(distance)

    real(8), intent(in) :: distance

    integer :: i                    ! loop index for tracklength tallies
    integer :: j                    ! loop index for scoring bins
    integer :: bins(N_FILTER_TYPES) ! scoring bin combination
    integer :: score_index          ! single index for single bin
    integer :: score_bin            ! scoring bin, e.g. SCORE_FLUX
    real(8) :: flux                 ! tracklength estimate of flux
    real(8) :: score                ! actual score (e.g., flux*xs)
    logical :: found_bin            ! scoring bin found?
    type(TallyObject), pointer :: t => null()

    ! Determine track-length estimate of flux
    flux = p % wgt * distance

    ! A loop over all tallies is necessary because we need to simultaneously
    ! determine different filter bins for the same tally in order to score to it

    do i = 1, n_tracklength_tallies
       t => tallies(tracklength_tallies(i))

       ! Check if this tally has a mesh filter -- if so, we treat it separately
       ! since multiple bins can be scored to with a single track
       
       if (t % n_filter_bins(FILTER_MESH) > 0) then
          call score_tl_on_mesh(tracklength_tallies(i), distance)
          cycle
       end if

       ! =======================================================================
       ! DETERMINE SCORING BIN COMBINATION

       call get_scoring_bins(tracklength_tallies(i), bins, found_bin)
       if (.not. found_bin) cycle

       ! =======================================================================
       ! CALCULATE SCORES AND ACCUMULATE TALLY

       ! If we have made it here, we have a scoring combination of bins for this
       ! tally -- now we need to determine where in the scores array we should
       ! be accumulating the tally values

       ! Determine scoring index for this filter combination
       score_index = sum((bins - 1) * t % stride) + 1

       ! Determine score for each bin
       do j = 1, t % n_score_bins
          ! determine what type of score bin
          score_bin = t % score_bins(j) % scalar

          ! Determine cross section 
          select case(score_bin)
          case (SCORE_FLUX)
             score = flux
          case (SCORE_TOTAL)
             score = material_xs % total * flux
          case (SCORE_SCATTER)
             score = (material_xs % total - material_xs % absorption) * flux
          case (SCORE_ABSORPTION)
             score = material_xs % absorption * flux
          case (SCORE_FISSION)
             score = material_xs % fission * flux
          case (SCORE_NU_FISSION)
             score = material_xs % nu_fission * flux
          case default
             message = "Invalid score type on tally " // to_str(t % id) // "."
             call fatal_error()
          end select

          ! Add score to tally
          call add_to_score(t % scores(j, score_index), score)

       end do

       ! If the user has specified that we can assume all tallies are spatially
       ! separate, this implies that once a tally has been scored to, we needn't
       ! check the others. This cuts down on overhead when there are many
       ! tallies specified

       if (assume_separate) return

       ! Reset tally map positioning
       position = 0

    end do

  end subroutine score_tracklength_tally

!===============================================================================
! SCORE_TL_ON_MESH calculate fluxes and reaction rates based on the track-length
! estimate of the flux specifically for tallies that have mesh filters. For
! these tallies, it is possible to score to multiple mesh cells for each track.
!===============================================================================

  subroutine score_tl_on_mesh(index_tally, d_track)

    integer, intent(in) :: index_tally
    real(8), intent(in) :: d_track

    integer :: i                    ! loop index for filter/score bins
    integer :: j                    ! loop index for direction
    integer :: k                    ! loop index for mesh cell crossings
    integer :: ijk0(3)              ! indices of starting coordinates
    integer :: ijk1(3)              ! indices of ending coordinates
    integer :: ijk_cross(3)         ! indices of mesh cell crossed
    integer :: n_cross              ! number of surface crossings
    integer :: bins(N_FILTER_TYPES) ! scoring bin combination
    integer :: score_index          ! single index for single bin
    integer :: score_bin            ! scoring bin, e.g. SCORE_FLUX
    real(8) :: flux                 ! tracklength estimate of flux
    real(8) :: score                ! actual score (e.g., flux*xs)
    real(8) :: uvw(3)               ! cosine of angle of particle
    real(8) :: xyz0(3)              ! starting/intermediate coordinates
    real(8) :: xyz1(3)              ! ending coordinates of particle
    real(8) :: xyz_cross(3)         ! coordinates of next boundary
    real(8) :: d(3)                 ! distance to each bounding surface
    real(8) :: distance             ! distance traveled in mesh cell
    logical :: found_bin            ! was a scoring bin found?
    logical :: start_in_mesh        ! starting coordinates inside mesh?
    logical :: end_in_mesh          ! ending coordinates inside mesh?
    type(TallyObject),    pointer :: t => null()
    type(StructuredMesh), pointer :: m => null()

    found_bin = .true.
    bins = 1
    t => tallies(index_tally)

    ! ==========================================================================
    ! CHECK IF THIS TRACK INTERSECTS THE MESH

    ! Copy starting and ending location of particle
    xyz0 = p % coord0 % xyz - (d_track - TINY_BIT) * p % coord0 % uvw
    xyz1 = p % coord0 % xyz  - TINY_BIT * p % coord0 % uvw

    ! Determine indices for starting and ending location
    m => meshes(t % mesh)
    call get_mesh_indices(m, xyz0, ijk0, start_in_mesh)
    call get_mesh_indices(m, xyz1, ijk1, end_in_mesh)

    ! Check if start or end is in mesh -- if not, check if track still
    ! intersects with mesh
    if ((.not. start_in_mesh) .and. (.not. end_in_mesh)) then
       if (.not. mesh_intersects(m, xyz0, xyz1)) return
    end if

    ! Reset starting and ending location
    xyz0 = p % coord0 % xyz - d_track * p % coord0 % uvw
    xyz1 = p % coord0 % xyz

    ! =========================================================================
    ! CHECK FOR SCORING COMBINATION FOR FILTERS OTHER THAN MESH

    FILTER_LOOP: do i = 1, t % n_filters

       select case (t % filters(i))
       case (FILTER_UNIVERSE)
          ! determine next universe bin
          ! TODO: Account for multiple universes when performing this filter
          bins(FILTER_UNIVERSE) = get_next_bin(FILTER_UNIVERSE, &
               p % coord % universe, index_tally)
          if (bins(FILTER_UNIVERSE) == NO_BIN_FOUND) then
             found_bin = .false.
             return
          end if

       case (FILTER_MATERIAL)
          bins(FILTER_MATERIAL) = get_next_bin(FILTER_MATERIAL, &
               p % material, index_tally)
          if (bins(FILTER_MATERIAL) == NO_BIN_FOUND) then
             found_bin = .false.
             return
          end if

       case (FILTER_CELL)
          ! determine next cell bin
          ! TODO: Account for cells in multiple levels when performing this filter
          bins(FILTER_CELL) = get_next_bin(FILTER_CELL, &
               p % coord % cell, index_tally)
          if (bins(FILTER_CELL) == NO_BIN_FOUND) then
             found_bin = .false.
             return
          end if

       case (FILTER_CELLBORN)
          ! determine next cellborn bin
          bins(FILTER_CELLBORN) = get_next_bin(FILTER_CELLBORN, &
               p % cell_born, index_tally)
          if (bins(FILTER_CELLBORN) == NO_BIN_FOUND) then
             found_bin = .false.
             return
          end if

       case (FILTER_SURFACE)
          ! determine next surface bin
          bins(FILTER_SURFACE) = get_next_bin(FILTER_SURFACE, &
               p % surface, index_tally)
          if (bins(FILTER_SURFACE) == NO_BIN_FOUND) then
             found_bin = .false.
             return
          end if

       case (FILTER_ENERGYIN)
          ! determine incoming energy bin
          k = t % n_filter_bins(FILTER_ENERGYIN)
          ! check if energy of the particle is within energy bins
          if (p % E < t % energy_in(1) .or. &
               p % E > t % energy_in(k + 1)) then
             found_bin = .false.
             return
          end if

          ! search to find incoming energy bin
          bins(FILTER_ENERGYIN) = binary_search(t % energy_in, k + 1, p % E)

       end select
    end do FILTER_LOOP

    ! ==========================================================================
    ! DETERMINE WHICH MESH CELLS TO SCORE TO

    ! Calculate number of surface crossings
    n_cross = sum(abs(ijk1(:m % n_dimension) - ijk0(:m % n_dimension))) + 1

    ! Copy particle's direction
    uvw = p % coord0 % uvw

    ! Bounding coordinates
    do j = 1, m % n_dimension
       if (uvw(j) > 0) then
          xyz_cross(j) = m % lower_left(j) + ijk0(j) * m % width(j)
       else
          xyz_cross(j) = m % lower_left(j) + (ijk0(j) - 1) * m % width(j)
       end if
    end do

    MESH_LOOP: do k = 1, n_cross
       found_bin = .false.

       ! Calculate distance to each bounding surface. We need to treat special
       ! case where the cosine of the angle is zero since this would result in a
       ! divide-by-zero.

       if (k == n_cross) xyz_cross = xyz1
          
       do j = 1, m % n_dimension
          if (uvw(j) == 0) then
             d(j) = INFINITY
          else
             d(j) = (xyz_cross(j) - xyz0(j))/uvw(j)
          end if
       end do

       ! Determine the closest bounding surface of the mesh cell by calculating
       ! the minimum distance
          
       j = minloc(d(:m % n_dimension), 1)
       distance = d(j)

       ! Now use the minimum distance and diretion of the particle to determine
       ! which surface was crossed

       if (all(ijk0(:m % n_dimension) >= 1) .and. all(ijk0(:m % n_dimension) <= m % dimension)) then
          ijk_cross = ijk0
          found_bin = .true.
       end if

       ! Increment indices and determine new crossing point
       if (uvw(j) > 0) then
          ijk0(j) = ijk0(j) + 1
          xyz_cross(j) = xyz_cross(j) + m % width(j)
       else
          ijk0(j) = ijk0(j) - 1
          xyz_cross(j) = xyz_cross(j) - m % width(j)
       end if

       ! =======================================================================
       ! SCORE TO THIS MESH CELL

       if (found_bin) then
          ! Calculate track-length estimate of flux
          flux = p % wgt * distance

          ! Determine mesh bin
          bins(FILTER_MESH) = mesh_indices_to_bin(m, ijk_cross)

          ! Determining scoring index
          score_index = sum((bins - 1) * t % stride) + 1

          ! Determine score for each bin
          SCORE_LOOP: do i = 1, t % n_score_bins
             ! determine what type of score bin
             score_bin = t % score_bins(i) % scalar
             
             ! Determine cross section 
             select case(score_bin)
             case (SCORE_FLUX)
                score = flux
             case (SCORE_TOTAL)
                score = material_xs % total * flux
             case (SCORE_SCATTER)
                score = (material_xs % total - material_xs % absorption) * flux
             case (SCORE_ABSORPTION)
                score = material_xs % absorption * flux
             case (SCORE_FISSION)
                score = material_xs % fission * flux
             case (SCORE_NU_FISSION)
                score = material_xs % nu_fission * flux
             end select

             ! Add score to tally
             call add_to_score(t % scores(i, score_index), score)
          end do SCORE_LOOP
       end if

       ! Calculate new coordinates
       xyz0 = xyz0 + distance * uvw

    end do MESH_LOOP

  end subroutine score_tl_on_mesh

!===============================================================================
! GET_SCORING_BINS determines a combination of filter bins that should be scored
! for a tally based on the particle's current attributes.
!===============================================================================

  subroutine get_scoring_bins(index_tally, bins, found_bin)

    integer, intent(in)     :: index_tally
    integer, intent(out)    :: bins(N_FILTER_TYPES)
    logical, intent(out)    :: found_bin

    integer :: i        ! loop index for filters
    integer :: n        ! number of bins for single filter
    integer :: mesh_bin ! index for mesh bin
    real(8) :: E        ! particle energy
    type(TallyObject),    pointer :: t => null()
    type(StructuredMesh), pointer :: m => null()

    found_bin = .true.
    t => tallies(index_tally)
    bins = 1

    FILTER_LOOP: do i = 1, t % n_filters

       select case (t % filters(i))
       case (FILTER_MESH)
          ! determine mesh bin
          m => meshes(t % mesh)

          ! Determine if we're in the mesh first
          call get_mesh_bin(m, p % coord0 % xyz, mesh_bin)
          if (mesh_bin == NO_BIN_FOUND) then
             found_bin = .false.
             return
          end if
          bins(FILTER_MESH) = mesh_bin

       case (FILTER_UNIVERSE)
          ! determine next universe bin
          ! TODO: Account for multiple universes when performing this filter
          bins(FILTER_UNIVERSE) = get_next_bin(FILTER_UNIVERSE, &
               p % coord % universe, index_tally)
          if (bins(FILTER_UNIVERSE) == NO_BIN_FOUND) then
             found_bin = .false.
             return
          end if

       case (FILTER_MATERIAL)
          bins(FILTER_MATERIAL) = get_next_bin(FILTER_MATERIAL, &
               p % material, index_tally)
          if (bins(FILTER_MATERIAL) == NO_BIN_FOUND) then
             found_bin = .false.
             return
          end if

       case (FILTER_CELL)
          ! determine next cell bin
          ! TODO: Account for cells in multiple levels when performing this filter
          bins(FILTER_CELL) = get_next_bin(FILTER_CELL, &
               p % coord % cell, index_tally)
          if (bins(FILTER_CELL) == NO_BIN_FOUND) then
             found_bin = .false.
             return
          end if

       case (FILTER_CELLBORN)
          ! determine next cellborn bin
          bins(FILTER_CELLBORN) = get_next_bin(FILTER_CELLBORN, &
               p % cell_born, index_tally)
          if (bins(FILTER_CELLBORN) == NO_BIN_FOUND) then
             found_bin = .false.
             return
          end if

       case (FILTER_SURFACE)
          ! determine next surface bin
          bins(FILTER_SURFACE) = get_next_bin(FILTER_SURFACE, &
               p % surface, index_tally)
          if (bins(FILTER_SURFACE) == NO_BIN_FOUND) then
             found_bin = .false.
             return
          end if

       case (FILTER_ENERGYIN)
          ! determine incoming energy bin
          n = t % n_filter_bins(FILTER_ENERGYIN)

          ! make sure the correct energy is used
          if (t % estimator == ESTIMATOR_TRACKLENGTH) then
             E = p % E
          else
             E = p % last_E
          end if

          ! check if energy of the particle is within energy bins
          if (E < t % energy_in(1) .or. E > t % energy_in(n + 1)) then
             found_bin = .false.
             return
          end if

          ! search to find incoming energy bin
          bins(FILTER_ENERGYIN) = binary_search(t % energy_in, n + 1, E)

       case (FILTER_ENERGYOUT)
          ! determine outgoing energy bin
          n = t % n_filter_bins(FILTER_ENERGYOUT)
          ! check if energy of the particle is within energy bins
          if (p % E < t % energy_out(1) .or. p % E > t % energy_out(n + 1)) then
             found_bin = .false.
             return
          end if

          ! search to find incoming energy bin
          bins(FILTER_ENERGYOUT) = binary_search(t % energy_out, n + 1, p % E)

       end select

    end do FILTER_LOOP

  end subroutine get_scoring_bins

!===============================================================================
! SCORE_SURFACE_CURRENT tallies surface crossings in a mesh tally by manually
! determining which mesh surfaces were crossed
!===============================================================================

  subroutine score_surface_current()

    integer :: i                    ! loop indices
    integer :: j                    ! loop indices
    integer :: k                    ! loop indices
    integer :: ijk0(3)              ! indices of starting coordinates
    integer :: ijk1(3)              ! indices of ending coordinates
    integer :: n_cross              ! number of surface crossings
    integer :: n                    ! number of incoming energy bins
    integer :: bins(N_FILTER_TYPES) ! scoring bin combination
    integer :: score_index          ! index of scoring bin
    real(8) :: uvw(3)               ! cosine of angle of particle
    real(8) :: xyz0(3)              ! starting/intermediate coordinates
    real(8) :: xyz1(3)              ! ending coordinates of particle
    real(8) :: xyz_cross(3)         ! coordinates of bounding surfaces
    real(8) :: d(3)                 ! distance to each bounding surface
    real(8) :: distance             ! actual distance traveled
    logical :: start_in_mesh        ! particle's starting xyz in mesh?
    logical :: end_in_mesh          ! particle's ending xyz in mesh?
    logical :: x_same               ! same starting/ending x index (i)
    logical :: y_same               ! same starting/ending y index (j)
    logical :: z_same               ! same starting/ending z index (k)
    type(TallyObject),    pointer :: t => null()
    type(StructuredMesh), pointer :: m => null()

    bins = 1

    do i = 1, n_current_tallies
       ! Copy starting and ending location of particle
       xyz0 = p % last_xyz
       xyz1 = p % coord0 % xyz

       ! Get pointer to tally
       t => tallies(current_tallies(i))

       ! Determine indices for starting and ending location
       m => meshes(t % mesh)
       call get_mesh_indices(m, xyz0, ijk0, start_in_mesh)
       call get_mesh_indices(m, xyz1, ijk1, end_in_mesh)

       ! Check to if start or end is in mesh -- if not, check if track still
       ! intersects with mesh
       if ((.not. start_in_mesh) .and. (.not. end_in_mesh)) then
          if (.not. mesh_intersects(m, xyz0, xyz1)) cycle
       end if

       ! Calculate number of surface crossings
       n_cross = sum(abs(ijk1 - ijk0))
       if (n_cross == 0) cycle

       ! Copy particle's direction
       uvw = p % coord0 % uvw

       ! determine incoming energy bin
       n = t % n_filter_bins(FILTER_ENERGYIN)
       if (n > 0) then
          ! check if energy of the particle is within energy bins
          if (p % E < t % energy_in(1) .or. &
               p % E > t % energy_in(n + 1)) cycle

          ! search to find incoming energy bin
          bins(SURF_FILTER_ENERGYIN) = binary_search(t % energy_in, n + 1, p % E)
       else
          bins(SURF_FILTER_ENERGYIN) = 1
       end if

       ! =======================================================================
       ! SPECIAL CASES WHERE TWO INDICES ARE THE SAME

       x_same = (ijk0(1) == ijk1(1))
       y_same = (ijk0(2) == ijk1(2))
       z_same = (ijk0(3) == ijk1(3))

       if (x_same .and. y_same) then
          ! Only z crossings
          if (uvw(3) > 0) then
             do j = ijk0(3), ijk1(3) - 1
                ijk0(3) = j
                if (all(ijk0 >= 0) .and. all(ijk0 <= m % dimension)) then
                   bins(SURF_FILTER_SURFACE) = OUT_TOP
                   bins(1:3) = ijk0 + 1
                   score_index = sum((bins - 1) * t % stride) + 1
                   call add_to_score(t % scores(1, score_index), p % wgt)
                end if
             end do
          else
             do j = ijk0(3) - 1, ijk1(3), -1
                ijk0(3) = j
                if (all(ijk0 >= 0) .and. all(ijk0 <= m % dimension)) then
                   bins(SURF_FILTER_SURFACE) = IN_TOP
                   bins(1:3) = ijk0 + 1
                   score_index = sum((bins - 1) * t % stride) + 1
                   call add_to_score(t % scores(1, score_index), p % wgt)
                end if
             end do
          end if
          cycle
       elseif (x_same .and. z_same) then
          ! Only y crossings
          if (uvw(2) > 0) then
             do j = ijk0(2), ijk1(2) - 1
                ijk0(2) = j
                if (all(ijk0 >= 0) .and. all(ijk0 <= m % dimension)) then
                   bins(SURF_FILTER_SURFACE) = OUT_FRONT
                   bins(1:3) = ijk0 + 1
                   score_index = sum((bins - 1) * t % stride) + 1
                   call add_to_score(t % scores(1, score_index), p % wgt)
                end if
             end do
          else
             do j = ijk0(2) - 1, ijk1(2), -1
                ijk0(2) = j
                if (all(ijk0 >= 0) .and. all(ijk0 <= m % dimension)) then
                   bins(SURF_FILTER_SURFACE) = IN_FRONT
                   bins(1:3) = ijk0 + 1
                   score_index = sum((bins - 1) * t % stride) + 1
                   call add_to_score(t % scores(1, score_index), p % wgt)
                end if
             end do
          end if
          cycle
       elseif (y_same .and. z_same) then
          ! Only x crossings
          if (uvw(1) > 0) then
             do j = ijk0(1), ijk1(1) - 1
                ijk0(1) = j
                if (all(ijk0 >= 0) .and. all(ijk0 <= m % dimension)) then
                   bins(SURF_FILTER_SURFACE) = OUT_RIGHT
                   bins(1:3) = ijk0 + 1
                   score_index = sum((bins - 1) * t % stride) + 1
                   call add_to_score(t % scores(1, score_index), p % wgt)
                end if
             end do
          else
             do j = ijk0(1) - 1, ijk1(1), -1
                ijk0(1) = j
                if (all(ijk0 >= 0) .and. all(ijk0 <= m % dimension)) then
                   bins(SURF_FILTER_SURFACE) = IN_RIGHT
                   bins(1:3) = ijk0 + 1
                   score_index = sum((bins - 1) * t % stride) + 1
                   call add_to_score(t % scores(1, score_index), p % wgt)
                end if
             end do
          end if
          cycle
       end if

       ! =======================================================================
       ! GENERIC CASE

       ! Bounding coordinates
       do j = 1, 3
          if (uvw(j) > 0) then
             xyz_cross(j) = m % lower_left(j) + ijk0(j) * m % width(j)
          else
             xyz_cross(j) = m % lower_left(j) + (ijk0(j) - 1) * m % width(j)
          end if
       end do

       do k = 1, n_cross
          ! Reset scoring bin index
          bins(SURF_FILTER_SURFACE) = 0

          ! Calculate distance to each bounding surface. We need to treat
          ! special case where the cosine of the angle is zero since this would
          ! result in a divide-by-zero.
          
          do j = 1, 3
             if (uvw(j) == 0) then
                d(j) = INFINITY
             else
                d(j) = (xyz_cross(j) - xyz0(j))/uvw(j)
             end if
          end do

          ! Determine the closest bounding surface of the mesh cell by
          ! calculating the minimum distance
          
          distance = minval(d)

          ! Now use the minimum distance and diretion of the particle to
          ! determine which surface was crossed
          
          if (distance == d(1)) then
             if (uvw(1) > 0) then
                ! Crossing into right mesh cell -- this is treated as outgoing
                ! current from (i,j,k)
                if (all(ijk0 >= 0) .and. all(ijk0 <= m % dimension)) then
                   bins(SURF_FILTER_SURFACE) = OUT_RIGHT
                   bins(1:3) = ijk0 + 1
                end if
                ijk0(1) = ijk0(1) + 1
                xyz_cross(1) = xyz_cross(1) + m % width(1)
             else
                ! Crossing into left mesh cell -- this is treated as incoming
                ! current in (i-1,j,k)
                ijk0(1) = ijk0(1) - 1
                xyz_cross(1) = xyz_cross(1) - m % width(1)
                if (all(ijk0 >= 0) .and. all(ijk0 <= m % dimension)) then
                   bins(SURF_FILTER_SURFACE) = IN_RIGHT
                   bins(1:3) = ijk0 + 1
                end if
             end if
          elseif (distance == d(2)) then
             if (uvw(2) > 0) then
                ! Crossing into front mesh cell -- this is treated as outgoing
                ! current in (i,j,k)
                if (all(ijk0 >= 0) .and. all(ijk0 <= m % dimension)) then
                   bins(SURF_FILTER_SURFACE) = OUT_FRONT
                   bins(1:3) = ijk0 + 1
                end if
                ijk0(2) = ijk0(2) + 1
                xyz_cross(2) = xyz_cross(2) + m % width(2)
             else
                ! Crossing into back mesh cell -- this is treated as incoming
                ! current in (i,j-1,k)
                ijk0(2) = ijk0(2) - 1
                xyz_cross(2) = xyz_cross(2) - m % width(2)
                if (all(ijk0 >= 0) .and. all(ijk0 <= m % dimension)) then
                   bins(SURF_FILTER_SURFACE) = IN_FRONT
                   bins(1:3) = ijk0 + 1
                end if
             end if
          else if (distance == d(3)) then
             if (uvw(3) > 0) then
                ! Crossing into top mesh cell -- this is treated as outgoing
                ! current in (i,j,k)
                if (all(ijk0 >= 0) .and. all(ijk0 <= m % dimension)) then
                   bins(SURF_FILTER_SURFACE) = OUT_TOP
                   bins(1:3) = ijk0 + 1
                end if
                ijk0(3) = ijk0(3) + 1
                xyz_cross(3) = xyz_cross(3) + m % width(3)
             else
                ! Crossing into bottom mesh cell -- this is treated as incoming
                ! current in (i,j,k-1)
                ijk0(3) = ijk0(3) - 1
                xyz_cross(3) = xyz_cross(3) - m % width(3)
                if (all(ijk0 >= 0) .and. all(ijk0 <= m % dimension)) then
                   bins(SURF_FILTER_SURFACE) = IN_TOP
                   bins(1:3) = ijk0 + 1
                end if
             end if
          end if

          ! Determine scoring index
          if (bins(SURF_FILTER_SURFACE) > 0) then
             score_index = sum((bins - 1) * t % stride) + 1

             ! Check for errors
             if (score_index <= 0 .or. score_index > t % n_total_bins) then
                message = "Score index outside range."
                call fatal_error()
             end if

             ! Add to surface current tally
             call add_to_score(t % scores(1, score_index), p % wgt)
          end if

          ! Calculate new coordinates
          xyz0 = xyz0 + distance * uvw
       end do

    end do

  end subroutine score_surface_current

!===============================================================================
! GET_NEXT_BIN determines the next scoring bin for a particular filter variable
!===============================================================================

  function get_next_bin(i_map, i_item, i_tally) result(bin)

    integer, intent(in) :: i_map
    integer, intent(in) :: i_item
    integer, intent(in) :: i_tally
    integer             :: bin

    integer :: index_tally
    integer :: index_bin
    integer :: n

    ! If there are no scoring bins for this item, then return immediately
    if (.not. allocated(tally_maps(i_map) % items(i_item) % elements)) then
       bin = NO_BIN_FOUND
       return
    end if

    ! Check how many elements there are for this item
    n = size(tally_maps(i_map) % items(i_item) % elements)

    do
       ! Increment position in elements
       position(i_map) = position(i_map) + 1

       ! If we've reached the end of the array, there is no more bin to score to
       if (position(i_map) > n) then
          position(i_map) = 0
          bin = NO_BIN_FOUND
          return
       end if

       index_tally = tally_maps(i_map) % items(i_item) % &
            elements(position(i_map)) % index_tally
       index_bin = tally_maps(i_map) % items(i_item) % &
            elements(position(i_map)) % index_bin

       if (index_tally > i_tally) then
          ! Since the index being checked against is greater than the index we
          ! need (and the tally indices were added to elements sequentially), we
          ! know that no more bins will be scoring bins for this tally
          position(i_map) = 0
          bin = NO_BIN_FOUND
          return
       elseif (index_tally == i_tally) then
          ! Found a match
          bin = index_bin
          return
       end if

    end do

  end function get_next_bin

!===============================================================================
! SYNCHRONIZE_TALLIES accumulates the sum of the contributions from each history
! within the batch to a new random variable
!===============================================================================

  subroutine synchronize_tallies()

    integer :: i   ! index in tallies array

#ifdef MPI
    if (.not. no_reduce) then
       call reduce_tally_values()
       if (.not. master) return
    end if
#endif

    ! Accumulate scores for each tally
    if (.not. use_servers) then
       do i = 1, n_tallies
          call accumulate_score(tallies(i) % scores)
       end do
    end if

    ! Before accumulating scores for global_tallies, we need to get the current
    ! batch estimate of k_analog for displaying to output
    k_batch = global_tallies(K_ANALOG) % value

    ! Accumulate scores for global tallies
    call accumulate_score(global_tallies)

#ifdef MPI
    if (no_reduce .and. current_batch == n_batches) &
         call reduce_tally_sums()
#endif

  end subroutine synchronize_tallies

!===============================================================================
! REDUCE_TALLY_VALUES collects all the results from tallies onto one processor
!===============================================================================

#ifdef MPI
  subroutine reduce_tally_values()

    integer :: i      ! loop index for tallies
    integer :: n      ! number of filter bins
    integer :: m      ! number of score bins
    integer :: n_bins ! total number of bins
    real(8), allocatable :: tally_temp(:,:) ! contiguous array of scores
    real(8) :: global_temp(N_GLOBAL_TALLIES)
    real(8) :: dummy  ! temporary receive buffer for non-root reduces
    type(TallyObject), pointer :: t => null()

    if (.not. use_servers) then
       do i = 1, n_tallies
          t => tallies(i)

<<<<<<< HEAD
          n = t % n_total_bins
          m = t % n_score_bins
          n_bins = n*m

          allocate(tally_temp(n,m))
=======
       m = t % n_score_bins
       n = t % n_total_bins
       n_bins = m*n

       allocate(tally_temp(m,n))
>>>>>>> 26e735ea

          tally_temp = t % scores(:,:) % value

          if (master) then
             ! The MPI_IN_PLACE specifier allows the master to copy values into
             ! a receive buffer without having a temporary variable
             call MPI_REDUCE(MPI_IN_PLACE, tally_temp, n_bins, MPI_REAL8, &
                  MPI_SUM, 0, compute_comm, mpi_err)

<<<<<<< HEAD
             ! Transfer values to value on master
             t % scores(:,:) % value = tally_temp
          else
             ! Receive buffer not significant at other processors
             call MPI_REDUCE(tally_temp, tally_temp, n_bins, MPI_REAL8, &
                  MPI_SUM, 0, compute_comm, mpi_err)
=======
          ! Transfer values to value on master
          t % scores(:,:) % value = tally_temp
       else
          ! Receive buffer not significant at other processors
          call MPI_REDUCE(tally_temp, dummy, n_bins, MPI_REAL8, &
               MPI_SUM, 0, MPI_COMM_WORLD, mpi_err)
>>>>>>> 26e735ea

             ! Reset value on other processors
             t % scores(:,:) % value = 0
          end if

          deallocate(tally_temp)
       end do
    end if

    ! Copy global tallies into array to be reduced
    global_temp = global_tallies(:) % value

    if (master) then
       call MPI_REDUCE(MPI_IN_PLACE, global_temp, N_GLOBAL_TALLIES, &
            MPI_REAL8, MPI_SUM, 0, compute_comm, mpi_err)

       ! Transfer values back to global_tallies on master
       global_tallies(:) % value = global_temp
    else
<<<<<<< HEAD
       call MPI_REDUCE(global_temp, global_temp, N_GLOBAL_TALLIES, &
            MPI_REAL8, MPI_SUM, 0, compute_comm, mpi_err)
=======
       ! Receive buffer not significant at other processors
       call MPI_REDUCE(global_temp, dummy, N_GLOBAL_TALLIES, &
            MPI_REAL8, MPI_SUM, 0, MPI_COMM_WORLD, mpi_err)
>>>>>>> 26e735ea
       
       ! Reset value on other processors
       global_tallies(:) % value = ZERO
    end if

    ! We also need to determine the total starting weight of particles from the
    ! last realization
    if (.not. no_reduce) then
       if (master) then
          call MPI_REDUCE(MPI_IN_PLACE, total_weight, 1, MPI_REAL8, MPI_SUM, &
               0, compute_comm, mpi_err)
       else
<<<<<<< HEAD
          call MPI_REDUCE(total_weight, total_weight, 1, MPI_REAL8, MPI_SUM, &
               0, compute_comm, mpi_err)
=======
          ! Receive buffer not significant at other processors
          call MPI_REDUCE(total_weight, dummy, 1, MPI_REAL8, MPI_SUM, &
               0, MPI_COMM_WORLD, mpi_err)
>>>>>>> 26e735ea
       end if
    end if

  end subroutine reduce_tally_values
#endif

!===============================================================================
! REDUCE_TALLY_SUMS gathers data from the sum and sum_sq member variables of
! TallyScores rather than the data from values. This is used if no_reduce is
! turned on and scores are accumulated on every processor *before* being
! reduced.
!===============================================================================

#ifdef MPI
  subroutine reduce_tally_sums()

    integer :: i      ! loop index for tallies
    integer :: n      ! number of filter bins
    integer :: m      ! number of score bins
    integer :: n_bins ! total number of bins
    real(8), allocatable :: tally_temp(:,:,:) ! contiguous array of scores
    real(8) :: global_temp(2,N_GLOBAL_TALLIES)
    real(8) :: dummy  ! temporary receive buffer for non-root reduces
    type(TallyObject), pointer :: t => null()

    if (.not. use_servers) then
       do i = 1, n_tallies
          t => tallies(i)

<<<<<<< HEAD
          n = t % n_total_bins
          m = t % n_score_bins
          n_bins = n*m*2

          allocate(tally_temp(2,n,m))
=======
       m = t % n_score_bins
       n = t % n_total_bins
       n_bins = m*n*2

       allocate(tally_temp(2,m,n))
>>>>>>> 26e735ea

          tally_temp(1,:,:) = t % scores(:,:) % sum
          tally_temp(2,:,:) = t % scores(:,:) % sum_sq

<<<<<<< HEAD
          if (master) then
             ! The MPI_IN_PLACE specifier allows the master to copy values into a
             ! receive buffer without having a temporary variable
             call MPI_REDUCE(MPI_IN_PLACE, tally_temp, n_bins, MPI_REAL8, MPI_SUM, &
                  0, compute_comm, mpi_err)
=======
       if (master) then
          ! The MPI_IN_PLACE specifier allows the master to copy values into a
          ! receive buffer without having a temporary variable
          call MPI_REDUCE(MPI_IN_PLACE, tally_temp, n_bins, MPI_REAL8, MPI_SUM, &
               0, MPI_COMM_WORLD, mpi_err)

          ! Transfer values to value on master
          t % scores(:,:) % sum    = tally_temp(1,:,:)
          t % scores(:,:) % sum_sq = tally_temp(2,:,:)
       else
          ! Receive buffer not significant at other processors
          call MPI_REDUCE(tally_temp, dummy, n_bins, MPI_REAL8, MPI_SUM, &
               0, MPI_COMM_WORLD, mpi_err)
       end if
>>>>>>> 26e735ea

             ! Transfer values to value on master
             t % scores(:,:) % sum    = tally_temp(1,:,:)
             t % scores(:,:) % sum_sq = tally_temp(2,:,:)
          else
             ! Receive buffer not significant at other processors
             call MPI_REDUCE(tally_temp, tally_temp, n_bins, MPI_REAL8, MPI_SUM, &
                  0, compute_comm, mpi_err)
          end if

          deallocate(tally_temp)

       end do
    end if

    n_bins = 2 * N_GLOBAL_TALLIES

    global_temp(1,:) = global_tallies(:) % sum
    global_temp(2,:) = global_tallies(:) % sum_sq

    if (master) then
       ! The MPI_IN_PLACE specifier allows the master to copy values into a
       ! receive buffer without having a temporary variable
       call MPI_REDUCE(MPI_IN_PLACE, global_temp, n_bins, MPI_REAL8, MPI_SUM, &
            0, compute_comm, mpi_err)
       
       ! Transfer values to value on master
       global_tallies(:) % sum    = global_temp(1,:)
       global_tallies(:) % sum_sq = global_temp(2,:)
    else
       ! Receive buffer not significant at other processors
<<<<<<< HEAD
       call MPI_REDUCE(global_temp, global_temp, n_bins, MPI_REAL8, MPI_SUM, &
            0, compute_comm, mpi_err)
=======
       call MPI_REDUCE(global_temp, dummy, n_bins, MPI_REAL8, MPI_SUM, &
            0, MPI_COMM_WORLD, mpi_err)
>>>>>>> 26e735ea
    end if

  end subroutine reduce_tally_sums
#endif

!===============================================================================
! WRITE_TALLIES creates an output file and writes out the mean values of all
! tallies and their standard deviations
!===============================================================================

  subroutine write_tallies()

    integer :: i                          ! index in tallies array
    integer :: j                          ! level in tally hierarchy
    integer :: k                          ! loop index for scoring bins
    integer :: bins(N_FILTER_TYPES) = 0   ! bins corresponding to each filter
    integer :: indent                     ! number of spaces to preceed output
    integer :: io_error                   ! error in opening/writing file
    integer :: last_filter                ! lowest level filter type
    integer :: score_index                ! index in scores array for filters
    logical :: file_exists                ! does tallies.out file already exists? 
    logical :: has_filter(N_FILTER_TYPES) ! does tally have this filter?
    character(MAX_FILE_LEN) :: filename                    ! name of output file
    character(15)           :: filter_name(N_FILTER_TYPES) ! names of tally filters
    character(27)           :: score_name(N_SCORE_TYPES)   ! names of scoring function
    type(TallyObject), pointer :: t

    ! Skip if there are no tallies
    if (n_tallies == 0) return

    ! Initialize names for tally filter types
    filter_name(FILTER_UNIVERSE)  = "Universe"
    filter_name(FILTER_MATERIAL)  = "Material"
    filter_name(FILTER_CELL)      = "Cell"
    filter_name(FILTER_CELLBORN)  = "Birth Cell"
    filter_name(FILTER_SURFACE)   = "Surface"
    filter_name(FILTER_MESH)      = "Mesh"
    filter_name(FILTER_ENERGYIN)  = "Incoming Energy"
    filter_name(FILTER_ENERGYOUT) = "Outgoing Energy"

    ! Initialize names for scores
    score_name(abs(SCORE_FLUX))       = "Flux"
    score_name(abs(SCORE_TOTAL))      = "Total Reaction Rate"
    score_name(abs(SCORE_SCATTER))    = "Scattering Rate"
    score_name(abs(SCORE_NU_SCATTER)) = "Scattering Production Rate"
    score_name(abs(SCORE_SCATTER_1))  = "First Scattering Moment"
    score_name(abs(SCORE_SCATTER_2))  = "Second Scattering Moment"
    score_name(abs(SCORE_SCATTER_3))  = "Third Scattering Moment"
    score_name(abs(SCORE_DIFFUSION))  = "Diffusion Coefficient"
    score_name(abs(SCORE_N_1N))       = "(n,1n) Rate"
    score_name(abs(SCORE_N_2N))       = "(n,2n) Rate"
    score_name(abs(SCORE_N_3N))       = "(n,3n) Rate"
    score_name(abs(SCORE_N_4N))       = "(n,4n) Rate"
    score_name(abs(SCORE_ABSORPTION)) = "Absorption Rate"
    score_name(abs(SCORE_FISSION))    = "Fission Rate"
    score_name(abs(SCORE_NU_FISSION)) = "Nu-Fission Rate"

    ! Create filename for tally output
    filename = trim(path_input) // "tallies.out"

    ! Check if tally file already exists
    inquire(FILE=filename, EXIST=file_exists)
    if (file_exists) then
       ! Possibly make backup of old tally file
    end if

    ! Open tally file for writing
    open(FILE=filename, UNIT=UNIT_TALLY, STATUS='replace', &
         ACTION='write', IOSTAT=io_error)

    do i = 1, n_tallies
       t => tallies(i)

       ! Write header block
       call header("TALLY " // trim(to_str(t % id)), unit=UNIT_TALLY, level=3)

       ! Handle surface current tallies separately
       if (t % type == TALLY_SURFACE_CURRENT) then
          call write_surface_current(t)
          cycle
       end if

       ! First determine which filters this tally has
       do j = 1, N_FILTER_TYPES
          if (t % n_filter_bins(j) > 0) then
             has_filter(j) = .true.
             last_filter = j
          else
             has_filter(j) = .false.
          end if
       end do

       ! WARNING: Admittedly, the logic for moving for printing scores is
       ! extremely confusing and took quite a bit of time to get correct. The
       ! logic is structured this way since it is not practical to have a do
       ! loop for each filter variable (given that only a few filters are likely
       ! to be used for a given tally.

       ! Initialize bins, filter level, and indentation
       bins = 0
       j = 1
       indent = 0

       print_bin: do
          find_bin: do
             ! Increment bin combination
             bins(j) = bins(j) + 1

             ! =================================================================
             ! REACHED END OF BINS FOR THIS FILTER, MOVE TO NEXT FILTER

             if ((has_filter(j) .and. bins(j) > t % n_filter_bins(j)) .or. &
                  ((.not. has_filter(j)) .and. bins(j) > 1)) then
                if (j == 1) then
                   ! This means we are done with all bin combinations
                   exit print_bin
                else
                   bins(j) = 0
                   j = j - 1
                   if (has_filter(j)) indent = indent - 2
                end if

             ! =================================================================
             ! VALID BIN -- WRITE FILTER INFORMATION OR EXIT TO WRITE SCORES

             else
                if (j == last_filter) then
                   exit find_bin
                else
                   if (has_filter(j)) then
                      ! Print current filter information
                      write(UNIT=UNIT_TALLY, FMT='(1X,2A,1X,A)') repeat(" ", indent), &
                           trim(filter_name(j)), trim(get_label(t, j, bins(j)))
                      indent = indent + 2
                   end if
                   j = j + 1
                end if
             end if

          end do find_bin

          ! Print filter information
          write(UNIT=UNIT_TALLY, FMT='(1X,2A,1X,A)') repeat(" ", indent), &
               trim(filter_name(j)), trim(get_label(t, j, bins(j)))

          ! Determine scoring index for this bin combination -- note that unlike
          ! in the score_tally subroutine, we have to use max(bins,1) since all
          ! bins below the lowest filter level will be zeros

          score_index = sum((max(bins,1) - 1) * t % stride) + 1

          ! Write scores for this filter bin combination
          indent = indent + 2
          do k = 1, t % n_score_bins
             write(UNIT=UNIT_TALLY, FMT='(1X,2A,1X,A,"+/- ",A)') & 
                  repeat(" ", indent), score_name(abs(t % score_bins(k) % scalar)), &
                  to_str(t % scores(k,score_index) % sum), &
                  trim(to_str(t % scores(k,score_index) % sum_sq))
          end do
          indent = indent - 2

       end do print_bin

    end do

    close(UNIT=UNIT_TALLY)

  end subroutine write_tallies

!===============================================================================
! WRITE_SURFACE_CURRENT writes out surface current tallies over a mesh to the
! tallies.out file.
!===============================================================================

  subroutine write_surface_current(t)

    type(TallyObject), pointer :: t

    integer :: i                    ! mesh index for x
    integer :: j                    ! mesh index for y
    integer :: k                    ! mesh index for z
    integer :: l                    ! mesh index for energy
    integer :: bins(N_FILTER_TYPES) ! bin combination
    integer :: n                    ! number of incoming energy bins
    integer :: len1                 ! length of string 
    integer :: len2                 ! length of string 
    integer :: score_index          ! index in scores array for filters
    logical :: print_ebin           ! should incoming energy bin be displayed?
    character(MAX_LINE_LEN) :: string
    type(StructuredMesh), pointer :: m => null()

    ! Get pointer to mesh
    m => meshes(t % mesh)

    ! initialize bins array
    bins = 1

    ! determine how many energy in bins there are
    n = t % n_filter_bins(FILTER_ENERGYIN)
    if (n > 0) then
       print_ebin = .true.
    else
       print_ebin = .false.
       n = 1
    end if

    do i = 1, m % dimension(1)
       string = "Mesh Index (" // trim(to_str(i)) // ", "
       len1 = len_trim(string)
       do j = 1, m % dimension(2)
          string = string(1:len1+1) // trim(to_str(j)) // ", "
          len2 = len_trim(string)
          do k = 1, m % dimension(3)
             ! Write mesh cell index
             string = string(1:len2+1) // trim(to_str(k)) // ")"
             write(UNIT=UNIT_TALLY, FMT='(1X,A)') trim(string)

             do l = 1, n
                ! Write incoming energy bin
                if (print_ebin) then
                   write(UNIT=UNIT_TALLY, FMT='(3X,A,1X,A)') &
                        "Incoming Energy", trim(get_label(t, FILTER_ENERGYIN, l))
                end if

                ! Set incoming energy bin
                bins(SURF_FILTER_ENERGYIN) = l

                ! Left Surface
                bins(1:3) = (/ i-1, j, k /) + 1
                bins(SURF_FILTER_SURFACE) = IN_RIGHT
                score_index = sum((bins - 1) * t % stride) + 1
                write(UNIT=UNIT_TALLY, FMT='(5X,A,T35,A,"+/- ",A)') & 
                     "Outgoing Current to Left", &
                     to_str(t % scores(1,score_index) % sum), &
                     trim(to_str(t % scores(1,score_index) % sum_sq))

                bins(SURF_FILTER_SURFACE) = OUT_RIGHT
                score_index = sum((bins - 1) * t % stride) + 1
                write(UNIT=UNIT_TALLY, FMT='(5X,A,T35,A,"+/- ",A)') & 
                     "Incoming Current from Left", &
                     to_str(t % scores(1,score_index) % sum), &
                     trim(to_str(t % scores(1,score_index) % sum_sq))

                ! Right Surface
                bins(1:3) = (/ i, j, k /) + 1
                bins(SURF_FILTER_SURFACE) = IN_RIGHT
                score_index = sum((bins - 1) * t % stride) + 1
                write(UNIT=UNIT_TALLY, FMT='(5X,A,T35,A,"+/- ",A)') & 
                     "Incoming Current from Right", &
                     to_str(t % scores(1,score_index) % sum), &
                     trim(to_str(t % scores(1,score_index) % sum_sq))

                bins(SURF_FILTER_SURFACE) = OUT_RIGHT
                score_index = sum((bins - 1) * t % stride) + 1
                write(UNIT=UNIT_TALLY, FMT='(5X,A,T35,A,"+/- ",A)') & 
                     "Outgoing Current to Right", &
                     to_str(t % scores(1,score_index) % sum), &
                     trim(to_str(t % scores(1,score_index) % sum_sq))

                ! Back Surface
                bins(1:3) = (/ i, j-1, k /) + 1
                bins(SURF_FILTER_SURFACE) = IN_FRONT
                score_index = sum((bins - 1) * t % stride) + 1
                write(UNIT=UNIT_TALLY, FMT='(5X,A,T35,A,"+/- ",A)') & 
                     "Outgoing Current to Back", &
                     to_str(t % scores(1,score_index) % sum), &
                     trim(to_str(t % scores(1,score_index) % sum_sq))

                bins(SURF_FILTER_SURFACE) = OUT_FRONT
                score_index = sum((bins - 1) * t % stride) + 1
                write(UNIT=UNIT_TALLY, FMT='(5X,A,T35,A,"+/- ",A)') & 
                     "Incoming Current from Back", &
                     to_str(t % scores(1,score_index) % sum), &
                     trim(to_str(t % scores(1,score_index) % sum_sq))

                ! Front Surface
                bins(1:3) = (/ i, j, k /) + 1
                bins(SURF_FILTER_SURFACE) = IN_FRONT
                score_index = sum((bins - 1) * t % stride) + 1
                write(UNIT=UNIT_TALLY, FMT='(5X,A,T35,A,"+/- ",A)') & 
                     "Incoming Current from Front", &
                     to_str(t % scores(1,score_index) % sum), &
                     trim(to_str(t % scores(1,score_index) % sum_sq))

                bins(SURF_FILTER_SURFACE) = OUT_FRONT
                score_index = sum((bins - 1) * t % stride) + 1
                write(UNIT=UNIT_TALLY, FMT='(5X,A,T35,A,"+/- ",A)') & 
                     "Outgoing Current to Front", &
                     to_str(t % scores(1,score_index) % sum), &
                     trim(to_str(t % scores(1,score_index) % sum_sq))

                ! Bottom Surface
                bins(1:3) = (/ i, j, k-1 /) + 1
                bins(SURF_FILTER_SURFACE) = IN_TOP
                score_index = sum((bins - 1) * t % stride) + 1
                write(UNIT=UNIT_TALLY, FMT='(5X,A,T35,A,"+/- ",A)') & 
                     "Outgoing Current to Bottom", &
                     to_str(t % scores(1,score_index) % sum), &
                     trim(to_str(t % scores(1,score_index) % sum_sq))

                bins(SURF_FILTER_SURFACE) = OUT_TOP
                score_index = sum((bins - 1) * t % stride) + 1
                write(UNIT=UNIT_TALLY, FMT='(5X,A,T35,A,"+/- ",A)') & 
                     "Incoming Current from Bottom", &
                     to_str(t % scores(1,score_index) % sum), &
                     trim(to_str(t % scores(1,score_index) % sum_sq))

                ! Top Surface
                bins(1:3) = (/ i, j, k /) + 1
                bins(SURF_FILTER_SURFACE) = IN_TOP
                score_index = sum((bins - 1) * t % stride) + 1
                write(UNIT=UNIT_TALLY, FMT='(5X,A,T35,A,"+/- ",A)') & 
                     "Incoming Current from Top", &
                     to_str(t % scores(1,score_index) % sum), &
                     trim(to_str(t % scores(1,score_index) % sum_sq))

                bins(SURF_FILTER_SURFACE) = OUT_TOP
                score_index = sum((bins - 1) * t % stride) + 1
                write(UNIT=UNIT_TALLY, FMT='(5X,A,T35,A,"+/- ",A)') & 
                     "Outgoing Current to Top", &
                     to_str(t % scores(1,score_index) % sum), &
                     trim(to_str(t % scores(1,score_index) % sum_sq))
             end do

          end do
       end do
    end do

  end subroutine write_surface_current

!===============================================================================
! GET_LABEL returns a label for a cell/surface/etc given a tally, filter type,
! and corresponding bin
!===============================================================================

  function get_label(t, filter_type, bin) result(label)

    type(TallyObject), pointer :: t           ! tally object
    integer, intent(in)        :: filter_type ! type of filter
    integer, intent(in)        :: bin         ! bin in filter array
    character(30)              :: label       ! user-specified identifier

    integer              :: i      ! index in cells/surfaces/etc array
    integer, allocatable :: ijk(:) ! indices in mesh
    real(8)              :: E0     ! lower bound for energy bin
    real(8)              :: E1     ! upper bound for energy bin
    type(StructuredMesh), pointer :: m

    select case(filter_type)
    case (FILTER_UNIVERSE)
       i = t % universe_bins(bin) % scalar
       label = to_str(universes(i) % id)
    case (FILTER_MATERIAL)
       i = t % material_bins(bin) % scalar
       label = to_str(materials(i) % id)
    case (FILTER_CELL)
       i = t % cell_bins(bin) % scalar
       label = to_str(cells(i) % id)
    case (FILTER_CELLBORN)
       i = t % cellborn_bins(bin) % scalar
       label = to_str(cells(i) % id)
    case (FILTER_SURFACE)
       i = t % surface_bins(bin) % scalar
       label = to_str(surfaces(i) % id)
    case (FILTER_MESH)
       m => meshes(t % mesh)
       allocate(ijk(m % n_dimension))
       call bin_to_mesh_indices(m, bin, ijk)
       if (m % n_dimension == 2) then
          label = "Index (" // trim(to_str(ijk(1))) // ", " // &
               trim(to_str(ijk(2))) // ")"
       elseif (m % n_dimension == 3) then
          label = "Index (" // trim(to_str(ijk(1))) // ", " // &
               trim(to_str(ijk(2))) // ", " // trim(to_str(ijk(3))) // ")"
       end if
    case (FILTER_ENERGYIN)
       E0 = t % energy_in(bin)
       E1 = t % energy_in(bin + 1)
       label = "[" // trim(to_str(E0)) // ", " // trim(to_str(E1)) // ")"
    case (FILTER_ENERGYOUT)
       E0 = t % energy_out(bin)
       E1 = t % energy_out(bin + 1)
       label = "[" // trim(to_str(E0)) // ", " // trim(to_str(E1)) // ")"
    end select

  end function get_label

!===============================================================================
! TALLY_STATISTICS computes the mean and standard deviation of the mean of each
! tally and stores them in the val and val_sq attributes of the TallyScores
! respectively
!===============================================================================

  subroutine tally_statistics()

    integer :: i    ! index in tallies array
    type(TallyObject), pointer :: t => null()

    ! Calculate statistics for user-defined tallies
    do i = 1, n_tallies
       t => tallies(i)

       call statistics_score(t % scores)
    end do

    ! Calculate statistics for global tallies
    call statistics_score(global_tallies)

  end subroutine tally_statistics

!===============================================================================
! ADD_TO_SCORE accumulates a scoring contribution to a specific tally bin and
! specific response function. Note that we don't need to add the square of the
! contribution since that is done at the cycle level, not the history level
!===============================================================================

  subroutine add_to_score(score, val)

    type(TallyScore), intent(inout) :: score
    real(8),          intent(in)    :: val
    
    score % n_events = score % n_events + 1
    score % value    = score % value    + val
    
  end subroutine add_to_score

!===============================================================================
! ACCUMULATE_SCORE accumulates scores from many histories (or many generations)
! into a single realization of a random variable.
!===============================================================================

  elemental subroutine accumulate_score(score)

    type(TallyScore), intent(inout) :: score

    real(8) :: val

    ! Add the sum and square of the sum of contributions from each cycle
    ! within a cycle to the variables sum and sum_sq. This will later allow us
    ! to calculate a variance on the tallies

    val = score % value/total_weight
    score % sum    = score % sum    + val
    score % sum_sq = score % sum_sq + val*val

    ! Reset the single batch estimate
    score % value = ZERO

  end subroutine accumulate_score

!===============================================================================
! STATISTICS_SCORE determines the sample mean and the standard deviation of the
! mean for a TallyScore.
!===============================================================================

  elemental subroutine statistics_score(score)

    type(TallyScore), intent(inout) :: score

    ! Calculate sample mean and standard deviation of the mean -- note that we
    ! have used Bessel's correction so that the estimator of the variance of the
    ! sample mean is unbiased.

    score % sum    = score % sum/n_realizations
    score % sum_sq = sqrt((score % sum_sq/n_realizations - score % sum * &
         score % sum) / (n_realizations - 1))

  end subroutine statistics_score

!===============================================================================
! RESET_SCORE zeroes out the value and accumulated sum and sum-squared for a
! single TallyScore.
!===============================================================================

  elemental subroutine reset_score(score)

    type(TallyScore), intent(inout) :: score

    score % n_events = 0
    score % value    = ZERO
    score % sum      = ZERO
    score % sum_sq   = ZERO

  end subroutine reset_score

!===============================================================================
! GET_SERVER_LOCATION
!===============================================================================

  function get_server_rank(tally_index, filter_index, score_index) &
       result (server_rank)

    integer, intent(in) :: tally_index  ! index in tallies array
    integer, intent(in) :: filter_index ! index of filter
    integer, optional   :: score_index  ! index of score
    integer             :: server_rank  ! rank of server to send score to

    integer :: global_index ! index of tally bin in global tally server array

    ! Compute global index
    if (present(score_index)) then
       global_index = server_global_index(tally_index) + (filter_index - 1) * &
            tallies(tally_index) % n_total_bins + (score_index - 1)
    else
       global_index = server_global_index(tally_index) + (filter_index - 1) * &
            tallies(tally_index) % n_total_bins
    end if


    ! Check that global_index is within the total number of scores
    if (global_index < 0 .or. global_index > n_scores) then
       message = "Global tally index out of bounds."
       call fatal_error()
    end if

    ! Determine rank of server to send data to
    server_rank = ((global_index - 1)/scores_per_server + 1)*support_ratio - 1

  end function get_server_rank
    
end module tally<|MERGE_RESOLUTION|>--- conflicted
+++ resolved
@@ -95,11 +95,7 @@
           ! scores array for tally
           score_bins = t % n_score_bins
           t % n_total_bins = filter_bins
-<<<<<<< HEAD
-          if (.not. use_servers) allocate(t % scores(filter_bins, score_bins))
-=======
-          allocate(t % scores(score_bins, filter_bins))
->>>>>>> 26e735ea
+          if (.not. use_servers) allocate(t % scores(score_bins, filter_bins))
 
           ! All the remaining logic is for non-surface-current tallies so we can
           ! safely skip it
@@ -193,11 +189,7 @@
 
        ! Allocate scores for tally
        t % n_total_bins = filter_bins
-<<<<<<< HEAD
-       if (.not. use_servers) allocate(t % scores(filter_bins, score_bins))
-=======
-       allocate(t % scores(score_bins, filter_bins))
->>>>>>> 26e735ea
+       if (.not. use_servers) allocate(t % scores(score_bins, filter_bins))
 
     end do
 
@@ -1364,19 +1356,11 @@
        do i = 1, n_tallies
           t => tallies(i)
 
-<<<<<<< HEAD
+          m = t % n_score_bins
           n = t % n_total_bins
-          m = t % n_score_bins
-          n_bins = n*m
-
-          allocate(tally_temp(n,m))
-=======
-       m = t % n_score_bins
-       n = t % n_total_bins
-       n_bins = m*n
-
-       allocate(tally_temp(m,n))
->>>>>>> 26e735ea
+          n_bins = m*n
+
+          allocate(tally_temp(m,n))
 
           tally_temp = t % scores(:,:) % value
 
@@ -1386,21 +1370,12 @@
              call MPI_REDUCE(MPI_IN_PLACE, tally_temp, n_bins, MPI_REAL8, &
                   MPI_SUM, 0, compute_comm, mpi_err)
 
-<<<<<<< HEAD
              ! Transfer values to value on master
              t % scores(:,:) % value = tally_temp
           else
              ! Receive buffer not significant at other processors
-             call MPI_REDUCE(tally_temp, tally_temp, n_bins, MPI_REAL8, &
+             call MPI_REDUCE(tally_temp, dummy, n_bins, MPI_REAL8, &
                   MPI_SUM, 0, compute_comm, mpi_err)
-=======
-          ! Transfer values to value on master
-          t % scores(:,:) % value = tally_temp
-       else
-          ! Receive buffer not significant at other processors
-          call MPI_REDUCE(tally_temp, dummy, n_bins, MPI_REAL8, &
-               MPI_SUM, 0, MPI_COMM_WORLD, mpi_err)
->>>>>>> 26e735ea
 
              ! Reset value on other processors
              t % scores(:,:) % value = 0
@@ -1420,14 +1395,8 @@
        ! Transfer values back to global_tallies on master
        global_tallies(:) % value = global_temp
     else
-<<<<<<< HEAD
-       call MPI_REDUCE(global_temp, global_temp, N_GLOBAL_TALLIES, &
+       call MPI_REDUCE(global_temp, dummy, N_GLOBAL_TALLIES, &
             MPI_REAL8, MPI_SUM, 0, compute_comm, mpi_err)
-=======
-       ! Receive buffer not significant at other processors
-       call MPI_REDUCE(global_temp, dummy, N_GLOBAL_TALLIES, &
-            MPI_REAL8, MPI_SUM, 0, MPI_COMM_WORLD, mpi_err)
->>>>>>> 26e735ea
        
        ! Reset value on other processors
        global_tallies(:) % value = ZERO
@@ -1440,14 +1409,9 @@
           call MPI_REDUCE(MPI_IN_PLACE, total_weight, 1, MPI_REAL8, MPI_SUM, &
                0, compute_comm, mpi_err)
        else
-<<<<<<< HEAD
-          call MPI_REDUCE(total_weight, total_weight, 1, MPI_REAL8, MPI_SUM, &
-               0, compute_comm, mpi_err)
-=======
           ! Receive buffer not significant at other processors
           call MPI_REDUCE(total_weight, dummy, 1, MPI_REAL8, MPI_SUM, &
-               0, MPI_COMM_WORLD, mpi_err)
->>>>>>> 26e735ea
+               0, compute_comm, mpi_err)
        end if
     end if
 
@@ -1477,52 +1441,27 @@
        do i = 1, n_tallies
           t => tallies(i)
 
-<<<<<<< HEAD
+          m = t % n_score_bins
           n = t % n_total_bins
-          m = t % n_score_bins
-          n_bins = n*m*2
-
-          allocate(tally_temp(2,n,m))
-=======
-       m = t % n_score_bins
-       n = t % n_total_bins
-       n_bins = m*n*2
-
-       allocate(tally_temp(2,m,n))
->>>>>>> 26e735ea
+          n_bins = m*n*2
+
+          allocate(tally_temp(2,m,n))
 
           tally_temp(1,:,:) = t % scores(:,:) % sum
           tally_temp(2,:,:) = t % scores(:,:) % sum_sq
 
-<<<<<<< HEAD
           if (master) then
              ! The MPI_IN_PLACE specifier allows the master to copy values into a
              ! receive buffer without having a temporary variable
              call MPI_REDUCE(MPI_IN_PLACE, tally_temp, n_bins, MPI_REAL8, MPI_SUM, &
                   0, compute_comm, mpi_err)
-=======
-       if (master) then
-          ! The MPI_IN_PLACE specifier allows the master to copy values into a
-          ! receive buffer without having a temporary variable
-          call MPI_REDUCE(MPI_IN_PLACE, tally_temp, n_bins, MPI_REAL8, MPI_SUM, &
-               0, MPI_COMM_WORLD, mpi_err)
-
-          ! Transfer values to value on master
-          t % scores(:,:) % sum    = tally_temp(1,:,:)
-          t % scores(:,:) % sum_sq = tally_temp(2,:,:)
-       else
-          ! Receive buffer not significant at other processors
-          call MPI_REDUCE(tally_temp, dummy, n_bins, MPI_REAL8, MPI_SUM, &
-               0, MPI_COMM_WORLD, mpi_err)
-       end if
->>>>>>> 26e735ea
 
              ! Transfer values to value on master
              t % scores(:,:) % sum    = tally_temp(1,:,:)
              t % scores(:,:) % sum_sq = tally_temp(2,:,:)
           else
              ! Receive buffer not significant at other processors
-             call MPI_REDUCE(tally_temp, tally_temp, n_bins, MPI_REAL8, MPI_SUM, &
+             call MPI_REDUCE(tally_temp, dummy, n_bins, MPI_REAL8, MPI_SUM, &
                   0, compute_comm, mpi_err)
           end if
 
@@ -1547,13 +1486,8 @@
        global_tallies(:) % sum_sq = global_temp(2,:)
     else
        ! Receive buffer not significant at other processors
-<<<<<<< HEAD
-       call MPI_REDUCE(global_temp, global_temp, n_bins, MPI_REAL8, MPI_SUM, &
+       call MPI_REDUCE(global_temp, dummy, n_bins, MPI_REAL8, MPI_SUM, &
             0, compute_comm, mpi_err)
-=======
-       call MPI_REDUCE(global_temp, dummy, n_bins, MPI_REAL8, MPI_SUM, &
-            0, MPI_COMM_WORLD, mpi_err)
->>>>>>> 26e735ea
     end if
 
   end subroutine reduce_tally_sums
