--- conflicted
+++ resolved
@@ -553,11 +553,7 @@
               do l = 1, materials(p % material) % n_nuclides
 
                 ! Get atom density
-<<<<<<< HEAD
-                atom_density_ = mat % get_density(p % inst, l)
-=======
-                atom_density_ = materials(p % material) % atom_density(l)
->>>>>>> fd712f64
+                atom_density_ = materials(p % material) % get_density(p % inst, l)
 
                 ! Get index in nuclides array
                 i_nuc = materials(p % material) % nuclide(l)
@@ -586,11 +582,7 @@
               do l = 1, materials(p % material) % n_nuclides
 
                 ! Get atom density
-<<<<<<< HEAD
-                atom_density_ = mat % get_density(p % inst, l)
-=======
-                atom_density_ = materials(p % material) % atom_density(l)
->>>>>>> fd712f64
+                atom_density_ = materials(p % material) % get_density(p % inst, l)
 
                 ! Get index in nuclides array
                 i_nuc = materials(p % material) % nuclide(l)
@@ -720,12 +712,7 @@
             else
               do l = 1, materials(p % material) % n_nuclides
                 ! Get atom density
-<<<<<<< HEAD
-                atom_density_ = mat % get_density(p % inst, l)
-=======
-                atom_density_ = materials(p % material) % atom_density(l)
-
->>>>>>> fd712f64
+                atom_density_ = materials(p % material)  % get_density(p % inst, l)
                 ! Get index in nuclides array
                 i_nuc = materials(p % material) % nuclide(l)
 
