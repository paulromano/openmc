module source

  use bank_header,        only: Bank
  use constants
<<<<<<< HEAD
  use dd_comm,          only: distribute_source
  use error,            only: fatal_error
  use geometry,         only: find_cell
  use geometry_header,  only: BASE_UNIVERSE
  use global
  use math,             only: maxwell_spectrum, watt_spectrum
  use output,           only: write_message
  use output_interface, only: BinaryOutput
  use particle_header,  only: Particle
  use random_lcg,       only: prn, set_particle_seed, prn_seed, prn_set_stream
  use string,           only: to_str
=======
  use dd_comm,            only: distribute_source
  use error,              only: fatal_error
  use geometry,           only: find_cell
  use geometry_header,    only: BASE_UNIVERSE
  use global
  use math,               only: maxwell_spectrum, watt_spectrum
  use output,             only: write_message
  use output_interface,   only: BinaryOutput
  use particle_header,    only: Particle
  use random_lcg,         only: prn, set_particle_seed, prn_set_stream, prn_seed
  use random_lcg_header,  only: STREAM_TRACKING, STREAM_SOURCE
  use string,             only: to_str
>>>>>>> 7c8f67d7

#ifdef MPI
  use mpi
#endif

  implicit none

contains

!===============================================================================
! INITIALIZE_SOURCE initializes particles in the source bank
!===============================================================================

  subroutine initialize_source()

    integer(8) :: i          ! loop index over bank sites
    integer(8) :: id         ! particle id
    integer(4) :: itmp       ! temporary integer
    type(Bank), pointer :: src => null() ! source bank site
    type(BinaryOutput) :: sp ! statepoint/source binary file

    message = "Initializing source particles..."
    call write_message(6)

    if (path_source /= '') then
      ! Read the source from a binary file instead of sampling from some
      ! assumed source distribution

      if (dd_run) then
        message = "Reading source from binary file not implemented for " // &
                  "domain decomposition."
        call fatal_error()
      end if

      message = 'Reading source file from ' // trim(path_source) // '...'
      call write_message(6)

      ! Open the binary file
      call sp % file_open(path_source, 'r', serial = .false.)

      ! Read the file type
      call sp % read_data(itmp, "filetype")

      ! Check to make sure this is a source file
      if (itmp /= FILETYPE_SOURCE) then
        message = "Specified starting source file not a source file type."
        call fatal_error()
      end if

      ! Read in the source bank
      call sp % read_source_bank()

      ! Close file
      call sp % file_close()

    else
      ! Generate source sites from specified distribution in user input
      
      do i = 1, work
      
        ! Get pointer to source bank site
        src => source_bank(i)

        ! Initialize random number seed
        id = work_index(rank) + i
        call set_particle_seed(id)

        ! Sample external source distribution
        call sample_external_source(src)
        
        ! Store the LCG seed for the particle
        src % prn_seed = prn_seed
        
      end do

      if (dd_run) then

        ! Send source sites to the processes they'll be transported on
        call distribute_source(domain_decomp)
        
      end if
      
    end if

  end subroutine initialize_source

!===============================================================================
! SAMPLE_EXTERNAL_SOURCE
!===============================================================================

  subroutine sample_external_source(site)

    type(Bank), pointer :: site ! source site

    integer :: i          ! dummy loop index
    real(8) :: r(3)       ! sampled coordinates
    real(8) :: phi        ! azimuthal angle
    real(8) :: mu         ! cosine of polar angle
    real(8) :: p_min(3)   ! minimum coordinates of source
    real(8) :: p_max(3)   ! maximum coordinates of source
    real(8) :: a          ! Arbitrary parameter 'a'
    real(8) :: b          ! Arbitrary parameter 'b'
    logical :: found      ! Does the source particle exist within geometry?
    type(Particle) :: p   ! Temporary particle for using find_cell
    integer, save :: num_resamples = 0 ! Number of resamples encountered

    ! Set weight to one by default
    site % wgt = ONE

    ! Set the random number generator to the source stream.
    call prn_set_stream(STREAM_SOURCE)

    ! Sample position
    select case (external_source % type_space)
    case (SRC_SPACE_BOX)
      ! Set particle defaults
      call p % initialize()
      ! Repeat sampling source location until a good site has been found
      found = .false.
      do while (.not.found)
        ! Coordinates sampled uniformly over a box
        p_min = external_source % params_space(1:3)
        p_max = external_source % params_space(4:6)
        r = (/ (prn(), i = 1,3) /)
        site % xyz = p_min + r*(p_max - p_min)

        ! Fill p with needed data
        p % coord0 % xyz = site % xyz
        p % coord0 % uvw = [ ONE, ZERO, ZERO ]

        ! Now search to see if location exists in geometry
        call find_cell(p, found)
        if (.not. found) then
          num_resamples = num_resamples + 1
          if (num_resamples == MAX_EXTSRC_RESAMPLES) then
            message = "Maximum number of external source spatial resamples &
                      &reached!"
            call fatal_error()
          end if
        end if
      end do
      call p % clear()

    case (SRC_SPACE_FISSION)
      ! Repeat sampling source location until a good site has been found
      found = .false.
      do while (.not.found)
        ! Set particle defaults
        call p % initialize()

        ! Coordinates sampled uniformly over a box
        p_min = external_source % params_space(1:3)
        p_max = external_source % params_space(4:6)
        r = (/ (prn(), i = 1,3) /)
        site % xyz = p_min + r*(p_max - p_min)

        ! Fill p with needed data
        p % coord0 % xyz = site % xyz
        p % coord0 % uvw = [ ONE, ZERO, ZERO ]

        ! Now search to see if location exists in geometry
        call find_cell(p, found)
        if (.not. found) then
          num_resamples = num_resamples + 1
          if (num_resamples == MAX_EXTSRC_RESAMPLES) then
            message = "Maximum number of external source spatial resamples &
                      &reached!"
            call fatal_error()
          end if
          cycle
        end if
        if (p % material == MATERIAL_VOID) then
          found = .false.
          cycle
        end if
        if (.not. materials(p % material) % fissionable) found = .false.
      end do
      call p % clear()

    case (SRC_SPACE_POINT)
      ! Point source
      site % xyz = external_source % params_space

    end select

    ! Sample angle
    select case (external_source % type_angle)
    case (SRC_ANGLE_ISOTROPIC)
      ! Sample isotropic distribution
      phi = TWO*PI*prn()
      mu = TWO*prn() - ONE
      site % uvw(1) = mu
      site % uvw(2) = sqrt(ONE - mu*mu) * cos(phi)
      site % uvw(3) = sqrt(ONE - mu*mu) * sin(phi)

    case (SRC_ANGLE_MONO)
      ! Monodirectional source
      site % uvw = external_source % params_angle

    case default
      message = "No angle distribution specified for external source!"
      call fatal_error()
    end select

    ! Sample energy distribution
    select case (external_source % type_energy)
    case (SRC_ENERGY_MONO)
      ! Monoenergtic source
      site % E = external_source % params_energy(1)

    case (SRC_ENERGY_MAXWELL)
      a = external_source % params_energy(1)
      do
        ! Sample Maxwellian fission spectrum
        site % E = maxwell_spectrum(a)

        ! resample if energy is >= 20 MeV
        if (site % E < 20) exit
      end do

    case (SRC_ENERGY_WATT)
      a = external_source % params_energy(1)
      b = external_source % params_energy(2)
      do
        ! Sample Watt fission spectrum
        site % E = watt_spectrum(a, b)

        ! resample if energy is >= 20 MeV
        if (site % E < 20) exit
      end do

    case default
      message = "No energy distribution specified for external source!"
      call fatal_error()
    end select

    ! Set the random number generator back to the tracking stream.
    call prn_set_stream(STREAM_TRACKING)

  end subroutine sample_external_source

!===============================================================================
! GET_SOURCE_PARTICLE returns the next source particle
!===============================================================================

  subroutine get_source_particle(p, index_source)

    type(Particle), intent(inout) :: p
    integer(8),     intent(in)    :: index_source

    integer(8) :: particle_seed  ! unique index for particle
    integer :: i
    type(Bank), pointer, save :: src => null()
!$omp threadprivate(src)

    if (.not. dd_run) then

      ! set defaults
      call p % initialize()

      ! Copy attributes from source to particle
      src => source_bank(index_source)
      call copy_source_attributes(p, src)
    
      ! set identifier for particle
      p % id = work_index(rank) + index_source
      
      ! set random number seed
      particle_seed = (overall_gen - 1)*n_particles + p % id
      call set_particle_seed(particle_seed)
    
    else
<<<<<<< HEAD

      if (current_stage == 1) then

        ! On the first stage, we set the particle from the source bank like for
        ! non-DD runs

        ! set defaults
        call p % initialize()

=======

      if (current_stage == 1) then

        ! On the first stage, we set the particle from the source bank like for
        ! non-DD runs

        ! set defaults
        call p % initialize()

>>>>>>> 7c8f67d7
        ! Copy attributes from source to particle
        src => source_bank(index_source)
        call copy_source_attributes(p, src)

      else

        ! On all other stages, we're running a particle in the buffer
        ! transferred from other domains, so all we need to do is set the coord
        call p % clear()
        allocate(p % coord0)
        p % coord0 % universe = BASE_UNIVERSE
        p % coord             => p % coord0
        p % coord0 % xyz =  p % stored_xyz
        p % coord0 % uvw =  p % stored_uvw

        ! Re-initialize the stored outscatter_destination
        p % outscatter_destination = NO_OUTSCATTER

      end if

      ! The order of the source bank is scrambled for domain-decomposed runs,
      ! so unless we want to do a distributed sort over all n_partcles, we're
      ! not going to have particle id numbers that are reproducible with
      ! different numbers of processes.
      p % id = index_source

      ! Results will still be reproducible for DD runs with varying numbers of
      ! domains/proceses since we're carrying around the random number streams
      prn_seed = p % prn_seed

      ! Note: tally results will not match the non-DD version of the same run
      ! (unless you run in DD mode with one domain).

    end if

    ! set particle trace
    trace = .false.
    if (current_batch == trace_batch .and. current_gen == trace_gen .and. &
         p % id == trace_particle) trace = .true.
    
    ! Set particle track.
    p % write_track = .false.
    if (write_all_tracks) then
      p % write_track = .true.
    else if (allocated(track_identifiers)) then
      do i=1, size(track_identifiers(1,:))
        if (current_batch == track_identifiers(1,i) .and. &
             &current_gen == track_identifiers(2,i) .and. &
             &p % id == track_identifiers(3,i)) then
          p % write_track = .true.
          exit
        end if
      end do
    end if

  end subroutine get_source_particle

!===============================================================================
! COPY_SOURCE_ATTRIBUTES
!===============================================================================

  subroutine copy_source_attributes(p, src)

    type(Particle), intent(inout) :: p
    type(Bank),     pointer       :: src

    ! copy attributes from source bank site
    p % wgt         = src % wgt
    p % last_wgt    = src % wgt
    p % coord % xyz = src % xyz
    p % coord % uvw = src % uvw
    p % last_xyz    = src % xyz
    p % last_uvw    = src % uvw
    p % E           = src % E
    p % last_E      = src % E
    p % prn_seed    = src % prn_seed
    p % xs_seed     = src % prn_seed

  end subroutine copy_source_attributes

end module source<|MERGE_RESOLUTION|>--- conflicted
+++ resolved
@@ -2,19 +2,6 @@
 
   use bank_header,        only: Bank
   use constants
-<<<<<<< HEAD
-  use dd_comm,          only: distribute_source
-  use error,            only: fatal_error
-  use geometry,         only: find_cell
-  use geometry_header,  only: BASE_UNIVERSE
-  use global
-  use math,             only: maxwell_spectrum, watt_spectrum
-  use output,           only: write_message
-  use output_interface, only: BinaryOutput
-  use particle_header,  only: Particle
-  use random_lcg,       only: prn, set_particle_seed, prn_seed, prn_set_stream
-  use string,           only: to_str
-=======
   use dd_comm,            only: distribute_source
   use error,              only: fatal_error
   use geometry,           only: find_cell
@@ -27,7 +14,6 @@
   use random_lcg,         only: prn, set_particle_seed, prn_set_stream, prn_seed
   use random_lcg_header,  only: STREAM_TRACKING, STREAM_SOURCE
   use string,             only: to_str
->>>>>>> 7c8f67d7
 
 #ifdef MPI
   use mpi
@@ -300,7 +286,6 @@
       call set_particle_seed(particle_seed)
     
     else
-<<<<<<< HEAD
 
       if (current_stage == 1) then
 
@@ -310,17 +295,6 @@
         ! set defaults
         call p % initialize()
 
-=======
-
-      if (current_stage == 1) then
-
-        ! On the first stage, we set the particle from the source bank like for
-        ! non-DD runs
-
-        ! set defaults
-        call p % initialize()
-
->>>>>>> 7c8f67d7
         ! Copy attributes from source to particle
         src => source_bank(index_source)
         call copy_source_attributes(p, src)
