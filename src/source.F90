--- conflicted
+++ resolved
@@ -7,23 +7,14 @@
   use geometry,           only: find_cell
   use geometry_header,    only: BASE_UNIVERSE
   use global
-<<<<<<< HEAD
-  use math,               only: maxwell_spectrum, watt_spectrum
-  use output,             only: write_message
-  use output_interface,   only: BinaryOutput
-  use particle_header,    only: Particle
-  use random_lcg,         only: prn, set_particle_seed, prn_set_stream, prn_seed
-  use random_lcg_header,  only: STREAM_TRACKING, STREAM_SOURCE
-  use string,             only: to_str
-=======
   use hdf5_interface,   only: file_create, file_open, file_close, read_dataset
   use math,             only: maxwell_spectrum, watt_spectrum
   use output,           only: write_message
   use particle_header,  only: Particle
-  use random_lcg,       only: prn, set_particle_seed, prn_set_stream
+  use random_lcg,       only: prn, set_particle_seed, prn_set_stream, prn_seed
   use state_point,      only: read_source_bank, write_source_bank
   use string,           only: to_str
->>>>>>> aee19458
+  use random_lcg_header,  only: STREAM_TRACKING, STREAM_SOURCE
 
 #ifdef HDF5
   use hdf5_interface
@@ -78,11 +69,7 @@
       end if
 
       ! Read in the source bank
-<<<<<<< HEAD
-      call read_source_bank(sp)
-=======
       call read_source_bank(file_id)
->>>>>>> aee19458
 
       ! Close file
       call file_close(file_id)
@@ -120,18 +107,9 @@
     if (write_initial_source) then
       call write_message('Writing out initial source...', 1)
       filename = trim(path_output) // 'initial_source.h5'
-<<<<<<< HEAD
-#else
-      filename = trim(path_output) // 'initial_source.binary'
-#endif
-      call sp % file_create(filename, serial = .false.)
-      call write_source_bank(sp)
-      call sp % file_close()
-=======
       file_id = file_create(filename, parallel=.true.)
       call write_source_bank(file_id)
       call file_close(file_id)
->>>>>>> aee19458
     end if
 
   end subroutine initialize_source
@@ -292,358 +270,4 @@
 
   end subroutine sample_external_source
 
-<<<<<<< HEAD
-!===============================================================================
-! GET_SOURCE_PARTICLE returns the next source particle
-!===============================================================================
-
-  subroutine get_source_particle(p, index_source)
-
-    type(Particle), intent(inout) :: p
-    integer(8),     intent(in)    :: index_source
-
-    integer(8) :: particle_seed  ! unique index for particle
-    integer :: i
-    type(Bank), pointer :: src
-
-    if (.not. dd_run) then
-
-      ! set defaults
-      call p % initialize()
-
-      ! Copy attributes from source to particle
-      src => source_bank(index_source)
-      call copy_source_attributes(p, src)
-    
-      ! set identifier for particle
-      p % id = work_index(rank) + index_source
-      
-      ! set random number seed
-      particle_seed = (overall_gen - 1)*n_particles + p % id
-      call set_particle_seed(particle_seed)
-    
-    else
-
-      if (current_stage == 1) then
-
-        ! On the first stage, we set the particle from the source bank like for
-        ! non-DD runs
-
-        ! set defaults
-        call p % initialize()
-
-        ! Copy attributes from source to particle
-        src => source_bank(index_source)
-        call copy_source_attributes(p, src)
-
-      else
-
-        ! On all other stages, we're running a particle in the buffer
-        ! transferred from other domains, so all we need to do is set the coord
-        call p % clear()
-        allocate(p % coord0)
-        p % coord0 % universe = BASE_UNIVERSE
-        p % coord             => p % coord0
-        p % coord0 % xyz =  p % stored_xyz
-        p % coord0 % uvw =  p % stored_uvw
-
-        ! Re-initialize the stored outscatter_destination
-        p % outscatter_destination = NO_OUTSCATTER
-
-      end if
-
-      ! The order of the source bank is scrambled for domain-decomposed runs,
-      ! so unless we want to do a distributed sort over all n_partcles, we're
-      ! not going to have particle id numbers that are reproducible with
-      ! different numbers of processes.
-      p % id = index_source
-
-      ! Results will still be reproducible for DD runs with varying numbers of
-      ! domains/proceses since we're carrying around the random number streams
-      prn_seed = p % prn_seed
-
-      ! Note: tally results will not match the non-DD version of the same run
-      ! (unless you run in DD mode with one domain).
-
-    end if
-
-    ! set particle trace
-    trace = .false.
-    if (current_batch == trace_batch .and. current_gen == trace_gen .and. &
-         p % id == trace_particle) trace = .true.
-    
-    ! Set particle track.
-    p % write_track = .false.
-    if (write_all_tracks) then
-      p % write_track = .true.
-    else if (allocated(track_identifiers)) then
-      do i=1, size(track_identifiers(1,:))
-        if (current_batch == track_identifiers(1,i) .and. &
-             &current_gen == track_identifiers(2,i) .and. &
-             &p % id == track_identifiers(3,i)) then
-          p % write_track = .true.
-          exit
-        end if
-      end do
-    end if
-
-  end subroutine get_source_particle
-
-!===============================================================================
-! COPY_SOURCE_ATTRIBUTES
-!===============================================================================
-
-  subroutine copy_source_attributes(p, src)
-
-    type(Particle), intent(inout) :: p
-    type(Bank),     pointer       :: src
-
-    ! copy attributes from source bank site
-    p % wgt         = src % wgt
-    p % last_wgt    = src % wgt
-    p % coord % xyz = src % xyz
-    p % coord % uvw = src % uvw
-    p % last_xyz    = src % xyz
-    p % last_uvw    = src % uvw
-    p % E           = src % E
-    p % last_E      = src % E
-    p % prn_seed    = src % prn_seed
-    p % xs_seed     = src % prn_seed
-
-  end subroutine copy_source_attributes
-
-!===============================================================================
-! WRITE_SOURCE_BANK writes OpenMC source_bank data
-!===============================================================================
-
-  subroutine write_source_bank(sp)
-
-    type(BinaryOutput), intent(inout) :: sp
-
-#ifdef MPI
-# ifndef HDF5
-    integer                  :: mpiio_err
-    integer(MPI_OFFSET_KIND) :: offset           ! offset of data
-    integer                  :: size_offset_kind ! the data offset kind
-    integer                  :: size_bank        ! size of bank to write
-# endif
-# ifdef HDF5
-    integer(8)               :: offset(1)        ! source data offset
-# endif
-#endif
-
-    if (dd_run) then
-      if (master) call warning('Source bank writing not implemented for DD runs.')
-      return
-    end if
-
-#ifdef HDF5
-# ifdef MPI
-
-    ! Set size of total dataspace for all procs and rank
-    dims1(1) = n_particles
-    hdf5_rank = 1
-
-    ! Create that dataspace
-    call h5screate_simple_f(hdf5_rank, dims1, dspace, hdf5_err)
-
-    ! Create the dataset for that dataspace
-    call h5dcreate_f(sp % hdf5_fh, "source_bank", hdf5_bank_t, dspace, dset, hdf5_err)
-
-    ! Close the dataspace
-    call h5sclose_f(dspace, hdf5_err)
-
-    ! Create another data space but for each proc individually
-    dims1(1) = work
-    call h5screate_simple_f(hdf5_rank, dims1, memspace, hdf5_err)
-
-    ! Get the individual local proc dataspace
-    call h5dget_space_f(dset, dspace, hdf5_err)
-
-    ! Select hyperslab for this dataspace
-    offset(1) = work_index(rank)
-    call h5sselect_hyperslab_f(dspace, H5S_SELECT_SET_F, offset, dims1, hdf5_err)
-
-    ! Set up the property list for parallel writing
-    call h5pcreate_f(H5P_DATASET_XFER_F, plist, hdf5_err)
-    call h5pset_dxpl_mpio_f(plist, H5FD_MPIO_COLLECTIVE_F, hdf5_err)
-
-    ! Set up pointer to data
-    f_ptr = c_loc(source_bank(1))
-
-    ! Write data to file in parallel
-    call h5dwrite_f(dset, hdf5_bank_t, f_ptr, hdf5_err, &
-         file_space_id = dspace, mem_space_id = memspace, &
-         xfer_prp = plist)
-
-    ! Close all ids
-    call h5sclose_f(dspace, hdf5_err)
-    call h5sclose_f(memspace, hdf5_err)
-    call h5dclose_f(dset, hdf5_err)
-    call h5pclose_f(plist, hdf5_err)
-
-# else
-
-    ! Set size
-    dims1(1) = work
-    hdf5_rank = 1
-
-    ! Create dataspace
-    call h5screate_simple_f(hdf5_rank, dims1, dspace, hdf5_err)
-
-    ! Create dataset
-    call h5dcreate_f(sp % hdf5_fh, "source_bank", hdf5_bank_t, &
-         dspace, dset, hdf5_err)
-
-    ! Set up pointer to data
-    f_ptr = c_loc(source_bank(1))
-
-    ! Write dataset to file
-    call h5dwrite_f(dset, hdf5_bank_t, f_ptr, hdf5_err)
-
-    ! Close all ids
-    call h5dclose_f(dset, hdf5_err)
-    call h5sclose_f(dspace, hdf5_err)
-
-# endif 
-
-#elif MPI
-
-    ! Get current offset for master 
-    if (master) call MPI_FILE_GET_POSITION(sp % unit_fh, offset, mpiio_err)
-
-    ! Determine offset on master process and broadcast to all processors
-    call MPI_SIZEOF(offset, size_offset_kind, mpi_err)
-    select case (size_offset_kind)
-    case (4)
-      call MPI_BCAST(offset, 1, MPI_INTEGER, 0, MPI_COMM_WORLD, mpi_err)
-    case (8)
-      call MPI_BCAST(offset, 1, MPI_INTEGER8, 0, MPI_COMM_WORLD, mpi_err)
-    end select
-
-    ! Set the proper offset for source data on this processor
-    call MPI_TYPE_SIZE(MPI_BANK, size_bank, mpi_err)
-    offset = offset + size_bank*work_index(rank)
-
-    ! Write all source sites
-    call MPI_FILE_WRITE_AT(sp % unit_fh, offset, source_bank(1), work, MPI_BANK, &
-         MPI_STATUS_IGNORE, mpiio_err)
-
-#else
-
-    ! Write out source sites
-    write(sp % unit_fh) source_bank
-
-#endif
-
-  end subroutine write_source_bank
-
-!===============================================================================
-! READ_SOURCE_BANK reads OpenMC source_bank data
-!===============================================================================
-
-  subroutine read_source_bank(sp)
-
-    type(BinaryOutput), intent(inout) :: sp
-
-#ifdef MPI
-# ifndef HDF5
-    integer                  :: mpiio_err
-    integer(MPI_OFFSET_KIND) :: offset           ! offset of data
-    integer                  :: size_bank        ! size of bank to read
-# endif
-# ifdef HDF5
-    integer(8)               :: offset(1)        ! offset of data
-# endif
-#endif
-
-#ifdef HDF5
-# ifdef MPI
-
-    ! Set size of total dataspace for all procs and rank
-    dims1(1) = n_particles
-    hdf5_rank = 1
-
-    ! Open the dataset
-    call h5dopen_f(sp % hdf5_fh, "source_bank", dset, hdf5_err)
-
-    ! Create another data space but for each proc individually
-    dims1(1) = work
-    call h5screate_simple_f(hdf5_rank, dims1, memspace, hdf5_err)
-
-    ! Get the individual local proc dataspace
-    call h5dget_space_f(dset, dspace, hdf5_err)
-
-    ! Select hyperslab for this dataspace
-    offset(1) = work_index(rank)
-    call h5sselect_hyperslab_f(dspace, H5S_SELECT_SET_F, offset, dims1, hdf5_err)
-
-    ! Set up the property list for parallel writing
-    call h5pcreate_f(H5P_DATASET_XFER_F, plist, hdf5_err)
-    call h5pset_dxpl_mpio_f(plist, H5FD_MPIO_COLLECTIVE_F, hdf5_err)
-
-    ! Set up pointer to data
-    f_ptr = c_loc(source_bank(1))
-
-    ! Read data from file in parallel
-    call h5dread_f(dset, hdf5_bank_t, f_ptr, hdf5_err, &
-         file_space_id = dspace, mem_space_id = memspace, &
-         xfer_prp = plist)
-
-    ! Close all ids
-    call h5sclose_f(dspace, hdf5_err)
-    call h5sclose_f(memspace, hdf5_err)
-    call h5dclose_f(dset, hdf5_err)
-    call h5pclose_f(plist, hdf5_err)
-
-# else
-
-    ! Open dataset
-    call h5dopen_f(sp % hdf5_fh, "source_bank", dset, hdf5_err)
-
-    ! Set up pointer to data
-    f_ptr = c_loc(source_bank(1))
-
-    ! Read dataset from file
-    call h5dread_f(dset, hdf5_bank_t, f_ptr, hdf5_err)
-
-    ! Close all ids
-    call h5dclose_f(dset, hdf5_err)
-
-# endif 
-
-#elif MPI
-
-    ! Go to the end of the file to set file pointer
-    offset = 0
-    call MPI_FILE_SEEK(sp % unit_fh, offset, MPI_SEEK_END, &
-         mpiio_err)
-
-    ! Get current offset (will be at EOF) 
-    call MPI_FILE_GET_POSITION(sp % unit_fh, offset, mpiio_err)
-
-    ! Get the size of the source bank on all procs
-    call MPI_TYPE_SIZE(MPI_BANK, size_bank, mpi_err)
-
-    ! Calculate offset where the source bank will begin
-    offset = offset - n_particles*size_bank
-
-    ! Set the proper offset for source data on this processor
-    offset = offset + size_bank*work_index(rank)
-
-    ! Write all source sites
-    call MPI_FILE_READ_AT(sp % unit_fh, offset, source_bank(1), work, MPI_BANK, &
-         MPI_STATUS_IGNORE, mpiio_err)
-
-#else
-
-    ! Write out source sites
-    read(sp % unit_fh) source_bank
-
-#endif
-
-  end subroutine read_source_bank
-
-=======
->>>>>>> aee19458
 end module source