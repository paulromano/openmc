module tally_header

<<<<<<< HEAD
  use constants,    only: NONE, N_FILTER_TYPES, OTF_HEADROOM
  use dict_header,  only: DictIntInt
=======
  use constants,          only: NONE, N_FILTER_TYPES
  use trigger_header,     only: TriggerObject
>>>>>>> 058fc2ea

  implicit none

!===============================================================================
! TALLYMAPELEMENT gives an index to a tally which is to be scored and the
! corresponding bin for the filter variable
!===============================================================================

  type TallyMapElement
    integer :: index_tally
    integer :: index_bin
  end type TallyMapElement

!===============================================================================
! TALLYMAPITEM contains a list of tally/bin combinations for each mappable
! filter bin specified.
!===============================================================================

  type TallyMapItem
    type(TallyMapElement), allocatable :: elements(:)
  end type TallyMapItem

!===============================================================================
! TALLYMAP contains a list of pairs of indices to tallies and the corresponding
! bin for a given filter. There is one TallyMap for each mappable filter
! type. The items array is as long as the corresponding array for that filter,
! e.g. for tally_maps(FILTER_CELL), items is n_cells long.
!===============================================================================

  type TallyMap
    type(TallyMapItem), allocatable :: items(:)
  end type TallyMap

!===============================================================================
! TALLYRESULT provides accumulation of results in a particular tally bin
!===============================================================================

  type TallyResult
    real(8) :: value    = 0.
    real(8) :: sum      = 0.
    real(8) :: sum_sq   = 0.
  end type TallyResult

!===============================================================================
! TALLYFILTER describes a filter that limits what events score to a tally. For
! example, a cell filter indicates that only particles in a specified cell
! should score to the tally.
!===============================================================================

  type TallyFilter
    integer :: type = NONE
    integer :: n_bins = 0
    integer :: offset = 0 ! Only used for distribcell filters
    integer, allocatable :: int_bins(:)
    real(8), allocatable :: real_bins(:) ! Only used for energy filters

    ! Type-Bound procedures
    contains
      procedure :: clear => tallyfilter_clear ! Deallocates TallyFilter
  end type TallyFilter

!===============================================================================
! TALLYOBJECT describes a user-specified tally. The region of phase space to
! tally in is given by the TallyFilters and the results are stored in a
! TallyResult array.
!===============================================================================

  type TallyObject
    ! Basic data

    integer :: id                   ! user-defined identifier
    character(len=52) :: name = "" ! user-defined name
    integer :: type                 ! volume, surface current
    integer :: estimator            ! collision, track-length
    real(8) :: volume               ! volume of region

    ! Information about what filters should be used

    integer                        :: n_filters    ! Number of filters
    type(TallyFilter), allocatable :: filters(:)   ! Filter data (type/bins)

    ! The stride attribute is used for determining the index in the results
    ! array for a matching_bin combination. Since multiple dimensions are
    ! mapped onto one dimension in the results array, the stride attribute gives
    ! the stride for a given filter type within the results array

    integer, allocatable :: stride(:)

    ! This array provides a way to lookup what index in the filters array a
    ! certain filter is. For example, if find_filter(FILTER_CELL) > 0, then the
    ! value is the index in filters(:).

    integer :: find_filter(N_FILTER_TYPES) = 0

    ! Individual nuclides to tally
    integer              :: n_nuclide_bins = 0
    integer, allocatable :: nuclide_bins(:)
    logical              :: all_nuclides = .false.

    ! Values to score, e.g. flux, absorption, etc.
    ! scat_order is the scattering order for each score.
    ! It is to be 0 if the scattering order is 0, or if the score is not a
    ! scattering response.
    integer              :: n_score_bins = 0
    integer, allocatable :: score_bins(:)
    integer, allocatable :: moment_order(:)
    integer              :: n_user_score_bins = 0

    ! Results for each bin -- the first dimension of the array is for scores
    ! (e.g. flux, total reaction rate, fission reaction rate, etc.) and the
    ! second dimension of the array is for the combination of filters
    ! (e.g. specific cell, specific energy group, etc.)

    integer :: total_filter_bins
    integer :: total_score_bins
    type(TallyResult), allocatable :: results(:,:)

    ! For domain-decomposed runs, the results array is allocated on the fly
    ! as filter bins need to be accessed.  In this case, the filter indices
    ! calculated by matching bins will not actually correspond to the index
    ! in the results array that stores the desired values.  The following
    ! dictionary stores a mapping to keep track of these differences.

    type(DictIntInt) :: filter_index_map          ! real_bin --> local_bin
    type(DictIntInt) :: reverse_filter_index_map  ! local_bin --> real_bin

    ! Whether or not this tally will do on-the-fly memory allocation
    logical :: on_the_fly_allocation = .false.

    ! Size of results array when variable
    integer :: size_results_filters

    ! Next index in the results array when variable
    integer :: next_filter_idx = 1

    ! reset property - allows a tally to be reset after every batch
    logical :: reset = .false.

    ! Number of realizations of tally random variables
    integer :: n_realizations = 0
    
    ! Tally precision triggers
    integer                           :: n_triggers = 0  ! # of triggers
    type(TriggerObject),  allocatable :: triggers(:)     ! Array of triggers

    ! Type-Bound procedures
    contains
      procedure :: get_filter_index => filter_index
      procedure :: otf_filter_index
      procedure :: grow_results_array
      procedure :: clear => tallyobject_clear ! Deallocates TallyObject
  end type TallyObject

  contains

!===============================================================================
! FILTER_INDEX returns the filter index in the results array for a given set of
! matching bins
!===============================================================================

    function filter_index(this, matching_bins) result(idx)

      class(TallyObject),   intent(inout) :: this 
      integer, allocatable, intent(in)    :: matching_bins(:)
      
      integer :: idx

      ! Get index in total array
      idx = sum((matching_bins(1:this % n_filters) - 1) * this % stride) + 1

      ! If the results array is fully allocated, this index is valid
      if (this % on_the_fly_allocation) then
        idx = this % otf_filter_index(idx)
      end if

    end function filter_index

!===============================================================================
! OTF_FILTER_INDEX returns the filter index in the results array when OTF tally
! allocation is active
!===============================================================================

    function otf_filter_index(this, real_bin) result(idx)
      
      class(TallyObject), intent(inout) :: this 
      integer,            intent(in)    :: real_bin
      
      integer :: idx

      ! If we're doing on-the-fly memory allocation, we must use the map
      if (this % filter_index_map % has_key(real_bin)) then

        idx = this % filter_index_map % get_key(real_bin)

      else

        ! This is the first time this filter index has been needed

        ! Grow the results array if we've used it all
        if (this % next_filter_idx > this % size_results_filters) &
            call this % grow_results_array()

        ! Update the map
        call this % filter_index_map % add_key(real_bin, this % next_filter_idx)
        call this % reverse_filter_index_map % add_key( &
            this % next_filter_idx, real_bin)

        ! Set the return index
        idx = this % next_filter_idx
        
        ! Increment the next index
        this % next_filter_idx = this % next_filter_idx + 1

      end if

    end function otf_filter_index

!===============================================================================
! GROW_RESULTS_ARRAY
!===============================================================================

    subroutine grow_results_array(this)

      class(TallyObject), intent(inout) :: this 

      integer :: newsize
      type(TallyResult), allocatable :: temp(:,:)

      newsize = ceiling(real(this % size_results_filters, 8) * OTF_HEADROOM)

      ! Allocate results array with increased size
      allocate(temp(this % total_score_bins, newsize))

      ! Copy original results to temporary array
      temp(:, 1:this % size_results_filters) = &
           this % results(:, 1:this % size_results_filters)

      ! Move allocation from temporary array
      call move_alloc(FROM=temp, TO=this % results)

      ! Update size
      this % size_results_filters = newsize

    end subroutine grow_results_array

!===============================================================================
! TALLYFILTER_CLEAR deallocates a TallyFilter element and sets it to its as
! initialized state.
!===============================================================================

    subroutine tallyfilter_clear(this)
      class(TallyFilter), intent(inout) :: this ! The TallyFilter to be cleared

      this % type = NONE
      this % n_bins = 0
      if (allocated(this % int_bins)) &
           deallocate(this % int_bins)
      if (allocated(this % real_bins)) &
           deallocate(this % real_bins)

    end subroutine tallyfilter_clear

!===============================================================================
! TALLYOBJECT_CLEAR deallocates a TallyObject element and sets it to its as
! initialized state.
!===============================================================================

    subroutine tallyobject_clear(this)
      class(TallyObject), intent(inout) :: this ! The TallyObject to be cleared

      integer :: i  ! Loop Index

      ! This routine will go through each item in TallyObject and set the value
      ! to its default, as-initialized values, including deallocations.
      this % name = ""

      if (allocated(this % filters)) then
        do i = 1, size(this % filters)
          call this % filters(i) % clear()
        end do
        deallocate(this % filters)
      end if

      if (allocated(this % stride)) &
           deallocate(this % stride)

      this % find_filter = 0

      this % n_nuclide_bins = 0
      if (allocated(this % nuclide_bins)) &
           deallocate(this % nuclide_bins)
      this % all_nuclides = .false.

      this % n_score_bins = 0
      if (allocated(this % score_bins)) &
           deallocate(this % score_bins)
      if (allocated(this % moment_order)) &
           deallocate(this % moment_order)
      this % n_user_score_bins = 0

      if (allocated(this % results)) &
           deallocate(this % results)

      this % reset = .false.

      this % n_realizations = 0
      
      if (allocated(this % triggers)) &
           deallocate (this % triggers)
      
      this % n_triggers = 0

    end subroutine tallyobject_clear

end module tally_header<|MERGE_RESOLUTION|>--- conflicted
+++ resolved
@@ -1,12 +1,8 @@
 module tally_header
 
-<<<<<<< HEAD
-  use constants,    only: NONE, N_FILTER_TYPES, OTF_HEADROOM
-  use dict_header,  only: DictIntInt
-=======
-  use constants,          only: NONE, N_FILTER_TYPES
+  use constants,          only: NONE, N_FILTER_TYPES, OTF_HEADROOM
+  use dict_header,        only: DictIntInt
   use trigger_header,     only: TriggerObject
->>>>>>> 058fc2ea
 
   implicit none
 
