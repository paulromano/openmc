--- conflicted
+++ resolved
@@ -162,10 +162,9 @@
   subroutine setup_mpi()
 
 #ifdef MPI
-<<<<<<< HEAD
-    integer                   :: bank_blocks(5)  ! Count for each datatype
-    integer                   :: bank_types(5)   ! Datatypes
-    integer(MPI_ADDRESS_KIND) :: bank_disp(5)    ! Displacements
+    integer                   :: bank_blocks(4)  ! Count for each datatype
+    integer                   :: bank_types(4)   ! Datatypes
+    integer(MPI_ADDRESS_KIND) :: bank_disp(4)    ! Displacements
     integer                   :: temp_type       ! temporary derived type
     integer                   :: score_blocks(1) ! Count for each datatype
     integer                   :: score_types(1)  ! Datatypes
@@ -175,12 +174,6 @@
     integer(MPI_ADDRESS_KIND) :: extent          ! Extent for TallyScore
     type(Bank)       :: b
     type(TallyScore) :: ts
-=======
-    integer        :: bank_blocks(4) ! Count for each datatype
-    integer        :: bank_types(4)  ! Datatypes
-    integer(MPI_ADDRESS_KIND) :: bank_disp(4)   ! Displacements
-    type(Bank)     :: b
->>>>>>> c1e2a1cf
 
     mpi_enabled = .true.
 
