--- conflicted
+++ resolved
@@ -22,13 +22,9 @@
     character(12), allocatable :: names(:)     ! isotope names
     character(12), allocatable :: sab_names(:) ! name of S(a,b) table
 
-<<<<<<< HEAD
-    logical :: fissionable = .false.
-=======
     ! Does this material contain fissionable nuclides?
     logical :: fissionable = .false.
 
->>>>>>> de49b1ce
   end type Material
 
 end module material_header