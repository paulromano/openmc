--- conflicted
+++ resolved
@@ -2,7 +2,6 @@
 
   use constants,        only: OTF_HEADROOM, MAX_LINE_LEN
   use dict_header,      only: DictIntInt
-  use output_interface, only: BinaryOutput
 
 #ifdef HDF5
   use hdf5
@@ -29,7 +28,6 @@
   type CompositionFile
     character(MAX_LINE_LEN) :: path         ! path to the file
     character(MAX_LINE_LEN) :: group        ! group in HDF5 file
-    type(BinaryOutput)      :: fh           ! file handle
     integer                 :: n_nuclides   ! number of comps per row
     integer                 :: n_instances  ! number of comp rows
     logical                 :: initialized = .false.
@@ -66,9 +64,8 @@
 !===============================================================================
 
   type Material
-<<<<<<< HEAD
     integer                        :: id          ! unique identifier
-    character(len=52)              :: name = ""   ! User-defined name
+    character(len=104)             :: name = ""   ! User-defined name
     integer                        :: n_nuclides  ! number of nuclides
     integer                        :: n_comp      ! number of compositions
     integer                        :: distribcell ! 1-to-1 distributed cell id
@@ -76,14 +73,6 @@
     integer, allocatable           :: nuclide(:)  ! index in nuclides array
     type(Density)                  :: density     ! material density in atom/b-cm
     type(Composition), allocatable :: comp(:)     ! atom densities in atom/b-cm
-=======
-    integer              :: id              ! unique identifier
-    character(len=104) :: name = ""         ! User-defined name
-    integer              :: n_nuclides      ! number of nuclides
-    integer, allocatable :: nuclide(:)      ! index in nuclides array
-    real(8)              :: density         ! total atom density in atom/b-cm
-    real(8), allocatable :: atom_density(:) ! nuclide atom density in atom/b-cm
->>>>>>> aee19458
 
     ! Energy grid information
     integer              :: n_grid    ! # of union material grid points
