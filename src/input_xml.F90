module input_xml

  use hdf5

  use cmfd_input,       only: configure_cmfd
  use constants
  use dict_header,      only: DictIntInt, ElemKeyValueCI
  use distribution_multivariate
  use distribution_univariate
  use endf,             only: reaction_name
  use energy_grid,      only: grid_method, n_log_bins
  use error,            only: fatal_error, warning
  use geometry_header,  only: Cell, Lattice, RectLattice, HexLattice
  use global
  use hdf5_interface
  use list_header,      only: ListChar, ListInt, ListReal
  use mesh_header,      only: RegularMesh
  use multipole,        only: multipole_read
  use output,           only: write_message
  use plot_header
  use random_lcg,       only: prn, seed
  use surface_header
  use set_header,       only: SetChar
  use stl_vector,       only: VectorInt, VectorReal, VectorChar
  use string,           only: to_lower, to_str, str_to_int, str_to_real, &
                              starts_with, ends_with, tokenize, split_string
  use tally_header,     only: TallyObject
  use tally_filter
  use tally_initialize, only: add_tallies
  use xml_interface

  implicit none
  save

  type(DictIntInt) :: cells_in_univ_dict ! Used to count how many cells each
                                         ! universe contains

contains

!===============================================================================
! READ_INPUT_XML calls each of the separate subroutines for reading settings,
! geometry, materials, and tallies.
!===============================================================================

  subroutine read_input_xml()

    call read_settings_xml()
    call read_geometry_xml()
    call read_materials()
    call read_tallies_xml()
    if (cmfd_run) call configure_cmfd()

  end subroutine read_input_xml

!===============================================================================
! READ_SETTINGS_XML reads data from a settings.xml file and parses it, checking
! for errors and placing properly-formatted data in the right data structures
!===============================================================================

  subroutine read_settings_xml()

    character(MAX_LINE_LEN) :: temp_str
    integer :: i
    integer :: n
    integer :: temp_int
    integer :: temp_int_array3(3)
    integer, allocatable :: temp_int_array(:)
    integer(8) :: temp_long
    real(8), allocatable :: temp_real(:)
    integer :: n_tracks
    logical :: file_exists
    character(MAX_FILE_LEN) :: env_variable
    character(MAX_WORD_LEN) :: type
    character(MAX_LINE_LEN) :: filename
    type(Node), pointer :: doc            => null()
    type(Node), pointer :: node_mode      => null()
    type(Node), pointer :: node_source    => null()
    type(Node), pointer :: node_space     => null()
    type(Node), pointer :: node_angle     => null()
    type(Node), pointer :: node_dist      => null()
    type(Node), pointer :: node_cutoff    => null()
    type(Node), pointer :: node_entropy   => null()
    type(Node), pointer :: node_ufs       => null()
    type(Node), pointer :: node_sp        => null()
    type(Node), pointer :: node_output    => null()
    type(Node), pointer :: node_verb      => null()
    type(Node), pointer :: node_res_scat  => null()
    type(Node), pointer :: node_scatterer => null()
    type(Node), pointer :: node_trigger   => null()
    type(Node), pointer :: node_keff_trigger => null()
    type(NodeList), pointer :: node_scat_list => null()
    type(NodeList), pointer :: node_source_list => null()

    ! Check if settings.xml exists
    filename = trim(path_input) // "settings.xml"
    inquire(FILE=filename, EXIST=file_exists)
    if (.not. file_exists) then
      if (run_mode /= MODE_PLOTTING) then
        call fatal_error("Settings XML file '" // trim(filename) // "' does &
             &not exist! In order to run OpenMC, you first need a set of input &
             &files; at a minimum, this includes settings.xml, geometry.xml, &
             &and materials.xml. Please consult the user's guide at &
             &http://mit-crpg.github.io/openmc for further information.")
      else
        ! The settings.xml file is optional if we just want to make a plot.
        return
      end if
    else
      call write_message("Reading settings XML file...", 5)
    end if

    ! Parse settings.xml file
    call open_xmldoc(doc, filename)

    ! Find if a multi-group or continuous-energy simulation is desired
    if (check_for_node(doc, "energy_mode")) then
      call get_node_value(doc, "energy_mode", temp_str)
      temp_str = trim(to_lower(temp_str))
      if (temp_str == "mg" .or. temp_str == "multi-group") then
        run_CE = .false.
      else if (temp_str == "ce" .or. temp_str == "continuous-energy") then
        run_CE = .true.
      end if
    end if

    ! Find cross_sections.xml file -- the first place to look is the
    ! settings.xml file. If no file is found there, then we check the
    ! CROSS_SECTIONS environment variable
    if (.not. check_for_node(doc, "cross_sections")) then
      ! No cross_sections.xml file specified in settings.xml, check
      ! environment variable
      if (run_CE) then
        call get_environment_variable("OPENMC_CROSS_SECTIONS", env_variable)
        if (len_trim(env_variable) == 0) then
          call get_environment_variable("CROSS_SECTIONS", env_variable)
          if (len_trim(env_variable) == 0) then
            call fatal_error("No cross_sections.xml file was specified in &
                 &settings.xml or in the OPENMC_CROSS_SECTIONS environment &
                 &variable. OpenMC needs such a file to identify where to &
                 &find ACE cross section libraries. Please consult the &
                 &user's guide at http://mit-crpg.github.io/openmc for &
                 &information on how to set up ACE cross section libraries.")
          else
            call warning("The CROSS_SECTIONS environment variable is &
                 &deprecated. Please update your environment to use &
                 &OPENMC_CROSS_SECTIONS instead.")
          end if
        end if
        path_cross_sections = trim(env_variable)
      else
        call get_environment_variable("OPENMC_MG_CROSS_SECTIONS", env_variable)
        if (len_trim(env_variable) == 0) then
          call fatal_error("No mgxs.xml file was specified in &
               &settings.xml or in the OPENMC_MG_CROSS_SECTIONS environment &
               &variable. OpenMC needs such a file to identify where to &
               &find ACE cross section libraries. Please consult the user's &
               &guide at http://mit-crpg.github.io/openmc for information on &
               &how to set up ACE cross section libraries.")
        else
          path_cross_sections = trim(env_variable)
        end if
      end if
    else
      call get_node_value(doc, "cross_sections", path_cross_sections)
    end if

    ! Find the windowed multipole library
    if (run_mode /= MODE_PLOTTING) then
      if (.not. check_for_node(doc, "multipole_library")) then
        ! No library location specified in settings.xml, check
        ! environment variable
        call get_environment_variable("OPENMC_MULTIPOLE_LIBRARY", env_variable)
        path_multipole = trim(env_variable)
      else
        call get_node_value(doc, "multipole_library", path_multipole)
      end if
      if (.not. ends_with(path_multipole, "/")) &
           path_multipole = trim(path_multipole) // "/"
    end if

    if (.not. run_CE) then
      ! Scattering Treatments
      if (check_for_node(doc, "max_order")) then
        call get_node_value(doc, "max_order", max_order)
      else
        ! Set to default of largest int - 1, which means to use whatever is
        ! contained in library.
        ! This is largest int - 1 because for legendre scattering, a value of
        ! 1 is added to the order; adding 1 to huge(0) gets you the largest
        ! negative integer, which is not what we want.
        max_order = huge(0) - 1
      end if
    else
      max_order = 0
    end if

    ! Set output directory if a path has been specified on the <output_path>
    ! element
    if (check_for_node(doc, "output_path")) then
      call get_node_value(doc, "output_path", path_output)
      if (.not. ends_with(path_output, "/")) &
           path_output = trim(path_output) // "/"
    end if

    ! Check for a trigger node and get trigger information
    if (check_for_node(doc, "trigger")) then
      call get_node_ptr(doc, "trigger", node_trigger)

      ! Check if trigger(s) are to be turned on
      call get_node_value(node_trigger, "active", temp_str)
      temp_str = trim(to_lower(temp_str))

      if (temp_str == 'true' .or. temp_str == '1') then
        trigger_on = .true.
      elseif (temp_str == 'false' .or. temp_str == '0') then
        trigger_on = .false.
      else
        call fatal_error("Unrecognized trigger active: " // temp_str)
      end if

      if (trigger_on) then

        if (check_for_node(node_trigger, "max_batches") )then
          call get_node_value(node_trigger, "max_batches", n_max_batches)
        else
          call fatal_error("The max_batches must be specified with triggers")
        end if

        ! Get the batch interval to check triggers
        if (.not. check_for_node(node_trigger, "batch_interval"))then
          pred_batches = .true.
        else
          call get_node_value(node_trigger, "batch_interval", temp_int)
          n_batch_interval = temp_int
          if (n_batch_interval <= 0) then
            call fatal_error("The batch interval must be greater than zero")
          end if
        end if
      end if
    end if

    ! Make sure that either eigenvalue or fixed source was specified
    if (.not. check_for_node(doc, "eigenvalue") .and. &
         .not. check_for_node(doc, "fixed_source")) then
      call fatal_error("<eigenvalue> or <fixed_source> not specified.")
    end if

    ! Eigenvalue information
    if (check_for_node(doc, "eigenvalue")) then
      ! Set run mode
      if (run_mode == NONE) run_mode = MODE_EIGENVALUE

      ! Get pointer to eigenvalue XML block
      call get_node_ptr(doc, "eigenvalue", node_mode)

      ! Check number of particles
      if (.not. check_for_node(node_mode, "particles")) then
        call fatal_error("Need to specify number of particles per generation.")
      end if

      ! Get number of particles
      call get_node_value(node_mode, "particles", temp_long)

      ! If the number of particles was specified as a command-line argument, we
      ! don't set it here
      if (n_particles == 0) n_particles = temp_long

      ! Get number of basic batches
      call get_node_value(node_mode, "batches", n_batches)
      if (.not. trigger_on) then
        n_max_batches = n_batches
      end if

      ! Get number of inactive batches
      call get_node_value(node_mode, "inactive", n_inactive)
      n_active = n_batches - n_inactive
      if (check_for_node(node_mode, "generations_per_batch")) then
        call get_node_value(node_mode, "generations_per_batch", gen_per_batch)
      end if

      ! Allocate array for batch keff and entropy
      allocate(k_generation(n_max_batches*gen_per_batch))
      allocate(entropy(n_max_batches*gen_per_batch))
      entropy = ZERO

      ! Get the trigger information for keff
      if (check_for_node(node_mode, "keff_trigger")) then
        call get_node_ptr(node_mode, "keff_trigger", node_keff_trigger)

        if (check_for_node(node_keff_trigger, "type")) then
          call get_node_value(node_keff_trigger, "type", temp_str)
          temp_str = trim(to_lower(temp_str))

          select case (temp_str)
          case ('std_dev')
            keff_trigger % trigger_type = STANDARD_DEVIATION
          case ('variance')
            keff_trigger % trigger_type = VARIANCE
          case ('rel_err')
            keff_trigger % trigger_type = RELATIVE_ERROR
          case default
            call fatal_error("Unrecognized keff trigger type " // temp_str)
          end select

        else
          call fatal_error("Specify keff trigger type in settings XML")
        end if

        if (check_for_node(node_keff_trigger, "threshold")) then
          call get_node_value(node_keff_trigger, "threshold", &
               keff_trigger % threshold)
        else
          call fatal_error("Specify keff trigger threshold in settings XML")
        end if
      end if
    end if

    ! Fixed source calculation information
    if (check_for_node(doc, "fixed_source")) then
      ! Set run mode
      if (run_mode == NONE) run_mode = MODE_FIXEDSOURCE

      ! Get pointer to fixed_source XML block
      call get_node_ptr(doc, "fixed_source", node_mode)

      ! Check number of particles
      if (.not. check_for_node(node_mode, "particles")) then
        call fatal_error("Need to specify number of particles per batch.")
      end if

      ! Get number of particles
      call get_node_value(node_mode, "particles", temp_long)

      ! If the number of particles was specified as a command-line argument, we
      ! don't set it here
      if (n_particles == 0) n_particles = temp_long

      ! Copy batch information
      call get_node_value(node_mode, "batches", n_batches)
      if (.not. trigger_on) then
        n_max_batches = n_batches
      end if
      n_active = n_batches
      n_inactive    = 0
      gen_per_batch = 1
    end if

    ! Check number of active batches, inactive batches, and particles
    if (n_active <= 0) then
      call fatal_error("Number of active batches must be greater than zero.")
    elseif (n_inactive < 0) then
      call fatal_error("Number of inactive batches must be non-negative.")
    elseif (n_particles <= 0) then
      call fatal_error("Number of particles must be greater than zero.")
    end if

    ! Copy random number seed if specified
    if (check_for_node(doc, "seed")) call get_node_value(doc, "seed", seed)

    ! Energy grid methods
    if (check_for_node(doc, "energy_grid")) then
      call get_node_value(doc, "energy_grid", temp_str)
    else
      temp_str = 'logarithm'
    end if
    select case (trim(temp_str))
    case ('nuclide')
      grid_method = GRID_NUCLIDE
    case ('material-union', 'union')
      grid_method = GRID_MAT_UNION
      if (trim(temp_str) == 'union') &
           call warning('Energy grids will be unionized by material.  Global&
           & energy grid unionization is no longer an allowed option.')
    case ('logarithm', 'logarithmic', 'log')
      grid_method = GRID_LOGARITHM
    case default
      call fatal_error("Unknown energy grid method: " // trim(temp_str))
    end select

    ! Number of bins for logarithmic grid
    if (check_for_node(doc, "log_grid_bins")) then
      call get_node_value(doc, "log_grid_bins", n_log_bins)
      if (n_log_bins < 1) then
        call fatal_error("Number of bins for logarithmic grid must be &
             &greater than zero.")
      end if
    else
      n_log_bins = 8000
    end if

    ! Verbosity
    if (check_for_node(doc, "verbosity")) then
      call get_node_ptr(doc, "verbosity", node_verb)
      call get_node_value(node_verb, "value", verbosity)
    end if

    ! Number of OpenMP threads
    if (check_for_node(doc, "threads")) then
#ifdef _OPENMP
      if (n_threads == NONE) then
        call get_node_value(doc, "threads", n_threads)
        if (n_threads < 1) then
          call fatal_error("Invalid number of threads: " // to_str(n_threads))
        end if
        call omp_set_num_threads(n_threads)
      end if
#else
      if (master) call warning("Ignoring number of threads.")
#endif
    end if

    ! ==========================================================================
    ! EXTERNAL SOURCE

    ! Get point to list of <source> elements and make sure there is at least one
    call get_node_list(doc, "source", node_source_list)
    n = get_list_size(node_source_list)
    if (n == 0) call fatal_error("No source specified in settings XML file.")

    ! Allocate array for sources
    allocate(external_source(n))

    ! Read each source
    do i = 1, n
      ! Get pointer to source
      call get_list_item(node_source_list, i, node_source)

      ! Check if we want to write out source
      if (check_for_node(node_source, "write_initial")) then
        call get_node_value(node_source, "write_initial", temp_str)
        temp_str = to_lower(temp_str)
        if (trim(temp_str) == 'true' .or. trim(temp_str) == '1') &
             write_initial_source = .true.
      end if

      ! Check for source strength
      if (check_for_node(node_source, "strength")) then
        call get_node_value(node_source, "strength", external_source(i)%strength)
      else
        external_source(i)%strength = ONE
      end if

      ! Check for external source file
      if (check_for_node(node_source, "file")) then
        ! Copy path of source file
        call get_node_value(node_source, "file", path_source)

        ! Check if source file exists
        inquire(FILE=path_source, EXIST=file_exists)
        if (.not. file_exists) then
          call fatal_error("Binary source file '" // trim(path_source) &
               &// "' does not exist!")
        end if

      else

        ! Spatial distribution for external source
        if (check_for_node(node_source, "space")) then

          ! Get pointer to spatial distribution
          call get_node_ptr(node_source, "space", node_space)

          ! Check for type of spatial distribution
          type = ''
          if (check_for_node(node_space, "type")) &
               call get_node_value(node_space, "type", type)
          select case (to_lower(type))
          case ('cartesian')
            allocate(CartesianIndependent :: external_source(i)%space)

          case ('box')
            allocate(SpatialBox :: external_source(i)%space)

          case ('fission')
            allocate(SpatialBox :: external_source(i)%space)
            select type(space => external_source(i)%space)
            type is (SpatialBox)
              space%only_fissionable = .true.
            end select

          case ('point')
            allocate(SpatialPoint :: external_source(i)%space)

          case default
            call fatal_error("Invalid spatial distribution for external source: "&
                 // trim(type))
          end select

          select type (space => external_source(i)%space)
          type is (CartesianIndependent)
            ! Read distribution for x coordinate
            if (check_for_node(node_space, "x")) then
              call get_node_ptr(node_space, "x", node_dist)
              call distribution_from_xml(space%x, node_dist)
            else
              allocate(Discrete :: space%x)
              select type (dist => space%x)
              type is (Discrete)
                allocate(dist%x(1), dist%p(1))
                dist%x(1) = ZERO
                dist%p(1) = ONE
              end select
            end if

            ! Read distribution for y coordinate
            if (check_for_node(node_space, "y")) then
              call get_node_ptr(node_space, "y", node_dist)
              call distribution_from_xml(space%y, node_dist)
            else
              allocate(Discrete :: space%y)
              select type (dist => space%y)
              type is (Discrete)
                allocate(dist%x(1), dist%p(1))
                dist%x(1) = ZERO
                dist%p(1) = ONE
              end select
            end if

            if (check_for_node(node_space, "z")) then
              call get_node_ptr(node_space, "z", node_dist)
              call distribution_from_xml(space%z, node_dist)
            else
              allocate(Discrete :: space%z)
              select type (dist => space%z)
              type is (Discrete)
                allocate(dist%x(1), dist%p(1))
                dist%x(1) = ZERO
                dist%p(1) = ONE
              end select
            end if

          type is (SpatialBox)
            ! Make sure correct number of parameters are given
            if (get_arraysize_double(node_space, "parameters") /= 6) then
              call fatal_error('Box/fission spatial source must have &
                   &six parameters specified.')
            end if

            ! Read lower-right/upper-left coordinates
            allocate(temp_real(6))
            call get_node_array(node_space, "parameters", temp_real)
            space%lower_left(:) = temp_real(1:3)
            space%upper_right(:) = temp_real(4:6)
            deallocate(temp_real)

          type is (SpatialPoint)
            ! Make sure correct number of parameters are given
            if (get_arraysize_double(node_space, "parameters") /= 3) then
              call fatal_error('Point spatial source must have &
                   &three parameters specified.')
            end if

            ! Read location of point source
            allocate(temp_real(3))
            call get_node_array(node_space, "parameters", temp_real)
            space%xyz(:) = temp_real
            deallocate(temp_real)

          end select

        else
          call fatal_error("No spatial distribution specified for external &
               &source.")
        end if

        ! Determine external source angular distribution
        if (check_for_node(node_source, "angle")) then

          ! Get pointer to angular distribution
          call get_node_ptr(node_source, "angle", node_angle)

          ! Check for type of angular distribution
          type = ''
          if (check_for_node(node_angle, "type")) &
               call get_node_value(node_angle, "type", type)
          select case (to_lower(type))
          case ('isotropic')
            allocate(Isotropic :: external_source(i)%angle)

          case ('monodirectional')
            allocate(Monodirectional :: external_source(i)%angle)

          case ('mu-phi')
            allocate(PolarAzimuthal :: external_source(i)%angle)

          case default
            call fatal_error("Invalid angular distribution for external source: "&
                 // trim(type))
          end select

          ! Read reference directional unit vector
          if (check_for_node(node_angle, "reference_uvw")) then
            n = get_arraysize_double(node_angle, "reference_uvw")
            if (n /= 3) then
              call fatal_error('Angular distribution reference direction must have &
                   &three parameters specified.')
            end if
            call get_node_array(node_angle, "reference_uvw", &
                 external_source(i)%angle%reference_uvw)
          else
            ! By default, set reference unit vector to be positive z-direction
            external_source(i)%angle%reference_uvw(:) = [ZERO, ZERO, ONE]
          end if

          ! Read parameters for angle distribution
          select type (angle => external_source(i)%angle)
          type is (Monodirectional)
            call get_node_array(node_angle, "reference_uvw", &
                 external_source(i)%angle%reference_uvw)

          type is (PolarAzimuthal)
            if (check_for_node(node_angle, "mu")) then
              call get_node_ptr(node_angle, "mu", node_dist)
              call distribution_from_xml(angle%mu, node_dist)
            else
              allocate(Uniform :: angle%mu)
              select type (mu => angle%mu)
              type is (Uniform)
                mu%a = -ONE
                mu%b = ONE
              end select
            end if

            if (check_for_node(node_angle, "phi")) then
              call get_node_ptr(node_angle, "phi", node_dist)
              call distribution_from_xml(angle%phi, node_dist)
            else
              allocate(Uniform :: angle%phi)
              select type (phi => angle%phi)
              type is (Uniform)
                phi%a = ZERO
                phi%b = TWO*PI
              end select
            end if
          end select

        else
          ! Set default angular distribution isotropic
          allocate(Isotropic :: external_source(i)%angle)
          external_source(i)%angle%reference_uvw(:) = [ZERO, ZERO, ONE]
        end if

        ! Determine external source energy distribution
        if (check_for_node(node_source, "energy")) then
          call get_node_ptr(node_source, "energy", node_dist)
          call distribution_from_xml(external_source(i)%energy, node_dist)
        else
          ! Default to a Watt spectrum with parameters 0.988 MeV and 2.249 MeV^-1
          allocate(Watt :: external_source(i)%energy)
          select type(energy => external_source(i)%energy)
          type is (Watt)
            energy%a = 0.988_8
            energy%b = 2.249_8
          end select
        end if
      end if
    end do

    ! Survival biasing
    if (check_for_node(doc, "survival_biasing")) then
      call get_node_value(doc, "survival_biasing", temp_str)
      temp_str = to_lower(temp_str)
      if (trim(temp_str) == 'true' .or. trim(temp_str) == '1') &
           survival_biasing = .true.
    end if

    ! Probability tables
    if (check_for_node(doc, "ptables")) then
      call get_node_value(doc, "ptables", temp_str)
      temp_str = to_lower(temp_str)
      if (trim(temp_str) == 'false' .or. trim(temp_str) == '0') &
           urr_ptables_on = .false.
    end if

    ! Cutoffs
    if (check_for_node(doc, "cutoff")) then
      call get_node_ptr(doc, "cutoff", node_cutoff)
      call get_node_value(node_cutoff, "weight", weight_cutoff)
      call get_node_value(node_cutoff, "weight_avg", weight_survive)
    end if

    ! Particle trace
    if (check_for_node(doc, "trace")) then
      call get_node_array(doc, "trace", temp_int_array3)
      trace_batch    = temp_int_array3(1)
      trace_gen      = temp_int_array3(2)
      trace_particle = int(temp_int_array3(3), 8)
    end if

    ! Particle tracks
    if (check_for_node(doc, "track")) then
      ! Make sure that there are three values per particle
      n_tracks = get_arraysize_integer(doc, "track")
      if (mod(n_tracks, 3) /= 0) then
        call fatal_error("Number of integers specified in 'track' is not &
             &divisible by 3.  Please provide 3 integers per particle to be &
             &tracked.")
      end if

      ! Allocate space and get list of tracks
      allocate(temp_int_array(n_tracks))
      call get_node_array(doc, "track", temp_int_array)

      ! Reshape into track_identifiers
      allocate(track_identifiers(3, n_tracks/3))
      track_identifiers = reshape(temp_int_array, [3, n_tracks/3])
    end if

    ! Shannon Entropy mesh
    if (check_for_node(doc, "entropy")) then

      ! Get pointer to entropy node
      call get_node_ptr(doc, "entropy", node_entropy)

      ! Check to make sure enough values were supplied
      if (get_arraysize_double(node_entropy, "lower_left") /= 3) then
        call fatal_error("Need to specify (x,y,z) coordinates of lower-left &
             &corner of Shannon entropy mesh.")
      elseif (get_arraysize_double(node_entropy, "upper_right") /= 3) then
        call fatal_error("Need to specify (x,y,z) coordinates of upper-right &
             &corner of Shannon entropy mesh.")
      end if

      ! Allocate mesh object and coordinates on mesh
      allocate(entropy_mesh)
      allocate(entropy_mesh % lower_left(3))
      allocate(entropy_mesh % upper_right(3))
      allocate(entropy_mesh % width(3))

      ! Copy values
      call get_node_array(node_entropy, "lower_left", &
           entropy_mesh % lower_left)
      call get_node_array(node_entropy, "upper_right", &
           entropy_mesh % upper_right)

      ! Check on values provided
      if (.not. all(entropy_mesh % upper_right > entropy_mesh % lower_left)) &
           &then
        call fatal_error("Upper-right coordinate must be greater than &
             &lower-left coordinate for Shannon entropy mesh.")
      end if

      ! Check if dimensions were specified -- if not, they will be calculated
      ! automatically upon first entry into shannon_entropy
      if (check_for_node(node_entropy, "dimension")) then

        ! If so, make sure proper number of values were given
        if (get_arraysize_integer(node_entropy, "dimension") /= 3) then
          call fatal_error("Dimension of entropy mesh must be given as three &
               &integers.")
        end if

        ! Allocate dimensions
        entropy_mesh % n_dimension = 3
        allocate(entropy_mesh % dimension(3))

        ! Copy dimensions
        call get_node_array(node_entropy, "dimension", entropy_mesh % dimension)

        ! Calculate width
        entropy_mesh % width = (entropy_mesh % upper_right - &
             entropy_mesh % lower_left) / entropy_mesh % dimension

      end if

      ! Turn on Shannon entropy calculation
      entropy_on = .true.
    end if

    ! Uniform fission source weighting mesh
    if (check_for_node(doc, "uniform_fs")) then

      ! Get pointer to ufs node
      call get_node_ptr(doc, "uniform_fs", node_ufs)

      ! Check to make sure enough values were supplied
      if (get_arraysize_double(node_ufs, "lower_left") /= 3) then
        call fatal_error("Need to specify (x,y,z) coordinates of lower-left &
             &corner of UFS mesh.")
      elseif (get_arraysize_double(node_ufs, "upper_right") /= 3) then
        call fatal_error("Need to specify (x,y,z) coordinates of upper-right &
             &corner of UFS mesh.")
      elseif (get_arraysize_integer(node_ufs, "dimension") /= 3) then
        call fatal_error("Dimension of UFS mesh must be given as three &
             &integers.")
      end if

      ! Allocate mesh object and coordinates on mesh
      allocate(ufs_mesh)
      allocate(ufs_mesh % lower_left(3))
      allocate(ufs_mesh % upper_right(3))
      allocate(ufs_mesh % width(3))

      ! Allocate dimensions
      ufs_mesh % n_dimension = 3
      allocate(ufs_mesh % dimension(3))

      ! Copy dimensions
      call get_node_array(node_ufs, "dimension", ufs_mesh % dimension)

      ! Copy values
      call get_node_array(node_ufs, "lower_left", ufs_mesh % lower_left)
      call get_node_array(node_ufs, "upper_right", ufs_mesh % upper_right)

      ! Check on values provided
      if (.not. all(ufs_mesh % upper_right > ufs_mesh % lower_left)) then
        call fatal_error("Upper-right coordinate must be greater than &
             &lower-left coordinate for UFS mesh.")
      end if

      ! Calculate width
      ufs_mesh % width = (ufs_mesh % upper_right - &
           ufs_mesh % lower_left) / ufs_mesh % dimension

      ! Calculate volume fraction of each cell
      ufs_mesh % volume_frac = ONE/real(product(ufs_mesh % dimension),8)

      ! Turn on uniform fission source weighting
      ufs = .true.

      ! Allocate source_frac
      allocate(source_frac(1, ufs_mesh % dimension(1), &
           ufs_mesh % dimension(2), ufs_mesh % dimension(3)))
    end if

    ! Check if the user has specified to write state points
    if (check_for_node(doc, "state_point")) then

      ! Get pointer to state_point node
      call get_node_ptr(doc, "state_point", node_sp)

      ! Determine number of batches at which to store state points
      if (check_for_node(node_sp, "batches")) then
        n_state_points = get_arraysize_integer(node_sp, "batches")
      else
        n_state_points = 0
      end if

      if (n_state_points > 0) then
        ! User gave specific batches to write state points
        allocate(temp_int_array(n_state_points))
        call get_node_array(node_sp, "batches", temp_int_array)
        do i = 1, n_state_points
          call statepoint_batch % add(temp_int_array(i))
        end do
        deallocate(temp_int_array)
      elseif (check_for_node(node_sp, "interval")) then
        ! User gave an interval for writing state points
        call get_node_value(node_sp, "interval", temp_int)
        n_state_points = n_batches / temp_int
        do i = 1, n_state_points
          call statepoint_batch % add(temp_int * i)
        end do
      else
        ! If neither were specified, write state point at last batch
        n_state_points = 1
        call statepoint_batch % add(n_batches)
      end if
    else
      ! If no <state_point> tag was present, by default write state point at
      ! last batch only
      n_state_points = 1
      call statepoint_batch % add(n_batches)
    end if

    ! Check if the user has specified to write source points
    if (check_for_node(doc, "source_point")) then

      ! Get pointer to source_point node
      call get_node_ptr(doc, "source_point", node_sp)

      ! Determine number of batches at which to store source points
      if (check_for_node(node_sp, "batches")) then
        n_source_points = get_arraysize_integer(node_sp, "batches")
      else
        n_source_points = 0
      end if

      if (n_source_points > 0) then
        ! User gave specific batches to write source points
        allocate(temp_int_array(n_source_points))
        call get_node_array(node_sp, "batches", temp_int_array)
        do i = 1, n_source_points
          call sourcepoint_batch % add(temp_int_array(i))
        end do
        deallocate(temp_int_array)
      elseif (check_for_node(node_sp, "interval")) then
        ! User gave an interval for writing source points
        call get_node_value(node_sp, "interval", temp_int)
        n_source_points = n_batches / temp_int
        do i = 1, n_source_points
          call sourcepoint_batch % add(temp_int * i)
        end do
      else
        ! If neither were specified, write source points with state points
        n_source_points = n_state_points
        do i = 1, n_state_points
          call sourcepoint_batch % add(statepoint_batch % get_item(i))
        end do
      end if

      ! Check if the user has specified to write binary source file
      if (check_for_node(node_sp, "separate")) then
        call get_node_value(node_sp, "separate", temp_str)
        temp_str = to_lower(temp_str)
        if (trim(temp_str) == 'true' .or. &
             trim(temp_str) == '1') source_separate = .true.
      end if
      if (check_for_node(node_sp, "write")) then
        call get_node_value(node_sp, "write", temp_str)
        temp_str = to_lower(temp_str)
        if (trim(temp_str) == 'false' .or. &
             trim(temp_str) == '0') source_write = .false.
      end if
      if (check_for_node(node_sp, "overwrite_latest")) then
        call get_node_value(node_sp, "overwrite_latest", temp_str)
        temp_str = to_lower(temp_str)
        if (trim(temp_str) == 'true' .or. &
             trim(temp_str) == '1') then
          source_latest = .true.
          source_separate = .true.
        end if
      end if
    else
      ! If no <source_point> tag was present, by default we keep source bank in
      ! statepoint file and write it out at statepoints intervals
      source_separate = .false.
      n_source_points = n_state_points
      do i = 1, n_state_points
        call sourcepoint_batch % add(statepoint_batch % get_item(i))
      end do
    end if

    ! If source is not seperate and is to be written out in the statepoint file,
    ! make sure that the sourcepoint batch numbers are contained in the
    ! statepoint list
    if (.not. source_separate) then
      do i = 1, n_source_points
        if (.not. statepoint_batch % contains(sourcepoint_batch % &
             get_item(i))) then
          call fatal_error('Sourcepoint batches are not a subset&
               & of statepoint batches.')
        end if
      end do
    end if

    ! Check if the user has specified to not reduce tallies at the end of every
    ! batch
    if (check_for_node(doc, "no_reduce")) then
      call get_node_value(doc, "no_reduce", temp_str)
      temp_str = to_lower(temp_str)
      if (trim(temp_str) == 'true' .or. trim(temp_str) == '1') &
           reduce_tallies = .false.
    end if

    ! Check if the user has specified to use confidence intervals for
    ! uncertainties rather than standard deviations
    if (check_for_node(doc, "confidence_intervals")) then
      call get_node_value(doc, "confidence_intervals", temp_str)
      temp_str = to_lower(temp_str)
      if (trim(temp_str) == 'true' .or. &
           trim(temp_str) == '1') confidence_intervals = .true.
    end if

    ! Check for output options
    if (check_for_node(doc, "output")) then

      ! Get pointer to output node
      call get_node_ptr(doc, "output", node_output)

      ! Check for summary option
      if (check_for_node(node_output, "summary")) then
        call get_node_value(node_output, "summary", temp_str)
        temp_str = to_lower(temp_str)
        if (trim(temp_str) == 'false' .or. &
             trim(temp_str) == '0') output_summary = .false.
      end if

      ! Check for cross sections option
      if (check_for_node(node_output, "cross_sections")) then
        call get_node_value(node_output, "cross_sections", temp_str)
        temp_str = to_lower(temp_str)
        if (trim(temp_str) == 'true' .or. &
             trim(temp_str) == '1') output_xs = .true.
      end if

      ! Check for ASCII tallies output option
      if (check_for_node(node_output, "tallies")) then
        call get_node_value(node_output, "tallies", temp_str)
        temp_str = to_lower(temp_str)
        if (trim(temp_str) == 'false' .or. &
             trim(temp_str) == '0') output_tallies = .false.
      end if
    end if

    ! Check for cmfd run
    if (check_for_node(doc, "run_cmfd")) then
      call get_node_value(doc, "run_cmfd", temp_str)
      temp_str = to_lower(temp_str)
      if (trim(temp_str) == 'true' .or. trim(temp_str) == '1') then
        cmfd_run = .true.
      end if
    end if

    ! Resonance scattering parameters
    if (check_for_node(doc, "resonance_scattering")) then
      call get_node_ptr(doc, "resonance_scattering", node_res_scat)
      call get_node_list(node_res_scat, "scatterer", node_scat_list)

      ! check that a nuclide is specified
      if (get_list_size(node_scat_list) >= 1) then
        treat_res_scat = .true.
        n_res_scatterers_total = get_list_size(node_scat_list)

        ! store 0K info for resonant scatterers
        allocate(nuclides_0K(n_res_scatterers_total))
        do i = 1, n_res_scatterers_total
          call get_list_item(node_scat_list, i, node_scatterer)

          ! check to make sure a nuclide is specified
          if (.not. check_for_node(node_scatterer, "nuclide")) then
            call fatal_error("No nuclide specified for scatterer " &
                 // trim(to_str(i)) // " in settings.xml file!")
          end if
          call get_node_value(node_scatterer, "nuclide", &
               nuclides_0K(i) % nuclide)

          if (check_for_node(node_scatterer, "method")) then
            call get_node_value(node_scatterer, "method", &
                 nuclides_0K(i) % scheme)
          end if

          ! check to make sure xs name for which method is applied is given
          if (.not. check_for_node(node_scatterer, "xs_label")) then
            call fatal_error("Must specify the temperature dependent name of &
                 &scatterer " // trim(to_str(i)) &
                 // " given in cross_sections.xml")
          end if
          call get_node_value(node_scatterer, "xs_label", &
               nuclides_0K(i) % name)

          ! check to make sure 0K xs name for which method is applied is given
          if (.not. check_for_node(node_scatterer, "xs_label_0K")) then
            call fatal_error("Must specify the 0K name of scatterer " &
                 // trim(to_str(i)) // " given in cross_sections.xml")
          end if
          call get_node_value(node_scatterer, "xs_label_0K", &
               nuclides_0K(i) % name_0K)

          if (check_for_node(node_scatterer, "E_min")) then
            call get_node_value(node_scatterer, "E_min", &
                 nuclides_0K(i) % E_min)
          end if

          ! check that E_min is non-negative
          if (nuclides_0K(i) % E_min < ZERO) then
            call fatal_error("Lower resonance scattering energy bound is &
                 &negative")
          end if

          if (check_for_node(node_scatterer, "E_max")) then
            call get_node_value(node_scatterer, "E_max", &
                 nuclides_0K(i) % E_max)
          end if

          ! check that E_max is not less than E_min
          if (nuclides_0K(i) % E_max < nuclides_0K(i) % E_min) then
            call fatal_error("Lower resonance scattering energy bound exceeds &
                 &upper")
          end if

          nuclides_0K(i) % nuclide = trim(nuclides_0K(i) % nuclide)
          nuclides_0K(i) % scheme  = to_lower(trim(nuclides_0K(i) % scheme))
          nuclides_0K(i) % name    = trim(nuclides_0K(i) % name)
          nuclides_0K(i) % name_0K = trim(nuclides_0K(i) % name_0K)
        end do
      else
        call fatal_error("No resonant scatterers are specified within the &
             &resonance_scattering element in settings.xml")
      end if
    end if

    ! Natural element expansion option
    if (check_for_node(doc, "natural_elements")) then
      call get_node_value(doc, "natural_elements", temp_str)
      select case (to_lower(temp_str))
      case ('endf/b-vii.0')
        default_expand = ENDF_BVII0
      case ('endf/b-vii.1')
        default_expand = ENDF_BVII1
      case ('jeff-3.1.1')
        default_expand = JEFF_311
      case ('jeff-3.1.2')
        default_expand = JEFF_312
      case ('jeff-3.2')
        default_expand = JEFF_32
      case ('jendl-3.2')
        default_expand = JENDL_32
      case ('jendl-3.3')
        default_expand = JENDL_33
      case ('jendl-4.0')
        default_expand = JENDL_40
      case default
        call fatal_error("Unknown natural element expansion option: " &
             // trim(temp_str))
      end select
    end if

    ! Check to see if windowed multipole functionality is requested
    if (check_for_node(doc, "use_windowed_multipole")) then
      call get_node_value(doc, "use_windowed_multipole", temp_str)
      select case (to_lower(temp_str))
      case ('true', '1')
        multipole_active = .true.
      case ('false', '0')
        multipole_active = .false.
      case default
        call fatal_error("Unrecognized value for <use_windowed_multipole> in &
             &settings.xml")
      end select
    end if

    ! Close settings XML file
    call close_xmldoc(doc)

  end subroutine read_settings_xml

!===============================================================================
! READ_GEOMETRY_XML reads data from a geometry.xml file and parses it, checking
! for errors and placing properly-formatted data in the right data structures
!===============================================================================

  subroutine read_geometry_xml()

    integer :: i, j, k, m, i_x, i_a, input_index
    integer :: n, n_mats, n_x, n_y, n_z, n_rings, n_rlats, n_hlats
    integer :: universe_num
    integer :: n_cells_in_univ
    integer :: coeffs_reqd
    integer :: i_xmin, i_xmax, i_ymin, i_ymax, i_zmin, i_zmax
    real(8) :: xmin, xmax, ymin, ymax, zmin, zmax
    integer, allocatable :: temp_int_array(:)
    real(8) :: phi, theta, psi
    real(8), allocatable :: coeffs(:)
    logical :: file_exists
    logical :: boundary_exists
    character(MAX_LINE_LEN) :: filename
    character(MAX_WORD_LEN) :: word
    character(MAX_WORD_LEN), allocatable :: sarray(:)
    character(REGION_SPEC_LEN) :: region_spec
    type(Cell),     pointer :: c
    class(Surface), pointer :: s
    class(Lattice), pointer :: lat
    type(Node), pointer :: doc => null()
    type(Node), pointer :: node_cell => null()
    type(Node), pointer :: node_surf => null()
    type(Node), pointer :: node_lat => null()
    type(NodeList), pointer :: node_cell_list => null()
    type(NodeList), pointer :: node_surf_list => null()
    type(NodeList), pointer :: node_rlat_list => null()
    type(NodeList), pointer :: node_hlat_list => null()
    type(VectorInt) :: tokens
    type(VectorInt) :: rpn

    ! Display output message
    call write_message("Reading geometry XML file...", 5)

    ! ==========================================================================
    ! READ CELLS FROM GEOMETRY.XML

    ! Check if geometry.xml exists
    filename = trim(path_input) // "geometry.xml"
    inquire(FILE=filename, EXIST=file_exists)
    if (.not. file_exists) then
      call fatal_error("Geometry XML file '" // trim(filename) // "' does not &
           &exist!")
    end if

    ! Parse geometry.xml file
    call open_xmldoc(doc, filename)

    ! Get pointer to list of XML <cell>
    call get_node_list(doc, "cell", node_cell_list)

    ! Get number of <cell> tags
    n_cells = get_list_size(node_cell_list)

    ! Check for no cells
    if (n_cells == 0) then
      call fatal_error("No cells found in geometry.xml!")
    end if

    ! Allocate cells array
    allocate(cells(n_cells))

    if (check_overlaps) then
      allocate(overlap_check_cnt(n_cells))
      overlap_check_cnt = 0
    end if

    n_universes = 0
    do i = 1, n_cells
      c => cells(i)

      ! Initialize distribcell instances and distribcell index
      c % instances = 0
      c % distribcell_index = NONE

      ! Get pointer to i-th cell node
      call get_list_item(node_cell_list, i, node_cell)

      ! Copy data into cells
      if (check_for_node(node_cell, "id")) then
        call get_node_value(node_cell, "id", c % id)
      else
        call fatal_error("Must specify id of cell in geometry XML file.")
      end if

      ! Copy cell name
      if (check_for_node(node_cell, "name")) then
        call get_node_value(node_cell, "name", c % name)
      end if

      if (check_for_node(node_cell, "universe")) then
        call get_node_value(node_cell, "universe", c % universe)
      else
        c % universe = NONE
      end if
      if (check_for_node(node_cell, "fill")) then
        call get_node_value(node_cell, "fill", c % fill)
      else
        c % fill = NONE
      end if

      ! Check to make sure 'id' hasn't been used
      if (cell_dict % has_key(c % id)) then
        call fatal_error("Two or more cells use the same unique ID: " &
             // to_str(c % id))
      end if

      ! Read material
      if (check_for_node(node_cell, "material")) then
        n_mats = get_arraysize_string(node_cell, "material")

        if (n_mats > 0) then
          allocate(sarray(n_mats))
          call get_node_array(node_cell, "material", sarray)

          allocate(c % material(n_mats))
          do j = 1, n_mats
            select case(trim(to_lower(sarray(j))))
            case ('void')
              c % material(j) = MATERIAL_VOID
            case default
              c % material(j) = int(str_to_int(sarray(j)), 4)

              ! Check for error
              if (c % material(j) == ERROR_INT) then
                call fatal_error("Invalid material specified on cell " &
                     // to_str(c % id))
              end if
            end select
          end do

          deallocate(sarray)

        else
          allocate(c % material(1))
          c % material(1) = NONE
        end if

      else
        allocate(c % material(1))
        c % material(1) = NONE
      end if

      ! Check to make sure that either material or fill was specified
      if (c % material(1) == NONE .and. c % fill == NONE) then
        call fatal_error("Neither material nor fill was specified for cell " &
             // trim(to_str(c % id)))
      end if

      ! Check to make sure that both material and fill haven't been
      ! specified simultaneously
      if (c % material(1) /= NONE .and. c % fill /= NONE) then
        call fatal_error("Cannot specify material and fill simultaneously")
      end if

      ! Check for region specification (also under deprecated name surfaces)
      region_spec = ''
      if (check_for_node(node_cell, "surfaces")) then
        call warning("The use of 'surfaces' is deprecated and will be &
             &disallowed in a future release.  Use 'region' instead. The &
             &openmc-update-inputs utility can be used to automatically &
             &update geometry.xml files.")
        call get_node_value(node_cell, "surfaces", region_spec)
      elseif (check_for_node(node_cell, "region")) then
        call get_node_value(node_cell, "region", region_spec)
      end if

      if (len_trim(region_spec) > 0) then
        ! Create surfaces array from string
        call tokenize(region_spec, tokens)

        ! Use shunting-yard algorithm to determine RPN for surface algorithm
        call generate_rpn(c%id, tokens, rpn)

        ! Copy region spec and RPN form to cell arrays
        allocate(c % region(tokens%size()))
        allocate(c % rpn(rpn%size()))
        c % region(:) = tokens%data(1:tokens%size())
        c % rpn(:) = rpn%data(1:rpn%size())

        call tokens%clear()
        call rpn%clear()
      end if
      if (.not. allocated(c%region)) allocate(c%region(0))
      if (.not. allocated(c%rpn)) allocate(c%rpn(0))

      ! Check if this is a simple cell
      if (any(c%rpn == OP_COMPLEMENT) .or. any(c%rpn == OP_UNION)) then
        c%simple = .false.
      else
        c%simple = .true.
      end if

      ! Rotation matrix
      if (check_for_node(node_cell, "rotation")) then
        ! Rotations can only be applied to cells that are being filled with
        ! another universe
        if (c % fill == NONE) then
          call fatal_error("Cannot apply a rotation to cell " // trim(to_str(&
               &c % id)) // " because it is not filled with another universe")
        end if

        ! Read number of rotation parameters
        n = get_arraysize_double(node_cell, "rotation")
        if (n /= 3) then
          call fatal_error("Incorrect number of rotation parameters on cell " &
               // to_str(c % id))
        end if

        ! Copy rotation angles in x,y,z directions
        allocate(c % rotation(3))
        call get_node_array(node_cell, "rotation", c % rotation)
        phi   = -c % rotation(1) * PI/180.0_8
        theta = -c % rotation(2) * PI/180.0_8
        psi   = -c % rotation(3) * PI/180.0_8

        ! Calculate rotation matrix based on angles given
        allocate(c % rotation_matrix(3,3))
        c % rotation_matrix = reshape((/ &
             cos(theta)*cos(psi), cos(theta)*sin(psi), -sin(theta), &
             -cos(phi)*sin(psi) + sin(phi)*sin(theta)*cos(psi), &
             cos(phi)*cos(psi) + sin(phi)*sin(theta)*sin(psi), &
             sin(phi)*cos(theta), &
             sin(phi)*sin(psi) + cos(phi)*sin(theta)*cos(psi), &
             -sin(phi)*cos(psi) + cos(phi)*sin(theta)*sin(psi), &
             cos(phi)*cos(theta) /), (/ 3,3 /))
      end if

      ! Translation vector
      if (check_for_node(node_cell, "translation")) then
        ! Translations can only be applied to cells that are being filled with
        ! another universe
        if (c % fill == NONE) then
          call fatal_error("Cannot apply a translation to cell " &
               // trim(to_str(c % id)) // " because it is not filled with &
               &another universe")
        end if

        ! Read number of translation parameters
        n = get_arraysize_double(node_cell, "translation")
        if (n /= 3) then
          call fatal_error("Incorrect number of translation parameters on &
               &cell " // to_str(c % id))
        end if

        ! Copy translation vector
        allocate(c % translation(3))
        call get_node_array(node_cell, "translation", c % translation)
      end if

      ! Read cell temperatures.  If the temperature is not specified, set it to
      ! ERROR_REAL for now.  During initialization we'll replace ERROR_REAL with
      ! the temperature from the material data.
      if (.not. run_CE) then
        ! Cell temperatures are not used for MG mode.
        allocate(c % sqrtkT(1))
        c % sqrtkT(1) = ZERO
      else if (check_for_node(node_cell, "temperature")) then
        n = get_arraysize_double(node_cell, "temperature")
        if (n > 0) then
          ! Make sure this is a "normal" cell.
          if (c % material(1) == NONE) call fatal_error("Cell " &
               // trim(to_str(c % id)) // " was specified with a temperature &
               &but no material. Temperature specification is only valid for &
               &cells filled with a material.")

          ! Copy in temperatures
          allocate(c % sqrtkT(n))
          call get_node_array(node_cell, "temperature", c % sqrtkT)

          ! Make sure all temperatues are positive
          do j = 1, size(c % sqrtkT)
            if (c % sqrtkT(j) < ZERO) call fatal_error("Cell " &
                 // trim(to_str(c % id)) // " was specified with a negative &
                 &temperature. All cell temperatures must be non-negative.")
          end do

          ! Convert to sqrt(kT)
          c % sqrtkT(:) = sqrt(K_BOLTZMANN * c % sqrtkT(:))
        else
          allocate(c % sqrtkT(1))
          c % sqrtkT(1) = ERROR_REAL
        end if
      else
        allocate(c % sqrtkT(1))
        c % sqrtkT = ERROR_REAL
      end if

      ! Add cell to dictionary
      call cell_dict % add_key(c % id, i)

      ! For cells, we also need to check if there's a new universe --
      ! also for every cell add 1 to the count of cells for the
      ! specified universe
      universe_num = c % universe
      if (.not. cells_in_univ_dict % has_key(universe_num)) then
        n_universes = n_universes + 1
        n_cells_in_univ = 1
        call universe_dict % add_key(universe_num, n_universes)
      else
        n_cells_in_univ = 1 + cells_in_univ_dict % get_key(universe_num)
      end if
      call cells_in_univ_dict % add_key(universe_num, n_cells_in_univ)

    end do

    ! ==========================================================================
    ! READ SURFACES FROM GEOMETRY.XML

    ! This variable is used to check whether at least one boundary condition was
    ! applied to a surface
    boundary_exists = .false.

    ! get pointer to list of xml <surface>
    call get_node_list(doc, "surface", node_surf_list)

    ! Get number of <surface> tags
    n_surfaces = get_list_size(node_surf_list)

    ! Check for no surfaces
    if (n_surfaces == 0) then
      call fatal_error("No surfaces found in geometry.xml!")
    end if

    xmin = INFINITY
    xmax = -INFINITY
    ymin = INFINITY
    ymax = -INFINITY
    zmin = INFINITY
    zmax = -INFINITY

    ! Allocate cells array
    allocate(surfaces(n_surfaces))

    do i = 1, n_surfaces
      ! Get pointer to i-th surface node
      call get_list_item(node_surf_list, i, node_surf)

      ! Copy and interpret surface type
      word = ''
      if (check_for_node(node_surf, "type")) &
           call get_node_value(node_surf, "type", word)
      select case(to_lower(word))
      case ('x-plane')
        coeffs_reqd  = 1
        allocate(SurfaceXPlane :: surfaces(i)%obj)
      case ('y-plane')
        coeffs_reqd  = 1
        allocate(SurfaceYPlane :: surfaces(i)%obj)
      case ('z-plane')
        coeffs_reqd  = 1
        allocate(SurfaceZPlane :: surfaces(i)%obj)
      case ('plane')
        coeffs_reqd  = 4
        allocate(SurfacePlane :: surfaces(i)%obj)
      case ('x-cylinder')
        coeffs_reqd  = 3
        allocate(SurfaceXCylinder :: surfaces(i)%obj)
      case ('y-cylinder')
        coeffs_reqd  = 3
        allocate(SurfaceYCylinder :: surfaces(i)%obj)
      case ('z-cylinder')
        coeffs_reqd  = 3
        allocate(SurfaceZCylinder :: surfaces(i)%obj)
      case ('sphere')
        coeffs_reqd  = 4
        allocate(SurfaceSphere :: surfaces(i)%obj)
      case ('x-cone')
        coeffs_reqd  = 4
        allocate(SurfaceXCone :: surfaces(i)%obj)
      case ('y-cone')
        coeffs_reqd  = 4
        allocate(SurfaceYCone :: surfaces(i)%obj)
      case ('z-cone')
        coeffs_reqd  = 4
        allocate(SurfaceZCone :: surfaces(i)%obj)
      case ('quadric')
        coeffs_reqd  = 10
        allocate(SurfaceQuadric :: surfaces(i)%obj)
      case default
        call fatal_error("Invalid surface type: " // trim(word))
      end select

      s => surfaces(i)%obj

      ! Copy data into cells
      if (check_for_node(node_surf, "id")) then
        call get_node_value(node_surf, "id", s%id)
      else
        call fatal_error("Must specify id of surface in geometry XML file.")
      end if

      ! Check to make sure 'id' hasn't been used
      if (surface_dict % has_key(s%id)) then
        call fatal_error("Two or more surfaces use the same unique ID: " &
             // to_str(s%id))
      end if

      ! Copy surface name
      if (check_for_node(node_surf, "name")) then
        call get_node_value(node_surf, "name", s%name)
      end if

      ! Check to make sure that the proper number of coefficients
      ! have been specified for the given type of surface. Then copy
      ! surface coordinates.

      n = get_arraysize_double(node_surf, "coeffs")
      if (n < coeffs_reqd) then
        call fatal_error("Not enough coefficients specified for surface: " &
             // trim(to_str(s%id)))
      elseif (n > coeffs_reqd) then
        call fatal_error("Too many coefficients specified for surface: " &
             // trim(to_str(s%id)))
      end if

      allocate(coeffs(n))
      call get_node_array(node_surf, "coeffs", coeffs)

      select type(s)
      type is (SurfaceXPlane)
        s%x0 = coeffs(1)

        ! Determine outer surfaces
        xmin = min(xmin, s % x0)
        xmax = max(xmax, s % x0)
        if (xmin == s % x0) i_xmin = i
        if (xmax == s % x0) i_xmax = i
      type is (SurfaceYPlane)
        s%y0 = coeffs(1)

        ! Determine outer surfaces
        ymin = min(ymin, s % y0)
        ymax = max(ymax, s % y0)
        if (ymin == s % y0) i_ymin = i
        if (ymax == s % y0) i_ymax = i
      type is (SurfaceZPlane)
        s%z0 = coeffs(1)

        ! Determine outer surfaces
        zmin = min(zmin, s % z0)
        zmax = max(zmax, s % z0)
        if (zmin == s % z0) i_zmin = i
        if (zmax == s % z0) i_zmax = i
      type is (SurfacePlane)
        s%A = coeffs(1)
        s%B = coeffs(2)
        s%C = coeffs(3)
        s%D = coeffs(4)
      type is (SurfaceXCylinder)
        s%y0 = coeffs(1)
        s%z0 = coeffs(2)
        s%r = coeffs(3)
      type is (SurfaceYCylinder)
        s%x0 = coeffs(1)
        s%z0 = coeffs(2)
        s%r = coeffs(3)
      type is (SurfaceZCylinder)
        s%x0 = coeffs(1)
        s%y0 = coeffs(2)
        s%r = coeffs(3)
      type is (SurfaceSphere)
        s%x0 = coeffs(1)
        s%y0 = coeffs(2)
        s%z0 = coeffs(3)
        s%r = coeffs(4)
      type is (SurfaceXCone)
        s%x0 = coeffs(1)
        s%y0 = coeffs(2)
        s%z0 = coeffs(3)
        s%r2 = coeffs(4)
      type is (SurfaceYCone)
        s%x0 = coeffs(1)
        s%y0 = coeffs(2)
        s%z0 = coeffs(3)
        s%r2 = coeffs(4)
      type is (SurfaceZCone)
        s%x0 = coeffs(1)
        s%y0 = coeffs(2)
        s%z0 = coeffs(3)
        s%r2 = coeffs(4)
      type is (SurfaceQuadric)
        s%A = coeffs(1)
        s%B = coeffs(2)
        s%C = coeffs(3)
        s%D = coeffs(4)
        s%E = coeffs(5)
        s%F = coeffs(6)
        s%G = coeffs(7)
        s%H = coeffs(8)
        s%J = coeffs(9)
        s%K = coeffs(10)
      end select

      ! No longer need coefficients
      deallocate(coeffs)

      ! Boundary conditions
      word = ''
      if (check_for_node(node_surf, "boundary")) &
           call get_node_value(node_surf, "boundary", word)
      select case (to_lower(word))
      case ('transmission', 'transmit', '')
        s%bc = BC_TRANSMIT
      case ('vacuum')
        s%bc = BC_VACUUM
        boundary_exists = .true.
      case ('reflective', 'reflect', 'reflecting')
        s%bc = BC_REFLECT
        boundary_exists = .true.
      case ('periodic')
        s%bc = BC_PERIODIC
        boundary_exists = .true.

        ! Check for specification of periodic surface
        if (check_for_node(node_surf, "periodic_surface_id")) then
          call get_node_value(node_surf, "periodic_surface_id", &
               s % i_periodic)
        end if
      case default
        call fatal_error("Unknown boundary condition '" // trim(word) // &
             &"' specified on surface " // trim(to_str(s%id)))
      end select
      ! Add surface to dictionary
      call surface_dict % add_key(s%id, i)
    end do

    ! Check to make sure a boundary condition was applied to at least one
    ! surface
    if (.not. boundary_exists) then
      call fatal_error("No boundary conditions were applied to any surfaces!")
    end if

    ! Determine opposite side for periodic boundaries
    do i = 1, size(surfaces)
      if (surfaces(i) % obj % bc == BC_PERIODIC) then
        select type (surf => surfaces(i) % obj)
        type is (SurfaceXPlane)
          if (surf % i_periodic == NONE) then
            if (i == i_xmin) then
              surf % i_periodic = i_xmax
            elseif (i == i_xmax) then
              surf % i_periodic = i_xmin
            else
              call fatal_error("Periodic boundary condition applied to &
                   &interior surface.")
            end if
          else
            surf % i_periodic = surface_dict % get_key(surf % i_periodic)
          end if

        type is (SurfaceYPlane)
          if (surf % i_periodic == NONE) then
            if (i == i_ymin) then
              surf % i_periodic = i_ymax
            elseif (i == i_ymax) then
              surf % i_periodic = i_ymin
            else
              call fatal_error("Periodic boundary condition applied to &
                   &interior surface.")
            end if
          else
            surf % i_periodic = surface_dict % get_key(surf % i_periodic)
          end if

        type is (SurfaceZPlane)
          if (surf % i_periodic == NONE) then
            if (i == i_zmin) then
              surf % i_periodic = i_zmax
            elseif (i == i_zmax) then
              surf % i_periodic = i_zmin
            else
              call fatal_error("Periodic boundary condition applied to &
                   &interior surface.")
            end if
          else
            surf % i_periodic = surface_dict % get_key(surf % i_periodic)
          end if

        class default
          call fatal_error("Periodic boundary condition applied to &
               &non-planar surface.")
        end select

        ! Make sure opposite surface is also periodic
        associate (surf => surfaces(i) % obj)
          if (surfaces(surf % i_periodic) % obj % bc /= BC_PERIODIC) then
            call fatal_error("Could not find matching surface for periodic &
                 &boundary on surface " // trim(to_str(surf % id)) // ".")
          end if
        end associate
      end if
    end do

    ! ==========================================================================
    ! READ LATTICES FROM GEOMETRY.XML

    ! Get pointer to list of XML <lattice>
    call get_node_list(doc, "lattice", node_rlat_list)
    call get_node_list(doc, "hex_lattice", node_hlat_list)

    ! Allocate lattices array
    n_rlats = get_list_size(node_rlat_list)
    n_hlats = get_list_size(node_hlat_list)
    n_lattices = n_rlats + n_hlats
    allocate(lattices(n_lattices))

    RECT_LATTICES: do i = 1, n_rlats
      allocate(RectLattice::lattices(i) % obj)
      lat => lattices(i) % obj
      select type(lat)
      type is (RectLattice)

      ! Get pointer to i-th lattice
      call get_list_item(node_rlat_list, i, node_lat)

      ! ID of lattice
      if (check_for_node(node_lat, "id")) then
        call get_node_value(node_lat, "id", lat % id)
      else
        call fatal_error("Must specify id of lattice in geometry XML file.")
      end if

      ! Check to make sure 'id' hasn't been used
      if (lattice_dict % has_key(lat % id)) then
        call fatal_error("Two or more lattices use the same unique ID: " &
             // to_str(lat % id))
      end if

      ! Copy lattice name
      if (check_for_node(node_lat, "name")) then
        call get_node_value(node_lat, "name", lat % name)
      end if

      ! Read number of lattice cells in each dimension
      n = get_arraysize_integer(node_lat, "dimension")
      if (n == 2) then
        call get_node_array(node_lat, "dimension", lat % n_cells(1:2))
        lat % n_cells(3) = 1
        lat % is_3d = .false.
      else if (n == 3) then
        call get_node_array(node_lat, "dimension", lat % n_cells)
        lat % is_3d = .true.
      else
        call fatal_error("Rectangular lattice must be two or three dimensions.")
      end if

      ! Read lattice lower-left location
      if (get_arraysize_double(node_lat, "lower_left") /= n) then
        call fatal_error("Number of entries on <lower_left> must be the same &
             &as the number of entries on <dimension>.")
      end if

      allocate(lat % lower_left(n))
      call get_node_array(node_lat, "lower_left", lat % lower_left)

      ! Read lattice pitches.
      ! TODO: Remove this deprecation warning in a future release.
      if (check_for_node(node_lat, "width")) then
        call warning("The use of 'width' is deprecated and will be disallowed &
             &in a future release.  Use 'pitch' instead.  The utility openmc/&
             &src/utils/update_inputs.py can be used to automatically update &
             &geometry.xml files.")
        if (get_arraysize_double(node_lat, "width") /= n) then
          call fatal_error("Number of entries on <pitch> must be the same as &
               &the number of entries on <dimension>.")
        end if

      else if (get_arraysize_double(node_lat, "pitch") /= n) then
        call fatal_error("Number of entries on <pitch> must be the same as &
             &the number of entries on <dimension>.")
      end if

      allocate(lat % pitch(n))
      ! TODO: Remove the 'width' code in a future release.
      if (check_for_node(node_lat, "width")) then
        call get_node_array(node_lat, "width", lat % pitch)
      else
        call get_node_array(node_lat, "pitch", lat % pitch)
      end if

      ! TODO: Remove deprecation warning in a future release.
      if (check_for_node(node_lat, "type")) then
        call warning("The use of 'type' is no longer needed.  The utility &
             &openmc/src/utils/update_inputs.py can be used to automatically &
             &update geometry.xml files.")
      end if

      ! Copy number of dimensions
      n_x = lat % n_cells(1)
      n_y = lat % n_cells(2)
      n_z = lat % n_cells(3)
      allocate(lat % universes(n_x, n_y, n_z))

      ! Check that number of universes matches size
      n = get_arraysize_integer(node_lat, "universes")
      if (n /= n_x*n_y*n_z) then
        call fatal_error("Number of universes on <universes> does not match &
             &size of lattice " // trim(to_str(lat % id)) // ".")
      end if

      allocate(temp_int_array(n))
      call get_node_array(node_lat, "universes", temp_int_array)

      ! Read universes
      do m = 1, n_z
        do k = 0, n_y - 1
          do j = 1, n_x
            lat % universes(j, n_y - k, m) = &
                 &temp_int_array(j + n_x*k + n_x*n_y*(m-1))
          end do
        end do
      end do
      deallocate(temp_int_array)

      ! Read outer universe for area outside lattice.
      lat % outer = NO_OUTER_UNIVERSE
      if (check_for_node(node_lat, "outer")) then
        call get_node_value(node_lat, "outer", lat % outer)
      end if

      ! Check for 'outside' nodes which are no longer supported.
      if (check_for_node(node_lat, "outside")) then
        call fatal_error("The use of 'outside' in lattices is no longer &
             &supported.  Instead, use 'outer' which defines a universe rather &
             &than a material.  The utility openmc/src/utils/update_inputs.py &
             &can be used automatically replace 'outside' with 'outer'.")
      end if

      ! Add lattice to dictionary
      call lattice_dict % add_key(lat % id, i)

      end select
    end do RECT_LATTICES

    HEX_LATTICES: do i = 1, n_hlats
      allocate(HexLattice::lattices(n_rlats + i) % obj)
      lat => lattices(n_rlats + i) % obj
      select type (lat)
      type is (HexLattice)

      ! Get pointer to i-th lattice
      call get_list_item(node_hlat_list, i, node_lat)

      ! ID of lattice
      if (check_for_node(node_lat, "id")) then
        call get_node_value(node_lat, "id", lat % id)
      else
        call fatal_error("Must specify id of lattice in geometry XML file.")
      end if

      ! Check to make sure 'id' hasn't been used
      if (lattice_dict % has_key(lat % id)) then
        call fatal_error("Two or more lattices use the same unique ID: " &
             // to_str(lat % id))
      end if

      ! Copy lattice name
      if (check_for_node(node_lat, "name")) then
        call get_node_value(node_lat, "name", lat % name)
      end if

      ! Read number of lattice cells in each dimension
      call get_node_value(node_lat, "n_rings", lat % n_rings)
      if (check_for_node(node_lat, "n_axial")) then
        call get_node_value(node_lat, "n_axial", lat % n_axial)
        lat % is_3d = .true.
      else
        lat % n_axial = 1
        lat % is_3d = .false.
      end if

      ! Read lattice lower-left location
      n = get_arraysize_double(node_lat, "center")
      if (lat % is_3d .and. n /= 3) then
        call fatal_error("A hexagonal lattice with <n_axial> must have &
             &<center> specified by 3 numbers.")
      else if ((.not. lat % is_3d) .and. n /= 2) then
        call fatal_error("A hexagonal lattice without <n_axial> must have &
             &<center> specified by 2 numbers.")
      end if

      allocate(lat % center(n))
      call get_node_array(node_lat, "center", lat % center)

      ! Read lattice pitches
      n = get_arraysize_double(node_lat, "pitch")
      if (lat % is_3d .and. n /= 2) then
        call fatal_error("A hexagonal lattice with <n_axial> must have <pitch> &
              &specified by 2 numbers.")
      else if ((.not. lat % is_3d) .and. n /= 1) then
        call fatal_error("A hexagonal lattice without <n_axial> must have &
             &<pitch> specified by 1 number.")
      end if

      allocate(lat % pitch(n))
      call get_node_array(node_lat, "pitch", lat % pitch)

      ! Copy number of dimensions
      n_rings = lat % n_rings
      n_z = lat % n_axial
      allocate(lat % universes(2*n_rings - 1, 2*n_rings - 1, n_z))

      ! Check that number of universes matches size
      n = get_arraysize_integer(node_lat, "universes")
      if (n /= (3*n_rings**2 - 3*n_rings + 1)*n_z) then
        call fatal_error("Number of universes on <universes> does not match &
             &size of lattice " // trim(to_str(lat % id)) // ".")
      end if

      allocate(temp_int_array(n))
      call get_node_array(node_lat, "universes", temp_int_array)

      ! Read universes
      ! Universes in hexagonal lattices are stored in a manner that represents
      ! a skewed coordinate system: (x, alpha) rather than (x, y).  There is
      ! no obvious, direct relationship between the order of universes in the
      ! input and the order that they will be stored in the skewed array so
      ! the following code walks a set of index values across the skewed array
      ! in a manner that matches the input order.  Note that i_x = 0, i_a = 0
      ! corresponds to the center of the hexagonal lattice.

      input_index = 1
      do m = 1, n_z
        ! Initialize lattice indecies.
        i_x = 1
        i_a = n_rings - 1

        ! Map upper triangular region of hexagonal lattice.
        do k = 1, n_rings-1
          ! Walk index to lower-left neighbor of last row start.
          i_x = i_x - 1
          do j = 1, k
            ! Place universe in array.
            lat % universes(i_x + n_rings, i_a + n_rings, m) = &
                 &temp_int_array(input_index)
            ! Walk index to closest non-adjacent right neighbor.
            i_x = i_x + 2
            i_a = i_a - 1
            ! Increment XML array index.
            input_index = input_index + 1
          end do
          ! Return lattice index to start of current row.
          i_x = i_x - 2*k
          i_a = i_a + k
        end do

        ! Map middle square region of hexagonal lattice.
        do k = 1, 2*n_rings - 1
          if (mod(k, 2) == 1) then
            ! Walk index to lower-left neighbor of last row start.
            i_x = i_x - 1
          else
            ! Walk index to lower-right neighbor of last row start
            i_x = i_x + 1
            i_a = i_a - 1
          end if
          do j = 1, n_rings - mod(k-1, 2)
            ! Place universe in array.
            lat % universes(i_x + n_rings, i_a + n_rings, m) = &
                 &temp_int_array(input_index)
            ! Walk index to closest non-adjacent right neighbor.
            i_x = i_x + 2
            i_a = i_a - 1
            ! Increment XML array index.
            input_index = input_index + 1
          end do
          ! Return lattice index to start of current row.
          i_x = i_x - 2*(n_rings - mod(k-1, 2))
          i_a = i_a + n_rings - mod(k-1, 2)
        end do

        ! Map lower triangular region of hexagonal lattice.
        do k = 1, n_rings-1
          ! Walk index to lower-right neighbor of last row start.
          i_x = i_x + 1
          i_a = i_a - 1
          do j = 1, n_rings - k
            ! Place universe in array.
            lat % universes(i_x + n_rings, i_a + n_rings, m) = &
                 &temp_int_array(input_index)
            ! Walk index to closest non-adjacent right neighbor.
            i_x = i_x + 2
            i_a = i_a - 1
            ! Increment XML array index.
            input_index = input_index + 1
          end do
          ! Return lattice index to start of current row.
          i_x = i_x - 2*(n_rings - k)
          i_a = i_a + n_rings - k
        end do
      end do
      deallocate(temp_int_array)

      ! Read outer universe for area outside lattice.
      lat % outer = NO_OUTER_UNIVERSE
      if (check_for_node(node_lat, "outer")) then
        call get_node_value(node_lat, "outer", lat % outer)
      end if

      ! Check for 'outside' nodes which are no longer supported.
      if (check_for_node(node_lat, "outside")) then
        call fatal_error("The use of 'outside' in lattices is no longer &
             &supported.  Instead, use 'outer' which defines a universe rather &
             &than a material.  The utility openmc/src/utils/update_inputs.py &
             &can be used automatically replace 'outside' with 'outer'.")
      end if

      ! Add lattice to dictionary
      call lattice_dict % add_key(lat % id, n_rlats + i)

      end select
    end do HEX_LATTICES

    ! Close geometry XML file
    call close_xmldoc(doc)

  end subroutine read_geometry_xml

!===============================================================================
! READ_MATERIAL_XML reads data from a materials.xml file and parses it, checking
! for errors and placing properly-formatted data in the right data structures
!===============================================================================

  subroutine read_materials()
    integer :: i, j
    type(DictCharInt) :: library_dict
    type(Library), allocatable :: libraries(:)

    if (run_CE) then
      call read_ce_cross_sections_xml(libraries)
    else
      call read_mg_cross_sections_xml(libraries)
    end if

    ! Creating dictionary that maps the name of the material to the entry
    do i = 1, size(libraries)
      do j = 1, size(libraries(i) % materials)
        call library_dict % add_key(to_lower(libraries(i) % materials(j)), i)
      end do
    end do

    ! Check that 0K nuclides are listed in the cross_sections.xml file
    if (allocated(nuclides_0K)) then
      do i = 1, size(nuclides_0K)
        if (.not. library_dict % has_key(to_lower(nuclides_0K(i) % name_0K))) then
          call fatal_error("Could not find resonant scatterer " &
               // trim(nuclides_0K(i) % name_0K) &
               // " in cross_sections.xml file!")
        end if
      end do
    end if

    ! Parse data from materials.xml
    call read_materials_xml(libraries, library_dict)

    ! Read continuous-energy cross sections
    if (run_CE .and. run_mode /= MODE_PLOTTING) then
      call time_read_xs%start()
      call read_ce_cross_sections(libraries, library_dict)
      call time_read_xs%stop()
    end if

    ! Normalize atom/weight percents
    if (run_mode /= MODE_PLOTTING) call normalize_ao()

    ! Clear dictionary
    call library_dict % clear()
  end subroutine read_materials

  subroutine read_materials_xml(libraries, library_dict)
    type(Library), intent(in) :: libraries(:)
    type(DictCharInt), intent(inout) :: library_dict

    integer :: i              ! loop index for materials
    integer :: j              ! loop index for nuclides
    integer :: k              ! loop index for elements
    integer :: n              ! number of nuclides
    integer :: n_sab          ! number of sab tables for a material
    integer :: n_nuc_ele      ! number of nuclides in an element
    integer :: i_library      ! index in libraries array
    integer :: index_nuclide  ! index in nuclides
    integer :: index_sab      ! index in sab_tables
    real(8) :: val            ! value entered for density
    real(8) :: temp_dble      ! temporary double prec. real
    logical :: file_exists    ! does materials.xml exist?
    logical :: sum_density    ! density is taken to be sum of nuclide densities
    character(20) :: name     ! name of isotope, e.g. 92235.03c
    character(MAX_WORD_LEN) :: units    ! units on density
    character(MAX_LINE_LEN) :: filename ! absolute path to materials.xml
    character(MAX_LINE_LEN) :: temp_str ! temporary string when reading
    type(VectorChar) :: names     ! temporary list of nuclide names
    type(VectorReal) :: densities ! temporary list of nuclide densities
    type(VectorInt)  :: list_iso_lab ! temporary list of isotropic lab scatterers
    type(Material),    pointer :: mat => null()
    type(Node), pointer :: doc => null()
    type(Node), pointer :: node_mat => null()
    type(Node), pointer :: node_dens => null()
    type(Node), pointer :: node_nuc => null()
    type(Node), pointer :: node_ele => null()
    type(Node), pointer :: node_sab => null()
    type(NodeList), pointer :: node_mat_list => null()
    type(NodeList), pointer :: node_nuc_list => null()
    type(NodeList), pointer :: node_macro_list => null()
    type(NodeList), pointer :: node_ele_list => null()
    type(NodeList), pointer :: node_sab_list => null()

    ! Display output message
    call write_message("Reading materials XML file...", 5)

    ! Check is materials.xml exists
    filename = trim(path_input) // "materials.xml"
    inquire(FILE=filename, EXIST=file_exists)
    if (.not. file_exists) then
      call fatal_error("Material XML file '" // trim(filename) // "' does not &
           &exist!")
    end if

    ! Initialize default cross section variable
    default_xs = ""

    ! Parse materials.xml file
    call open_xmldoc(doc, filename)

    ! Copy default cross section if present
    if (check_for_node(doc, "default_xs")) &
         call get_node_value(doc, "default_xs", default_xs)

    ! Get pointer to list of XML <material>
    call get_node_list(doc, "material", node_mat_list)

    ! Allocate cells array
    n_materials = get_list_size(node_mat_list)
    allocate(materials(n_materials))

    ! Initialize count for number of nuclides/S(a,b) tables
    index_nuclide = 0
    index_sab = 0

    do i = 1, n_materials
      mat => materials(i)

      ! Get pointer to i-th material node
      call get_list_item(node_mat_list, i, node_mat)

      ! Copy material id
      if (check_for_node(node_mat, "id")) then
        call get_node_value(node_mat, "id", mat % id)
      else
        call fatal_error("Must specify id of material in materials XML file")
      end if

      ! Check to make sure 'id' hasn't been used
      if (material_dict % has_key(mat % id)) then
        call fatal_error("Two or more materials use the same unique ID: " &
             // to_str(mat % id))
      end if

      ! Copy material name
      if (check_for_node(node_mat, "name")) then
        call get_node_value(node_mat, "name", mat % name)
      end if

      ! =======================================================================
      ! READ AND PARSE <density> TAG

      ! Get pointer to density element
      if (check_for_node(node_mat, "density")) then
        call get_node_ptr(node_mat, "density", node_dens)
      else
        call fatal_error("Must specify density element in material " &
             // trim(to_str(mat % id)))
      end if

      ! Initialize value to zero
      val = ZERO

      ! Copy units
      call get_node_value(node_dens, "units", units)

      if (units == 'sum') then
        ! If the user gave the units as 'sum', then the total density of the
        ! material is taken to be the sum of the atom fractions listed on the
        ! nuclides

        sum_density = .true.

      else if (units == 'macro') then
        if (check_for_node(node_dens, "value")) then
          ! Copy value
          call get_node_value(node_dens, "value", val)
        else
          val = ONE
        end if

        ! Set density
        mat % density = val

        sum_density = .false.

      else
        ! Copy value
        call get_node_value(node_dens, "value", val)

        ! Check for erroneous density
        sum_density = .false.
        if (val <= ZERO) then
          call fatal_error("Need to specify a positive density on material " &
               // trim(to_str(mat % id)) // ".")
        end if

        ! Adjust material density based on specified units
        select case(to_lower(units))
        case ('g/cc', 'g/cm3')
          mat % density = -val
        case ('kg/m3')
          mat % density = -0.001_8 * val
        case ('atom/b-cm')
          mat % density = val
        case ('atom/cm3', 'atom/cc')
          mat % density = 1.0e-24_8 * val
        case default
          call fatal_error("Unkwown units '" // trim(units) &
               // "' specified on material " // trim(to_str(mat % id)))
        end select
      end if

      ! =======================================================================
      ! READ AND PARSE <nuclide> TAGS

      ! Check to ensure material has at least one nuclide
      if (.not. check_for_node(node_mat, "nuclide") .and. &
           .not. check_for_node(node_mat, "element") .and. &
           .not. check_for_node(node_mat, "macroscopic")) then
        call fatal_error("No macroscopic data, nuclides or natural elements &
                         &specified on material " // trim(to_str(mat % id)))
      end if

      ! Create list of macroscopic x/s based on those specified, just treat
      ! them as nuclides. This is all really a facade so the user thinks they
      ! are entering in macroscopic data but the code treats them the same
      ! as nuclides internally.
      ! Get pointer list of XML <macroscopic>
      call get_node_list(node_mat, "macroscopic", node_macro_list)
      if (run_CE .and. (get_list_size(node_macro_list) > 0)) then
        call fatal_error("Macroscopic can not be used in continuous-energy&
                         & mode!")
      else if (get_list_size(node_macro_list) > 1) then
        call fatal_error("Only one macroscopic object permitted per material, " &
             // trim(to_str(mat % id)))
      else if (get_list_size(node_macro_list) == 1) then

        call get_list_item(node_macro_list, 1, node_nuc)

        ! Check for empty name on nuclide
        if (.not. check_for_node(node_nuc, "name")) then
          call fatal_error("No name specified on macroscopic data in material " &
               // trim(to_str(mat % id)))
        end if

        ! Check for cross section
        if (.not. check_for_node(node_nuc, "xs")) then
          if (default_xs == '') then
            call fatal_error("No cross section specified for macroscopic data &
                 & in material " // trim(to_str(mat % id)))
          else
            name = to_lower(trim(default_xs))
          end if
        end if

        ! store full name
        call get_node_value(node_nuc, "name", temp_str)
        if (check_for_node(node_nuc, "xs")) &
             call get_node_value(node_nuc, "xs", name)
        name = trim(temp_str) // "." // trim(name)
        name = to_lower(name)

        ! save name and density to list
        call names % push_back(name)

        ! Check if no atom/weight percents were specified or if both atom and
        ! weight percents were specified
        if (units == 'macro') then
          call densities % push_back(ONE)
        else
          call fatal_error("Units can only be macro for macroscopic data " &
               // trim(name))
        end if
      else

        ! Get pointer list of XML <nuclide>
        call get_node_list(node_mat, "nuclide", node_nuc_list)

        ! Create list of nuclides based on those specified plus natural elements
        INDIVIDUAL_NUCLIDES: do j = 1, get_list_size(node_nuc_list)
          ! Combine nuclide identifier and cross section and copy into names
          call get_list_item(node_nuc_list, j, node_nuc)

          ! Check for empty name on nuclide
          if (.not. check_for_node(node_nuc, "name")) then
            call fatal_error("No name specified on nuclide in material " &
                 // trim(to_str(mat % id)))
          end if

          ! Check for cross section
          if (.not. check_for_node(node_nuc, "xs")) then
            if (default_xs == '') then
              call fatal_error("No cross section specified for nuclide in &
                   &material " // trim(to_str(mat % id)))
            else
              name = to_lower(trim(default_xs))
            end if
          end if

          ! Check enforced isotropic lab scattering
          if (run_CE) then
            if (check_for_node(node_nuc, "scattering")) then
              call get_node_value(node_nuc, "scattering", temp_str)
              if (adjustl(to_lower(temp_str)) == "iso-in-lab") then
                call list_iso_lab % push_back(1)
              else if (adjustl(to_lower(temp_str)) == "data") then
                call list_iso_lab % push_back(0)
              else
                call fatal_error("Scattering must be isotropic in lab or follow&
                     & the ACE file data")
              end if
            else
              call list_iso_lab % push_back(0)
            end if
          end if

          ! store full name
          call get_node_value(node_nuc, "name", temp_str)
          if (check_for_node(node_nuc, "xs")) &
               call get_node_value(node_nuc, "xs", name)
          name = trim(temp_str) // "." // trim(name)

          ! save name and density to list
          call names % push_back(name)

          ! Check if no atom/weight percents were specified or if both atom and
          ! weight percents were specified
          if (units == 'macro') then
            call densities % push_back(ONE)
          else
            if (.not. check_for_node(node_nuc, "ao") .and. &
                 .not. check_for_node(node_nuc, "wo")) then
              call fatal_error("No atom or weight percent specified for nuclide " &
                   // trim(name))
            elseif (check_for_node(node_nuc, "ao") .and. &
                    check_for_node(node_nuc, "wo")) then
              call fatal_error("Cannot specify both atom and weight percents for a &
                   &nuclide: " // trim(name))
            end if

            ! Copy atom/weight percents
            if (check_for_node(node_nuc, "ao")) then
              call get_node_value(node_nuc, "ao", temp_dble)
              call densities % push_back(temp_dble)
            else
              call get_node_value(node_nuc, "wo", temp_dble)
              call densities % push_back(-temp_dble)
            end if
          end if
        end do INDIVIDUAL_NUCLIDES
      end if

      ! =======================================================================
      ! READ AND PARSE <element> TAGS

      ! Get pointer list of XML <element>
      call get_node_list(node_mat, "element", node_ele_list)

      NATURAL_ELEMENTS: do j = 1, get_list_size(node_ele_list)
        call get_list_item(node_ele_list, j, node_ele)

        ! Check for empty name on natural element
        if (.not. check_for_node(node_ele, "name")) then
          call fatal_error("No name specified on nuclide in material " &
               // trim(to_str(mat % id)))
        end if
        call get_node_value(node_ele, "name", name)

        ! Check for cross section
        if (check_for_node(node_ele, "xs")) then
          call get_node_value(node_ele, "xs", temp_str)
        else
          if (default_xs == '') then
            call fatal_error("No cross section specified for nuclide in &
                 &material " // trim(to_str(mat % id)))
          else
            temp_str = to_lower(trim(default_xs))
          end if
        end if

        ! Check if no atom/weight percents were specified or if both atom and
        ! weight percents were specified
        if (.not. check_for_node(node_ele, "ao") .and. &
             .not. check_for_node(node_ele, "wo")) then
          call fatal_error("No atom or weight percent specified for element " &
               // trim(name))
        elseif (check_for_node(node_ele, "ao") .and. &
                check_for_node(node_ele, "wo")) then
          call fatal_error("Cannot specify both atom and weight percents for &
               &element: " // trim(name))
        end if

        ! Get current number of nuclides
        n_nuc_ele = names % size()

        ! Expand element into naturally-occurring isotopes
        if (check_for_node(node_ele, "ao")) then
          call get_node_value(node_ele, "ao", temp_dble)
          call expand_natural_element(name, temp_str, temp_dble, names, &
               densities)
        else
          call fatal_error("The ability to expand a natural element based on &
               &weight percentage is not yet supported.")
        end if

        ! Compute number of new nuclides from the natural element expansion
        n_nuc_ele = names % size() - n_nuc_ele

        ! Check enforced isotropic lab scattering
        if (run_CE) then
          if (check_for_node(node_ele, "scattering")) then
            call get_node_value(node_ele, "scattering", temp_str)
          else
            temp_str = "data"
          end if

          ! Set ace or iso-in-lab scattering for each nuclide in element
          do k = 1, n_nuc_ele
            if (adjustl(to_lower(temp_str)) == "iso-in-lab") then
              call list_iso_lab % push_back(1)
            else if (adjustl(to_lower(temp_str)) == "data") then
              call list_iso_lab % push_back(0)
            else
              call fatal_error("Scattering must be isotropic in lab or follow&
                   & the ACE file data")
            end if
          end do
        end if

      end do NATURAL_ELEMENTS

      ! ========================================================================
      ! COPY NUCLIDES TO ARRAYS IN MATERIAL

      ! allocate arrays in Material object
      n = names % size()
      mat % n_nuclides = n
      allocate(mat % names(n))
      allocate(mat % nuclide(n))
      allocate(mat % atom_density(n))
      allocate(mat % p0(n))

      ALL_NUCLIDES: do j = 1, mat % n_nuclides
        ! Check that this nuclide is listed in the cross_sections.xml file
        name = trim(names % data(j))
        if (.not. library_dict % has_key(to_lower(name))) then
          call fatal_error("Could not find nuclide " // trim(name) &
               // " in cross_sections data file!")
        end if
        i_library = library_dict % get_key(to_lower(name))

        if (run_CE) then
          ! Check to make sure cross-section is continuous energy neutron table
          if (libraries(i_library) % type /= LIBRARY_NEUTRON) then
            call fatal_error("Cross-section table " // trim(name) &
                 // " is not a continuous-energy neutron table.")
          end if
        end if

        ! If this nuclide hasn't been encountered yet, we need to add its name
        ! and alias to the nuclide_dict
        if (.not. nuclide_dict % has_key(to_lower(name))) then
          index_nuclide    = index_nuclide + 1
          mat % nuclide(j) = index_nuclide

          call nuclide_dict % add_key(to_lower(name), index_nuclide)
        else
          mat % nuclide(j) = nuclide_dict % get_key(to_lower(name))
        end if

        ! Copy name and atom/weight percent
        mat % names(j) = name
        mat % atom_density(j) = densities % data(j)

        ! Cast integer isotropic lab scattering flag to boolean
        if (run_CE) then
          if (list_iso_lab % data(j) == 1) then
            mat % p0(j) = .true.
          else
            mat % p0(j) = .false.
          end if
        end if

      end do ALL_NUCLIDES

      ! Check to make sure either all atom percents or all weight percents are
      ! given
      if (.not. (all(mat % atom_density >= ZERO) .or. &
           all(mat % atom_density <= ZERO))) then
        call fatal_error("Cannot mix atom and weight percents in material " &
             // to_str(mat % id))
      end if

      ! Determine density if it is a sum value
      if (sum_density) mat % density = sum(mat % atom_density)

      ! Clear lists
      call names % clear()
      call densities % clear()
      call list_iso_lab % clear()

      ! =======================================================================
      ! READ AND PARSE <sab> TAG FOR S(a,b) DATA
      if (run_CE) then
        ! Get pointer list to XML <sab>
        call get_node_list(node_mat, "sab", node_sab_list)

        n_sab = get_list_size(node_sab_list)
        if (n_sab > 0) then
          ! Set number of S(a,b) tables
          mat % n_sab = n_sab

          ! Allocate names and indices for nuclides and tables
          allocate(mat % sab_names(n_sab))
          allocate(mat % i_sab_nuclides(n_sab))
          allocate(mat % i_sab_tables(n_sab))

          ! Initialize i_sab_nuclides
          mat % i_sab_nuclides = NONE

          do j = 1, n_sab
            ! Get pointer to S(a,b) table
            call get_list_item(node_sab_list, j, node_sab)

            ! Determine name of S(a,b) table
            if (.not. check_for_node(node_sab, "name") .or. &
                 .not. check_for_node(node_sab, "xs")) then
              call fatal_error("Need to specify <name> and <xs> for S(a,b) &
                   &table.")
            end if
            call get_node_value(node_sab, "name", name)
            call get_node_value(node_sab, "xs", temp_str)
            name = trim(name) // "." // trim(temp_str)
            mat % sab_names(j) = name

            ! Check that this nuclide is listed in the cross_sections.xml file
            if (.not. library_dict % has_key(to_lower(name))) then
              call fatal_error("Could not find S(a,b) table " // trim(name) &
                   // " in cross_sections.xml file!")
            end if

            ! Find index in xs_listing and set the name and alias according to the
            ! listing
            i_library = library_dict % get_key(to_lower(name))

            if (run_CE) then
              ! Check to make sure cross-section is continuous energy neutron table
              if (libraries(i_library) % type /= LIBRARY_THERMAL) then
                call fatal_error("Cross-section table " // trim(name) &
                     // " is not a S(a,b) table.")
              end if
            end if

            ! If this S(a,b) table hasn't been encountered yet, we need to add its
            ! name and alias to the sab_dict
            if (.not. sab_dict % has_key(to_lower(name))) then
              index_sab = index_sab + 1
              mat % i_sab_tables(j) = index_sab
              call sab_dict % add_key(to_lower(name), index_sab)
            else
              mat % i_sab_tables(j) = sab_dict % get_key(to_lower(name))
            end if
          end do
        end if
      end if

      ! Add material to dictionary
      call material_dict % add_key(mat % id, i)
    end do

    ! Set total number of nuclides and S(a,b) tables
    n_nuclides_total = index_nuclide
    n_sab_tables     = index_sab

    ! Close materials XML file
    call close_xmldoc(doc)

  end subroutine read_materials_xml

!===============================================================================
! READ_TALLIES_XML reads data from a tallies.xml file and parses it, checking
! for errors and placing properly-formatted data in the right data structures
!===============================================================================

  subroutine read_tallies_xml()

    integer :: d             ! delayed group index
    integer :: i             ! loop over user-specified tallies
    integer :: j             ! loop over words
    integer :: k             ! another loop index
    integer :: l             ! another loop index
    integer :: id            ! user-specified identifier
    integer :: i_mesh        ! index in meshes array
    integer :: n             ! size of arrays in mesh specification
    integer :: n_words       ! number of words read
    integer :: n_filters     ! number of filters
    integer :: n_new         ! number of new scores to add based on Yn/Pn tally
    integer :: n_scores      ! number of tot scores after adjusting for Yn/Pn tally
    integer :: n_bins        ! total new bins for this score
    integer :: n_user_trig   ! number of user-specified tally triggers
    integer :: trig_ind      ! index of triggers array for each tally
    integer :: user_trig_ind ! index of user-specified triggers for each tally
    real(8) :: threshold     ! trigger convergence threshold
    integer :: n_order       ! moment order requested
    integer :: n_order_pos   ! oosition of Scattering order in score name string
    integer :: MT            ! user-specified MT for score
    integer :: iarray3(3)    ! temporary integer array
    integer :: imomstr       ! Index of MOMENT_STRS & MOMENT_N_STRS
    logical :: file_exists   ! does tallies.xml file exist?
    real(8) :: rarray3(3)    ! temporary double prec. array
    integer :: Nangle        ! Number of angular bins
    real(8) :: dangle        ! Mu spacing if using automatic allocation
    integer :: iangle        ! Loop counter for building mu filter bins
    character(MAX_LINE_LEN) :: filename
    character(MAX_WORD_LEN) :: word
    character(MAX_WORD_LEN) :: score_name
    character(MAX_WORD_LEN) :: temp_str
    character(MAX_WORD_LEN), allocatable :: sarray(:)
    type(DictCharInt) :: trigger_scores
    type(ElemKeyValueCI), pointer :: pair_list
    type(TallyObject),    pointer :: t
    type(RegularMesh), pointer :: m
    type(TallyFilterContainer), allocatable :: filters(:) ! temporary filters
    type(Node), pointer :: doc => null()
    type(Node), pointer :: node_mesh => null()
    type(Node), pointer :: node_tal => null()
    type(Node), pointer :: node_filt => null()
    type(Node), pointer :: node_trigger=>null()
    type(NodeList), pointer :: node_mesh_list => null()
    type(NodeList), pointer :: node_tal_list => null()
    type(NodeList), pointer :: node_filt_list => null()
    type(NodeList), pointer :: node_trigger_list => null()
    type(ElemKeyValueCI), pointer :: scores
    type(ElemKeyValueCI), pointer :: next

    ! Check if tallies.xml exists
    filename = trim(path_input) // "tallies.xml"
    inquire(FILE=filename, EXIST=file_exists)
    if (.not. file_exists) then
      ! Since a tallies.xml file is optional, no error is issued here
      return
    end if

    ! Display output message
    call write_message("Reading tallies XML file...", 5)

    ! Parse tallies.xml file
    call open_xmldoc(doc, filename)

    ! ==========================================================================
    ! DETERMINE SIZE OF ARRAYS AND ALLOCATE

    ! Get pointer list to XML <mesh>
    call get_node_list(doc, "mesh", node_mesh_list)

    ! Get pointer list to XML <tally>
    call get_node_list(doc, "tally", node_tal_list)

    ! Check for user meshes
    n_user_meshes = get_list_size(node_mesh_list)
    if (cmfd_run) then
      n_meshes = n_user_meshes + n_cmfd_meshes
    else
      n_meshes = n_user_meshes
    end if

    ! Allocate mesh array
    if (n_meshes > 0) allocate(meshes(n_meshes))

    ! Check for user tallies
    n_user_tallies = get_list_size(node_tal_list)
    if (n_user_tallies == 0) then
      if (master) call warning("No tallies present in tallies.xml file!")
    end if

    ! Allocate tally array
    if (n_user_tallies > 0 .and. run_mode /= MODE_PLOTTING) then
      call add_tallies("user", n_user_tallies)
    end if

    ! Check for <assume_separate> setting
    if (check_for_node(doc, "assume_separate")) then
      call get_node_value(doc, "assume_separate", temp_str)
      temp_str = to_lower(temp_str)
      if (trim(temp_str) == 'true' .or. trim(temp_str) == '1') &
           assume_separate = .true.
    end if

    ! ==========================================================================
    ! READ MESH DATA

    do i = 1, n_user_meshes
      m => meshes(i)

      ! Get pointer to mesh node
      call get_list_item(node_mesh_list, i, node_mesh)

      ! Copy mesh id
      if (check_for_node(node_mesh, "id")) then
        call get_node_value(node_mesh, "id", m % id)
      else
        call fatal_error("Must specify id for mesh in tally XML file.")
      end if

      ! Check to make sure 'id' hasn't been used
      if (mesh_dict % has_key(m % id)) then
        call fatal_error("Two or more meshes use the same unique ID: " &
             // to_str(m % id))
      end if

      ! Read mesh type
      temp_str = ''
      if (check_for_node(node_mesh, "type")) &
           call get_node_value(node_mesh, "type", temp_str)
      select case (to_lower(temp_str))
      case ('rect', 'rectangle', 'rectangular')
        call warning("Mesh type '" // trim(temp_str) // "' is deprecated. &
             &Please use 'regular' instead.")
        m % type = MESH_REGULAR
      case ('regular')
        m % type = MESH_REGULAR
      case default
        call fatal_error("Invalid mesh type: " // trim(temp_str))
      end select

      ! Determine number of dimensions for mesh
      n = get_arraysize_integer(node_mesh, "dimension")
      if (n /= 2 .and. n /= 3) then
        call fatal_error("Mesh must be two or three dimensions.")
      end if
      m % n_dimension = n

      ! Allocate attribute arrays
      allocate(m % dimension(n))
      allocate(m % lower_left(n))
      allocate(m % width(n))
      allocate(m % upper_right(n))

      ! Check that dimensions are all greater than zero
      call get_node_array(node_mesh, "dimension", iarray3(1:n))
      if (any(iarray3(1:n) <= 0)) then
        call fatal_error("All entries on the <dimension> element for a tally &
             &mesh must be positive.")
      end if

      ! Read dimensions in each direction
      m % dimension = iarray3(1:n)

      ! Read mesh lower-left corner location
      if (m % n_dimension /= get_arraysize_double(node_mesh, "lower_left")) then
        call fatal_error("Number of entries on <lower_left> must be the same &
             &as the number of entries on <dimension>.")
      end if
      call get_node_array(node_mesh, "lower_left", m % lower_left)

      ! Make sure both upper-right or width were specified
      if (check_for_node(node_mesh, "upper_right") .and. &
           check_for_node(node_mesh, "width")) then
        call fatal_error("Cannot specify both <upper_right> and <width> on a &
             &tally mesh.")
      end if

      ! Make sure either upper-right or width was specified
      if (.not. check_for_node(node_mesh, "upper_right") .and. &
           .not. check_for_node(node_mesh, "width")) then
        call fatal_error("Must specify either <upper_right> and <width> on a &
             &tally mesh.")
      end if

      if (check_for_node(node_mesh, "width")) then
        ! Check to ensure width has same dimensions
        if (get_arraysize_double(node_mesh, "width") /= &
             get_arraysize_double(node_mesh, "lower_left")) then
          call fatal_error("Number of entries on <width> must be the same as &
               &the number of entries on <lower_left>.")
        end if

        ! Check for negative widths
        call get_node_array(node_mesh, "width", rarray3(1:n))
        if (any(rarray3(1:n) < ZERO)) then
          call fatal_error("Cannot have a negative <width> on a tally mesh.")
        end if

        ! Set width and upper right coordinate
        m % width = rarray3(1:n)
        m % upper_right = m % lower_left + m % dimension * m % width

      elseif (check_for_node(node_mesh, "upper_right")) then
        ! Check to ensure width has same dimensions
        if (get_arraysize_double(node_mesh, "upper_right") /= &
             get_arraysize_double(node_mesh, "lower_left")) then
          call fatal_error("Number of entries on <upper_right> must be the &
               &same as the number of entries on <lower_left>.")
        end if

        ! Check that upper-right is above lower-left
        call get_node_array(node_mesh, "upper_right", rarray3(1:n))
        if (any(rarray3(1:n) < m % lower_left)) then
          call fatal_error("The <upper_right> coordinates must be greater than &
               &the <lower_left> coordinates on a tally mesh.")
        end if

        ! Set width and upper right coordinate
        m % upper_right = rarray3(1:n)
        m % width = (m % upper_right - m % lower_left) / m % dimension
      end if

      ! Set volume fraction
      m % volume_frac = ONE/real(product(m % dimension),8)

      ! Add mesh to dictionary
      call mesh_dict % add_key(m % id, i)
    end do

    ! We only need the mesh info for plotting
    if (run_mode == MODE_PLOTTING) return

    ! ==========================================================================
    ! READ TALLY DATA

    READ_TALLIES: do i = 1, n_user_tallies
      ! Get pointer to tally
      t => tallies(i)

      ! Get pointer to tally xml node
      call get_list_item(node_tal_list, i, node_tal)

      ! Set tally type to volume by default
      t % type = TALLY_VOLUME

      ! It's desirable to use a track-length esimator for tallies since
      ! generally more events will score to the tally, reducing the
      ! variance. However, for tallies that require information on
      ! post-collision parameters (e.g. tally with an energyout filter) the
      ! analog esimator must be used.

      t % estimator = ESTIMATOR_TRACKLENGTH

      ! Copy material id
      if (check_for_node(node_tal, "id")) then
        call get_node_value(node_tal, "id", t % id)
      else
        call fatal_error("Must specify id for tally in tally XML file.")
      end if

      ! Check to make sure 'id' hasn't been used
      if (tally_dict % has_key(t % id)) then
        call fatal_error("Two or more tallies use the same unique ID: " &
             // to_str(t % id))
      end if

      ! Copy tally name
      if (check_for_node(node_tal, "name")) &
           call get_node_value(node_tal, "name", t % name)

      ! =======================================================================
      ! READ DATA FOR FILTERS

      ! Get pointer list to XML <filter> and get number of filters
      call get_node_list(node_tal, "filter", node_filt_list)
      n_filters = get_list_size(node_filt_list)

      ! Allocate filters array
      allocate(t % filters(n_filters))

      READ_FILTERS: do j = 1, n_filters
        ! Get pointer to filter xml node
        call get_list_item(node_filt_list, j, node_filt)

        ! Convert filter type to lower case
        temp_str = ''
        if (check_for_node(node_filt, "type")) &
             call get_node_value(node_filt, "type", temp_str)
        temp_str = to_lower(temp_str)

        ! Determine number of bins
        if (check_for_node(node_filt, "bins")) then
          if (temp_str == 'energy' .or. temp_str == 'energyout' .or. &
               temp_str == 'mu' .or. temp_str == 'polar' .or. &
               temp_str == 'azimuthal') then
            n_words = get_arraysize_double(node_filt, "bins")
          else
            n_words = get_arraysize_integer(node_filt, "bins")
          end if
        else
          call fatal_error("Bins not set in filter on tally " &
               // trim(to_str(t % id)))
        end if

        ! Determine type of filter
        select case (temp_str)

        case ('distribcell')
          ! Allocate and declare the filter type
          allocate(DistribcellFilter::t % filters(j) % obj)
          select type (filt => t % filters(j) % obj)
          type is (DistribcellFilter)
            if (n_words /= 1) call fatal_error("Only one cell can be &
                 &specified per distribcell filter.")
            ! Store bins
            call get_node_value(node_filt, "bins", filt % cell)
          end select
          ! Set the filter index in the tally find_filter array
          t % find_filter(FILTER_DISTRIBCELL) = j

        case ('cell')
          ! Allocate and declare the filter type
          allocate(CellFilter::t % filters(j) % obj)
          select type (filt => t % filters(j) % obj)
          type is (CellFilter)
            ! Allocate and store bins
            filt % n_bins = n_words
            allocate(filt % cells(n_words))
            call get_node_array(node_filt, "bins", filt % cells)
          end select
          ! Set the filter index in the tally find_filter array
          t % find_filter(FILTER_CELL) = j

        case ('cellborn')
          ! Allocate and declare the filter type
          allocate(CellbornFilter::t % filters(j) % obj)
          select type (filt => t % filters(j) % obj)
          type is (CellbornFilter)
            ! Allocate and store bins
            filt % n_bins = n_words
            allocate(filt % cells(n_words))
            call get_node_array(node_filt, "bins", filt % cells)
          end select
          ! Set the filter index in the tally find_filter array
          t % find_filter(FILTER_CELLBORN) = j

        case ('material')
          ! Allocate and declare the filter type
          allocate(MaterialFilter::t % filters(j) % obj)
          select type (filt => t % filters(j) % obj)
          type is (MaterialFilter)
            ! Allocate and store bins
            filt % n_bins = n_words
            allocate(filt % materials(n_words))
            call get_node_array(node_filt, "bins", filt % materials)
          end select
          ! Set the filter index in the tally find_filter array
          t % find_filter(FILTER_MATERIAL) = j

        case ('universe')
          ! Allocate and declare the filter type
          allocate(UniverseFilter::t % filters(j) % obj)
          select type (filt => t % filters(j) % obj)
          type is (UniverseFilter)
            ! Allocate and store bins
            filt % n_bins = n_words
            allocate(filt % universes(n_words))
            call get_node_array(node_filt, "bins", filt % universes)
          end select
          ! Set the filter index in the tally find_filter array
          t % find_filter(FILTER_UNIVERSE) = j

        case ('surface')
          call fatal_error("Surface filter is not yet supported!")
          ! Allocate and declare the filter type
          allocate(SurfaceFilter::t % filters(j) % obj)
          select type (filt => t % filters(j) % obj)
          type is (SurfaceFilter)
            ! Allocate and store bins
            filt % n_bins = n_words
            allocate(filt % surfaces(n_words))
            call get_node_array(node_filt, "bins", filt % surfaces)
          end select
          ! Set the filter index in the tally find_filter array
          t % find_filter(FILTER_SURFACE) = j

        case ('mesh')
          ! Allocate and declare the filter type
          allocate(MeshFilter::t % filters(j) % obj)
          select type (filt => t % filters(j) % obj)
          type is (MeshFilter)
            if (n_words /= 1) call fatal_error("Only one mesh can be &
                 &specified per mesh filter.")

            ! Determine id of mesh
            call get_node_value(node_filt, "bins", id)

            ! Get pointer to mesh
            if (mesh_dict % has_key(id)) then
              i_mesh = mesh_dict % get_key(id)
              m => meshes(i_mesh)
            else
              call fatal_error("Could not find mesh " // trim(to_str(id)) &
                   // " specified on tally " // trim(to_str(t % id)))
            end if

<<<<<<< HEAD
            ! Determine number of bins
            t % filters(j) % n_bins = product(m % dimension)

            ! Allocate and store index of mesh
            allocate(t % filters(j) % int_bins(1))
            t % filters(j) % int_bins(1) = i_mesh

          case ('energy')
            ! Set type of filter
            t % filters(j) % type = FILTER_ENERGYIN

            ! Set number of bins
            t % filters(j) % n_bins = n_words - 1
=======
            ! Determine number of bins -- this is assuming that the tally is
            ! a volume tally and not a surface current tally. If it is a
            ! surface current tally, the number of bins will get reset later
            filt % n_bins = product(m % dimension)
>>>>>>> ab432ac1

            ! Store the index of the mesh
            filt % mesh = i_mesh
          end select
          ! Set the filter index in the tally find_filter array
          t % find_filter(FILTER_MESH) = j

        case ('energy')
          ! Allocate and declare the filter type
          allocate(EnergyFilter::t % filters(j) % obj)
          select type (filt => t % filters(j) % obj)
          type is (EnergyFilter)
            ! Allocate and store bins
            filt % n_bins = n_words - 1
            allocate(filt % bins(n_words))
            call get_node_array(node_filt, "bins", filt % bins)

            ! We can save tallying time if we know that the tally bins match
            ! the energy group structure.  In that case, the matching bin
            ! index is simply the group (after flipping for the different
            ! ordering of the library and tallying systems).
            if (.not. run_CE) then
              if (n_words == energy_groups + 1) then
                if (all(filt % bins == energy_bins(energy_groups + 1:1:-1))) &
                     then
                  filt % matches_transport_groups = .true.
                end if
              end if
            end if
          end select
          ! Set the filter index in the tally find_filter array
          t % find_filter(FILTER_ENERGYIN) = j

        case ('energyout')
          ! Allocate and declare the filter type
          allocate(EnergyoutFilter::t % filters(j) % obj)
          select type (filt => t % filters(j) % obj)
          type is (EnergyoutFilter)
            ! Allocate and store bins
            filt % n_bins = n_words - 1
            allocate(filt % bins(n_words))
            call get_node_array(node_filt, "bins", filt % bins)

            ! We can save tallying time if we know that the tally bins match
            ! the energy group structure.  In that case, the matching bin
            ! index is simply the group (after flipping for the different
            ! ordering of the library and tallying systems).
            if (.not. run_CE) then
              if (n_words == energy_groups + 1) then
                if (all(filt % bins == energy_bins(energy_groups + 1:1:-1))) &
                     then
                  filt % matches_transport_groups = .true.
                end if
              end if
            end if
          end select
          ! Set the filter index in the tally find_filter array
          t % find_filter(FILTER_ENERGYOUT) = j

          ! Set to analog estimator
          t % estimator = ESTIMATOR_ANALOG

        case ('delayedgroup')
          ! Check to see if running in MG mode, because if so, the current
          ! system isnt set up yet to support delayed group data and thus
          ! these tallies
          if (.not. run_CE) then
            call fatal_error("delayedgroup filter on tally " &
                             // trim(to_str(t % id)) // " not yet supported&
                             & for multi-group mode.")
          end if

          ! Allocate and declare the filter type
          allocate(DelayedGroupFilter::t % filters(j) % obj)
          select type (filt => t % filters(j) % obj)
          type is (DelayedGroupFilter)
            ! Allocate and store bins
            filt % n_bins = n_words
            allocate(filt % groups(n_words))
            call get_node_array(node_filt, "bins", filt % groups)

            ! Check that bins are all are between 1 and MAX_DELAYED_GROUPS
            do d = 1, n_words
              if (filt % groups(d) < 1 .or. &
                   filt % groups(d) > MAX_DELAYED_GROUPS) then
                call fatal_error("Encountered delayedgroup bin with index " &
                     // trim(to_str(filt % groups(d))) // " that is outside &
                     &the range of 1 to MAX_DELAYED_GROUPS ( " &
                     // trim(to_str(MAX_DELAYED_GROUPS)) // ")")
              end if
            end do
          end select
          ! Set the filter index in the tally find_filter array
          t % find_filter(FILTER_DELAYEDGROUP) = j

        case ('mu')
          ! Allocate and declare the filter type
          allocate(MuFilter::t % filters(j) % obj)
          select type (filt => t % filters(j) % obj)
          type is (MuFilter)
            ! Allocate and store bins
            filt % n_bins = n_words - 1
            allocate(filt % bins(n_words))
            call get_node_array(node_filt, "bins", filt % bins)

            ! Allow a user to input a lone number which will mean that you
            ! subdivide [-1,1] evenly with the input being the number of bins
            if (n_words == 1) then
              Nangle = int(filt % bins(1))
              if (Nangle > 1) then
                filt % n_bins = Nangle
                dangle = TWO / real(Nangle,8)
                deallocate(filt % bins)
                allocate(filt % bins(Nangle + 1))
                do iangle = 1, Nangle
                  filt % bins(iangle) = -ONE + (iangle - 1) * dangle
                end do
                filt % bins(Nangle + 1) = ONE
              else
                call fatal_error("Number of bins for mu filter must be&
                     & greater than 1 on tally " &
                     // trim(to_str(t % id)) // ".")
              end if
            end if
          end select
          ! Set the filter index in the tally find_filter array
          t % find_filter(FILTER_MU) = j

          ! Set to analog estimator
          t % estimator = ESTIMATOR_ANALOG

        case ('polar')
          ! Allocate and declare the filter type
          allocate(PolarFilter::t % filters(j) % obj)
          select type (filt => t % filters(j) % obj)
          type is (PolarFilter)
            ! Allocate and store bins
            filt % n_bins = n_words - 1
            allocate(filt % bins(n_words))
            call get_node_array(node_filt, "bins", filt % bins)

            ! Allow a user to input a lone number which will mean that you
            ! subdivide [0,pi] evenly with the input being the number of bins
            if (n_words == 1) then
              Nangle = int(filt % bins(1))
              if (Nangle > 1) then
                filt % n_bins = Nangle
                dangle = PI / real(Nangle,8)
                deallocate(filt % bins)
                allocate(filt % bins(Nangle + 1))
                do iangle = 1, Nangle
                  filt % bins(iangle) = (iangle - 1) * dangle
                end do
                filt % bins(Nangle + 1) = PI
              else
                call fatal_error("Number of bins for mu filter must be&
                     & greater than 1 on tally " &
                     // trim(to_str(t % id)) // ".")
              end if
            end if
          end select
          ! Set the filter index in the tally find_filter array
          t % find_filter(FILTER_POLAR) = j

        case ('azimuthal')
          ! Allocate and declare the filter type
          allocate(AzimuthalFilter::t % filters(j) % obj)
          select type (filt => t % filters(j) % obj)
          type is (AzimuthalFilter)
            ! Allocate and store bins
            filt % n_bins = n_words - 1
            allocate(filt % bins(n_words))
            call get_node_array(node_filt, "bins", filt % bins)

            ! Allow a user to input a lone number which will mean that you
            ! subdivide [-pi,pi) evenly with the input being the number of
            ! bins
            if (n_words == 1) then
              Nangle = int(filt % bins(1))
              if (Nangle > 1) then
                filt % n_bins = Nangle
                dangle = TWO * PI / real(Nangle,8)
                deallocate(filt % bins)
                allocate(filt % bins(Nangle + 1))
                do iangle = 1, Nangle
                  filt % bins(iangle) = -PI + (iangle - 1) * dangle
                end do
                filt % bins(Nangle + 1) = PI
              else
                call fatal_error("Number of bins for mu filter must be&
                     & greater than 1 on tally " &
                     // trim(to_str(t % id)) // ".")
              end if
            end if
          end select
          ! Set the filter index in the tally find_filter array
          t % find_filter(FILTER_AZIMUTHAL) = j

        case default
          ! Specified tally filter is invalid, raise error
          call fatal_error("Unknown filter type '" &
               // trim(temp_str) // "' on tally " &
               // trim(to_str(t % id)) // ".")

        end select

      end do READ_FILTERS

      ! Check that both cell and surface weren't specified
      if (t % find_filter(FILTER_CELL) > 0 .and. &
           t % find_filter(FILTER_SURFACE) > 0) then
        call fatal_error("Cannot specify both cell and surface filters for &
             &tally " // trim(to_str(t % id)))
      end if

      ! =======================================================================
      ! READ DATA FOR NUCLIDES

      if (check_for_node(node_tal, "nuclides")) then

        ! Allocate a temporary string array for nuclides and copy values over
        allocate(sarray(get_arraysize_string(node_tal, "nuclides")))
        call get_node_array(node_tal, "nuclides", sarray)

        if (trim(sarray(1)) == 'all') then
          ! Handle special case <nuclides>all</nuclides>
          allocate(t % nuclide_bins(n_nuclides_total + 1))

          ! Set bins to 1, 2, 3, ..., n_nuclides_total, -1
          t % nuclide_bins(1:n_nuclides_total) = &
               (/ (j, j=1, n_nuclides_total) /)
          t % nuclide_bins(n_nuclides_total + 1) = -1

          ! Set number of nuclide bins
          t % n_nuclide_bins = n_nuclides_total + 1

          ! Set flag so we can treat this case specially
          t % all_nuclides = .true.
        else
          ! Any other case, e.g. <nuclides>U-235 Pu-239</nuclides>
          n_words = get_arraysize_string(node_tal, "nuclides")
          allocate(t % nuclide_bins(n_words))
          do j = 1, n_words

            ! Check if total material was specified
            if (trim(sarray(j)) == 'total') then

              ! Check if a delayedgroup filter is present for this tally
              do l = 1, size(t % filters)
                select type(filt => t % filters(l) % obj)
                type is (DelayedGroupFilter)
                  call warning("A delayedgroup filter was used on a total &
                       &nuclide tally. Cross section libraries are not &
                       &guaranteed to have the same delayed group structure &
                       &across all isotopes. In particular, ENDF/B-VII.1 does &
                       &not have a consistent delayed group structure across &
                       &all isotopes while the JEFF 3.1.1 library has the same &
                       &delayed group structure across all isotopes. Use with &
                       &caution!")
                end select
              end do

              t % nuclide_bins(j) = -1
              cycle
            end if

            ! If a specific nuclide was specified
            word = to_lower(sarray(j))

            ! Search through nuclides
            pair_list => nuclide_dict % keys()
            do while (associated(pair_list))
              if (starts_with(pair_list % key, word)) then
                word = pair_list % key(1:150)
                exit
              end if

              ! Advance to next
              pair_list => pair_list % next
            end do

            ! Check if no nuclide was found
            if (.not. associated(pair_list)) then
              call fatal_error("Could not find the nuclide " &
                   // trim(word) // " specified in tally " &
                   // trim(to_str(t % id)) // " in any material.")
            end if
            deallocate(pair_list)

            ! Set bin to index in nuclides array
            t % nuclide_bins(j) = nuclide_dict % get_key(word)
          end do

          ! Set number of nuclide bins
          t % n_nuclide_bins = n_words
        end if

        ! Deallocate temporary string array
        deallocate(sarray)

      else
        ! No <nuclides> were specified -- create only one bin will be added
        ! for the total material.
        allocate(t % nuclide_bins(1))
        t % nuclide_bins(1) = -1
        t % n_nuclide_bins = 1

        ! Check if a delayedgroup filter is present for this tally
        do l = 1, size(t % filters)
          select type(filt => t % filters(l) % obj)
          type is (DelayedGroupFilter)
            call warning("A delayedgroup filter was used on a total nuclide &
                 &tally. Cross section libraries are not guaranteed to have the&
                 & same delayed group structure across all isotopes. In &
                 &particular, ENDF/B-VII.1 does not have a consistent delayed &
                 &group structure across all isotopes while the JEFF 3.1.1 &
                 &library has the same delayed group structure across all &
                 &isotopes. Use with caution!")
          end select
        end do
      end if

      ! =======================================================================
      ! READ DATA FOR SCORES

      if (check_for_node(node_tal, "scores")) then
        n_words = get_arraysize_string(node_tal, "scores")
        allocate(sarray(n_words))
        call get_node_array(node_tal, "scores", sarray)

        ! Before we can allocate storage for scores, we must determine the
        ! number of additional scores required due to the moment scores
        ! (i.e., scatter-p#, flux-y#)
        n_new = 0
        do j = 1, n_words
          sarray(j) = to_lower(sarray(j))
          ! Find if scores(j) is of the form 'moment-p' or 'moment-y' present in
          ! MOMENT_STRS(:)
          ! If so, check the order, store if OK, then reset the number to 'n'
          score_name = trim(sarray(j))

          ! Append the score to the list of possible trigger scores
          if (trigger_on) call trigger_scores % add_key(trim(score_name), j)

          do imomstr = 1, size(MOMENT_STRS)
            if (starts_with(score_name,trim(MOMENT_STRS(imomstr)))) then
              n_order_pos = scan(score_name,'0123456789')
              n_order = int(str_to_int( &
                   score_name(n_order_pos:(len_trim(score_name)))),4)
              if (n_order > MAX_ANG_ORDER) then
                ! User requested too many orders; throw a warning and set to the
                ! maximum order.
                ! The above scheme will essentially take the absolute value
                if (master) call warning("Invalid scattering order of " &
                     // trim(to_str(n_order)) // " requested. Setting to the &
                     &maximum permissible value, " &
                     // trim(to_str(MAX_ANG_ORDER)))
                n_order = MAX_ANG_ORDER
                sarray(j) = trim(MOMENT_STRS(imomstr)) &
                     // trim(to_str(MAX_ANG_ORDER))
              end if
              ! Find total number of bins for this case
              if (imomstr >= YN_LOC) then
                n_bins = (n_order + 1)**2
              else
                n_bins = n_order + 1
              end if
              ! We subtract one since n_words already included
              n_new = n_new + n_bins - 1
              exit
            end if
          end do
        end do
        n_scores = n_words + n_new

        ! Allocate score storage accordingly
        allocate(t % score_bins(n_scores))
        allocate(t % moment_order(n_scores))
        t % moment_order = 0
        j = 0
        do l = 1, n_words
          j = j + 1
          ! Get the input string in scores(l) but if score is one of the moment
          ! scores then strip off the n and store it as an integer to be used
          ! later. Then perform the select case on this modified (number
          ! removed) string
          n_order = -1
          score_name = sarray(l)
          do imomstr = 1, size(MOMENT_STRS)
            if (starts_with(score_name,trim(MOMENT_STRS(imomstr)))) then
              n_order_pos = scan(score_name,'0123456789')
              n_order = int(str_to_int( &
                   score_name(n_order_pos:(len_trim(score_name)))),4)
              if (n_order > MAX_ANG_ORDER) then
                ! User requested too many orders; throw a warning and set to the
                ! maximum order.
                ! The above scheme will essentially take the absolute value
                n_order = MAX_ANG_ORDER
              end if
              score_name = trim(MOMENT_STRS(imomstr)) // "n"
              ! Find total number of bins for this case
              if (imomstr >= YN_LOC) then
                n_bins = (n_order + 1)**2
              else
                n_bins = n_order + 1
              end if
              exit
            end if
          end do
          ! Now check the Moment_N_Strs, but only if we werent successful above
          if (imomstr > size(MOMENT_STRS)) then
            do imomstr = 1, size(MOMENT_N_STRS)
              if (starts_with(score_name,trim(MOMENT_N_STRS(imomstr)))) then
                n_order_pos = scan(score_name,'0123456789')
                n_order = int(str_to_int( &
                     score_name(n_order_pos:(len_trim(score_name)))),4)
                if (n_order > MAX_ANG_ORDER) then
                  ! User requested too many orders; throw a warning and set to the
                  ! maximum order.
                  ! The above scheme will essentially take the absolute value
                  if (master) call warning("Invalid scattering order of " &
                       // trim(to_str(n_order)) // " requested. Setting to &
                       &the maximum permissible value, " &
                       // trim(to_str(MAX_ANG_ORDER)))
                  n_order = MAX_ANG_ORDER
                end if
                score_name = trim(MOMENT_N_STRS(imomstr)) // "n"
                exit
              end if
            end do
          end if

          ! Check if delayed group filter is used with any score besides
          ! delayed-nu-fission
          if (score_name /= 'delayed-nu-fission' .and. &
               t % find_filter(FILTER_DELAYEDGROUP) > 0) then
            call fatal_error("Cannot tally " // trim(score_name) // " with a &
                 &delayedgroup filter.")
          end if

          ! Check to see if the mu filter is applied and if that makes sense.
          if ((.not. starts_with(score_name,'scatter')) .and. &
               (.not. starts_with(score_name,'nu-scatter'))) then
            if (t % find_filter(FILTER_MU) > 0) then
              call fatal_error("Cannot tally " // trim(score_name) //" with a &
                               &change of angle (mu) filter.")
            end if
          ! Also check to see if this is a legendre expansion or not.
          ! If so, we can accept this score and filter combo for p0, but not
          ! elsewhere.
          else if (n_order > 0) then
            if (t % find_filter(FILTER_MU) > 0) then
              call fatal_error("Cannot tally " // trim(score_name) //" with a &
                               &change of angle (mu) filter unless order is 0.")
            end if
          end if

          select case (trim(score_name))
          case ('flux')
            ! Prohibit user from tallying flux for an individual nuclide
            if (.not. (t % n_nuclide_bins == 1 .and. &
                 t % nuclide_bins(1) == -1)) then
              call fatal_error("Cannot tally flux for an individual nuclide.")
            end if

            t % score_bins(j) = SCORE_FLUX
            if (t % find_filter(FILTER_ENERGYOUT) > 0) then
              call fatal_error("Cannot tally flux with an outgoing energy &
                   &filter.")
            end if
          case ('flux-yn')
            ! Prohibit user from tallying flux for an individual nuclide
            if (.not. (t % n_nuclide_bins == 1 .and. &
                 t % nuclide_bins(1) == -1)) then
              call fatal_error("Cannot tally flux for an individual nuclide.")
            end if

            if (t % find_filter(FILTER_ENERGYOUT) > 0) then
              call fatal_error("Cannot tally flux with an outgoing energy &
                   &filter.")
            end if

            t % score_bins(j : j + n_bins - 1) = SCORE_FLUX_YN
            t % moment_order(j : j + n_bins - 1) = n_order
            j = j + n_bins  - 1

          case ('total', '(n,total)')
            t % score_bins(j) = SCORE_TOTAL
            if (t % find_filter(FILTER_ENERGYOUT) > 0) then
              call fatal_error("Cannot tally total reaction rate with an &
                   &outgoing energy filter.")
            end if

          case ('total-yn')
            if (t % find_filter(FILTER_ENERGYOUT) > 0) then
              call fatal_error("Cannot tally total reaction rate with an &
                   &outgoing energy filter.")
            end if

            t % score_bins(j : j + n_bins - 1) = SCORE_TOTAL_YN
            t % moment_order(j : j + n_bins - 1) = n_order
            j = j + n_bins - 1

          case ('scatter')
            t % score_bins(j) = SCORE_SCATTER

          case ('nu-scatter')
            t % score_bins(j) = SCORE_NU_SCATTER

            ! Set tally estimator to analog for CE mode
            ! (MG mode has all data available without a collision being
            ! necessary)
            if (run_CE) then
              t % estimator = ESTIMATOR_ANALOG
            end if

          case ('scatter-n')
            t % score_bins(j) = SCORE_SCATTER_N
            t % moment_order(j) = n_order
            t % estimator = ESTIMATOR_ANALOG

          case ('nu-scatter-n')
            t % score_bins(j) = SCORE_NU_SCATTER_N
            t % moment_order(j) = n_order
            t % estimator = ESTIMATOR_ANALOG

          case ('scatter-pn')
            t % estimator = ESTIMATOR_ANALOG
            ! Setup P0:Pn
            t % score_bins(j : j + n_bins - 1) = SCORE_SCATTER_PN
            t % moment_order(j : j + n_bins - 1) = n_order
            j = j + n_bins - 1

          case ('nu-scatter-pn')
            t % estimator = ESTIMATOR_ANALOG
            ! Setup P0:Pn
            t % score_bins(j : j + n_bins - 1) = SCORE_NU_SCATTER_PN
            t % moment_order(j : j + n_bins - 1) = n_order
            j = j + n_bins - 1

          case ('scatter-yn')
            t % estimator = ESTIMATOR_ANALOG
            ! Setup P0:Pn
            t % score_bins(j : j + n_bins - 1) = SCORE_SCATTER_YN
            t % moment_order(j : j + n_bins - 1) = n_order
            j = j + n_bins - 1

          case ('nu-scatter-yn')
            t % estimator = ESTIMATOR_ANALOG
            ! Setup P0:Pn
            t % score_bins(j : j + n_bins - 1) = SCORE_NU_SCATTER_YN
            t % moment_order(j : j + n_bins - 1) = n_order
            j = j + n_bins - 1

          case('transport')
            call fatal_error("Transport score no longer supported for tallies, &
                 &please remove")

          case ('n1n')
            call fatal_error("n1n score no longer supported for tallies, &
                 &please remove")
          case ('n2n', '(n,2n)')
            t % score_bins(j) = N_2N

          case ('n3n', '(n,3n)')
            t % score_bins(j) = N_3N

          case ('n4n', '(n,4n)')
            t % score_bins(j) = N_4N

          case ('absorption')
            t % score_bins(j) = SCORE_ABSORPTION
            if (t % find_filter(FILTER_ENERGYOUT) > 0) then
              call fatal_error("Cannot tally absorption rate with an outgoing &
                   &energy filter.")
            end if
          case ('fission', '18')
            t % score_bins(j) = SCORE_FISSION
            if (t % find_filter(FILTER_ENERGYOUT) > 0) then
              call fatal_error("Cannot tally fission rate with an outgoing &
                   &energy filter.")
            end if
          case ('nu-fission')
            t % score_bins(j) = SCORE_NU_FISSION
            if (t % find_filter(FILTER_ENERGYOUT) > 0) then
              ! Set tally estimator to analog
              t % estimator = ESTIMATOR_ANALOG
            end if
          case ('delayed-nu-fission')
            t % score_bins(j) = SCORE_DELAYED_NU_FISSION
            if (t % find_filter(FILTER_ENERGYOUT) > 0) then
              ! Set tally estimator to analog
              t % estimator = ESTIMATOR_ANALOG
            end if
          case ('prompt-nu-fission')
            t % score_bins(j) = SCORE_PROMPT_NU_FISSION
            if (t % find_filter(FILTER_ENERGYOUT) > 0) then
              ! Set tally estimator to analog
              t % estimator = ESTIMATOR_ANALOG
            end if

            ! Disallow for MG mode since data not present
            if (.not. run_CE) then
              call fatal_error("Cannot tally delayed nu-fission rate in &
                               &multi-group mode")
            end if
          case ('kappa-fission')
            t % score_bins(j) = SCORE_KAPPA_FISSION
          case ('inverse-velocity')
            t % score_bins(j) = SCORE_INVERSE_VELOCITY
          case ('current')
            t % score_bins(j) = SCORE_CURRENT
            t % type = TALLY_SURFACE_CURRENT

            ! Check to make sure that current is the only desired response
            ! for this tally
            if (n_words > 1) then
              call fatal_error("Cannot tally other scores in the &
                   &same tally as surface currents")
            end if

            ! Get index of mesh filter
            k = t % find_filter(FILTER_MESH)

            ! Check to make sure mesh filter was specified
            if (k == 0) then
              call fatal_error("Cannot tally surface current without a mesh &
                   &filter.")
            end if

            ! Declare the type of the mesh filter
            select type(filt => t % filters(k) % obj)
            type is (MeshFilter)

<<<<<<< HEAD
=======
              ! Get pointer to mesh
              i_mesh = filt % mesh
              m => meshes(i_mesh)

              ! We need to increase the dimension by one since we also need
              ! currents coming into and out of the boundary mesh cells.
              filt % n_bins = product(m % dimension + 1)
            end select

>>>>>>> ab432ac1
            ! Copy filters to temporary array
            allocate(filters(size(t % filters) + 1))
            filters(1:size(t % filters)) = t % filters

            ! Move allocation back -- filters becomes deallocated during
            ! this call
            call move_alloc(FROM=filters, TO=t%filters)

            ! Add surface filter
<<<<<<< HEAD
            t % n_filters = t % n_filters + 1
            t % filters(t % n_filters) % type = FILTER_SURFACE
            t % filters(t % n_filters) % n_bins = 2 * m % n_dimension
            allocate(t % filters(t % n_filters) % int_bins(&
                 2 * m % n_dimension))
            if (m % n_dimension == 2) then
              t % filters(t % n_filters) % int_bins = (/ OUT_LEFT, &
                   OUT_RIGHT, OUT_BACK, OUT_FRONT /)
            elseif (m % n_dimension == 3) then
              t % filters(t % n_filters) % int_bins = (/ OUT_LEFT, &
                   OUT_RIGHT, OUT_BACK, OUT_FRONT, OUT_BOTTOM, OUT_TOP /)
            end if
            t % find_filter(FILTER_SURFACE) = t % n_filters
=======
            n_filters = size(t % filters)
            allocate(SurfaceFilter :: t % filters(n_filters) % obj)
            select type (filt => t % filters(size(t % filters)) % obj)
            type is (SurfaceFilter)
              filt % n_bins = 2 * m % n_dimension
              allocate(filt % surfaces(2 * m % n_dimension))
              if (m % n_dimension == 2) then
                filt % surfaces = (/ IN_RIGHT, OUT_RIGHT, IN_FRONT, OUT_FRONT /)
              elseif (m % n_dimension == 3) then
                filt % surfaces = (/ IN_RIGHT,  OUT_RIGHT, IN_FRONT, OUT_FRONT,&
                     IN_TOP, OUT_TOP /)
              end if
            end select
            t % find_filter(FILTER_SURFACE) = size(t % filters)
>>>>>>> ab432ac1

          case ('events')
            t % score_bins(j) = SCORE_EVENTS

          case ('elastic', '(n,elastic)')
            t % score_bins(j) = ELASTIC
          case ('(n,2nd)')
            t % score_bins(j) = N_2ND
          case ('(n,na)')
            t % score_bins(j) = N_2NA
          case ('(n,n3a)')
            t % score_bins(j) = N_N3A
          case ('(n,2na)')
            t % score_bins(j) = N_2NA
          case ('(n,3na)')
            t % score_bins(j) = N_3NA
          case ('(n,np)')
            t % score_bins(j) = N_NP
          case ('(n,n2a)')
            t % score_bins(j) = N_N2A
          case ('(n,2n2a)')
            t % score_bins(j) = N_2N2A
          case ('(n,nd)')
            t % score_bins(j) = N_ND
          case ('(n,nt)')
            t % score_bins(j) = N_NT
          case ('(n,nHe-3)')
            t % score_bins(j) = N_N3HE
          case ('(n,nd2a)')
            t % score_bins(j) = N_ND2A
          case ('(n,nt2a)')
            t % score_bins(j) = N_NT2A
          case ('(n,3nf)')
            t % score_bins(j) = N_3NF
          case ('(n,2np)')
            t % score_bins(j) = N_2NP
          case ('(n,3np)')
            t % score_bins(j) = N_3NP
          case ('(n,n2p)')
            t % score_bins(j) = N_N2P
          case ('(n,npa)')
            t % score_bins(j) = N_NPA
          case ('(n,n1)')
            t % score_bins(j) = N_N1
          case ('(n,nc)')
            t % score_bins(j) = N_NC
          case ('(n,gamma)')
            t % score_bins(j) = N_GAMMA
          case ('(n,p)')
            t % score_bins(j) = N_P
          case ('(n,d)')
            t % score_bins(j) = N_D
          case ('(n,t)')
            t % score_bins(j) = N_T
          case ('(n,3He)')
            t % score_bins(j) = N_3HE
          case ('(n,a)')
            t % score_bins(j) = N_A
          case ('(n,2a)')
            t % score_bins(j) = N_2A
          case ('(n,3a)')
            t % score_bins(j) = N_3A
          case ('(n,2p)')
            t % score_bins(j) = N_2P
          case ('(n,pa)')
            t % score_bins(j) = N_PA
          case ('(n,t2a)')
            t % score_bins(j) = N_T2A
          case ('(n,d2a)')
            t % score_bins(j) = N_D2A
          case ('(n,pd)')
            t % score_bins(j) = N_PD
          case ('(n,pt)')
            t % score_bins(j) = N_PT
          case ('(n,da)')
            t % score_bins(j) = N_DA

          case default
            ! Assume that user has specified an MT number
            MT = int(str_to_int(score_name))

            if (MT /= ERROR_INT) then
              ! Specified score was an integer
              if (MT > 1) then
                t % score_bins(j) = MT
              else
                call fatal_error("Invalid MT on <scores>: " &
                     // trim(sarray(l)))
              end if

            else
              ! Specified score was not an integer
              call fatal_error("Unknown scoring function: " &
                   // trim(sarray(l)))
            end if

          end select

          ! Do a check at the end (instead of for every case) to make sure
          ! the tallies are compatible with MG mode where we have less detailed
          ! nuclear data
          if (.not. run_CE .and. t % score_bins(j) > 0) then
            call fatal_error("Cannot tally " // trim(score_name) // &
                             " reaction rate in multi-group mode")
          end if
        end do

        t % n_score_bins = n_scores
        t % n_user_score_bins = n_words

        ! Deallocate temporary string array of scores
        deallocate(sarray)

        ! Check that no duplicate scores exist
        j = 1
        do while (j < n_scores)
          ! Determine number of bins for scores with expansions
          n_order = t % moment_order(j)
          select case (t % score_bins(j))
          case (SCORE_SCATTER_PN, SCORE_NU_SCATTER_PN)
            n_bins = n_order + 1
          case (SCORE_FLUX_YN, SCORE_TOTAL_YN, SCORE_SCATTER_YN, &
               SCORE_NU_SCATTER_YN)
            n_bins = (n_order + 1)**2
          case default
            n_bins = 1
          end select

          do k = j + n_bins, n_scores
            if (t % score_bins(j) == t % score_bins(k) .and. &
                 t % moment_order(j) == t % moment_order(k)) then
              call fatal_error("Duplicate score of type '" // trim(&
                   reaction_name(t % score_bins(j))) // "' found in tally " &
                   // trim(to_str(t % id)))
            end if
          end do
          j = j + n_bins
        end do
      else
        call fatal_error("No <scores> specified on tally " &
             // trim(to_str(t % id)) // ".")
      end if

      ! If settings.xml trigger is turned on, create tally triggers
      if (trigger_on) then

        ! Get list of trigger nodes for this tally
        call get_node_list(node_tal, "trigger", node_trigger_list)

        ! Initialize the number of triggers
        n_user_trig = get_list_size(node_trigger_list)

        ! Count the number of triggers needed for all scores including "all"
        t % n_triggers = 0
        COUNT_TRIGGERS: do user_trig_ind = 1, n_user_trig

          ! Get pointer to trigger node
          call get_list_item(node_trigger_list, user_trig_ind, node_trigger)

          ! Get scores for this trigger
          if (check_for_node(node_trigger, "scores")) then
            n_words = get_arraysize_string(node_trigger, "scores")
            allocate(sarray(n_words))
            call get_node_array(node_trigger, "scores", sarray)
          else
            n_words = 1
            allocate(sarray(n_words))
            sarray(1) = "all"
          end if

          ! Count the number of scores for this trigger
          do j = 1, n_words
            score_name = trim(to_lower(sarray(j)))

            if (score_name == "all") then
              scores => trigger_scores % keys()

              do while (associated(scores))
                next => scores % next
                deallocate(scores)
                scores => next
                t % n_triggers = t % n_triggers + 1
              end do

            else
              t % n_triggers = t % n_triggers + 1
            end if

          end do

          deallocate(sarray)

        end do COUNT_TRIGGERS

        ! Allocate array of triggers for this tally
        if (t % n_triggers > 0) then
          allocate(t % triggers(t % n_triggers))
        end if

        ! Initialize overall trigger index for this tally to zero
        trig_ind = 1

        ! Create triggers for all scores specified on each trigger
        TRIGGER_LOOP: do user_trig_ind = 1, n_user_trig

          ! Get pointer to trigger node
          call get_list_item(node_trigger_list, user_trig_ind, node_trigger)

          ! Get the trigger type - "variance", "std_dev" or "rel_err"
          if (check_for_node(node_trigger, "type")) then
            call get_node_value(node_trigger, "type", temp_str)
            temp_str = to_lower(temp_str)
          else
            call fatal_error("Must specify trigger type for tally " // &
                 trim(to_str(t % id)) // " in tally XML file.")
          end if

          ! Get the convergence threshold for the trigger
          if (check_for_node(node_trigger, "threshold")) then
            call get_node_value(node_trigger, "threshold", threshold)
          else
            call fatal_error("Must specify trigger threshold for tally " // &
                 trim(to_str(t % id)) // " in tally XML file.")
          end if

          ! Get list scores for this trigger
          if (check_for_node(node_trigger, "scores")) then
            n_words = get_arraysize_string(node_trigger, "scores")
            allocate(sarray(n_words))
            call get_node_array(node_trigger, "scores", sarray)
          else
            n_words = 1
            allocate(sarray(n_words))
            sarray(1) = "all"
          end if

          ! Create a trigger for each score
          SCORE_LOOP: do j = 1, n_words
            score_name = trim(to_lower(sarray(j)))

            ! Expand "all" to include TriggerObjects for each score in tally
            if (score_name == "all") then
              scores => trigger_scores % keys()

              ! Loop over all tally scores
              do while (associated(scores))
                score_name = trim(scores % key)

                ! Store the score name and index in the trigger
                t % triggers(trig_ind) % score_name = trim(score_name)
                t % triggers(trig_ind) % score_index = &
                     trigger_scores % get_key(trim(score_name))

                ! Set the trigger convergence threshold type
                select case (temp_str)
                case ('std_dev')
                  t % triggers(trig_ind) % type = STANDARD_DEVIATION
                case ('variance')
                  t % triggers(trig_ind) % type = VARIANCE
                case ('rel_err')
                  t % triggers(trig_ind) % type = RELATIVE_ERROR
                case default
                  call fatal_error("Unknown trigger type " // &
                       trim(temp_str) // " in tally " // trim(to_str(t % id)))
                end select

                ! Store the trigger convergence threshold
                t % triggers(trig_ind) % threshold = threshold

                ! Move to next score
                next => scores % next
                deallocate(scores)
                scores => next

                ! Increment the overall trigger index
                trig_ind = trig_ind + 1
              end do

            ! Scores other than the "all" placeholder
            else

              ! Store the score name and index
              t % triggers(trig_ind) % score_name = trim(score_name)
              t % triggers(trig_ind) % score_index = &
                   trigger_scores % get_key(trim(score_name))

              ! Check if an invalid score was set for the trigger
              if (t % triggers(trig_ind) % score_index == 0) then
                call fatal_error("The trigger score " // trim(score_name) // &
                     " is not set for tally " // trim(to_str(t % id)))
              end if

              ! Store the trigger convergence threshold
              t % triggers(trig_ind) % threshold = threshold

              ! Set the trigger convergence threshold type
              select case (temp_str)
              case ('std_dev')
                t % triggers(trig_ind) % type = STANDARD_DEVIATION
              case ('variance')
                t % triggers(trig_ind) % type = VARIANCE
              case ('rel_err')
                t % triggers(trig_ind) % type = RELATIVE_ERROR
              case default
                call fatal_error("Unknown trigger type " // trim(temp_str) // &
                     " in tally " // trim(to_str(t % id)))
              end select

              ! Increment the overall trigger index
              trig_ind = trig_ind + 1
            end if
          end do SCORE_LOOP

          ! Deallocate the list of tally scores used to create triggers
          deallocate(sarray)
        end do TRIGGER_LOOP

        ! Deallocate dictionary of scores/indices used to populate triggers
        call trigger_scores % clear()
      end if

      ! =======================================================================
      ! SET TALLY ESTIMATOR

      ! Check if user specified estimator
      if (check_for_node(node_tal, "estimator")) then
        temp_str = ''
        call get_node_value(node_tal, "estimator", temp_str)
        select case(trim(temp_str))
        case ('analog')
          t % estimator = ESTIMATOR_ANALOG

        case ('tracklength', 'track-length', 'pathlength', 'path-length')
          ! If the estimator was set to an analog estimator, this means the
          ! tally needs post-collision information
          if (t % estimator == ESTIMATOR_ANALOG) then
            call fatal_error("Cannot use track-length estimator for tally " &
                 // to_str(t % id))
          end if

          ! Set estimator to track-length estimator
          t % estimator = ESTIMATOR_TRACKLENGTH

        case ('collision')
          ! If the estimator was set to an analog estimator, this means the
          ! tally needs post-collision information
          if (t % estimator == ESTIMATOR_ANALOG) then
            call fatal_error("Cannot use collision estimator for tally " &
                 // to_str(t % id))
          end if

          ! Set estimator to collision estimator
          t % estimator = ESTIMATOR_COLLISION

        case default
          call fatal_error("Invalid estimator '" // trim(temp_str) &
               // "' on tally " // to_str(t % id))
        end select
      end if

      ! Add tally to dictionary
      call tally_dict % add_key(t % id, i)

    end do READ_TALLIES

    ! Close XML document
    call close_xmldoc(doc)

  end subroutine read_tallies_xml

!===============================================================================
! READ_PLOTS_XML reads data from a plots.xml file
!===============================================================================

  subroutine read_plots_xml()

    integer :: i, j
    integer :: n_cols, col_id, n_comp, n_masks, n_meshlines
    integer :: meshid
    integer :: i_mesh
    integer, allocatable :: iarray(:)
    logical :: file_exists              ! does plots.xml file exist?
    character(MAX_LINE_LEN) :: filename ! absolute path to plots.xml
    character(MAX_LINE_LEN) :: temp_str
    character(MAX_WORD_LEN) :: meshtype
    type(ObjectPlot), pointer :: pl => null()
    type(Node), pointer :: doc => null()
    type(Node), pointer :: node_plot => null()
    type(Node), pointer :: node_col => null()
    type(Node), pointer :: node_mask => null()
    type(Node), pointer :: node_meshlines => null()
    type(NodeList), pointer :: node_plot_list => null()
    type(NodeList), pointer :: node_col_list => null()
    type(NodeList), pointer :: node_mask_list => null()
    type(NodeList), pointer :: node_meshline_list => null()

    ! Check if plots.xml exists
    filename = trim(path_input) // "plots.xml"
    inquire(FILE=filename, EXIST=file_exists)
    if (.not. file_exists) then
      call fatal_error("Plots XML file '" // trim(filename) &
           // "' does not exist!")
    end if

    ! Display output message
    call write_message("Reading plot XML file...", 5)

    ! Parse plots.xml file
    call open_xmldoc(doc, filename)

    ! Get list pointer to XML <plot>
    call get_node_list(doc, "plot", node_plot_list)

    ! Allocate plots array
    n_plots = get_list_size(node_plot_list)
    allocate(plots(n_plots))

    READ_PLOTS: do i = 1, n_plots
      pl => plots(i)

      ! Get pointer to plot XML node
      call get_list_item(node_plot_list, i, node_plot)

      ! Copy data into plots
      if (check_for_node(node_plot, "id")) then
        call get_node_value(node_plot, "id", pl % id)
      else
        call fatal_error("Must specify plot id in plots XML file.")
      end if

      ! Check to make sure 'id' hasn't been used
      if (plot_dict % has_key(pl % id)) then
        call fatal_error("Two or more plots use the same unique ID: " &
             // to_str(pl % id))
      end if

      ! Copy plot type
      temp_str = 'slice'
      if (check_for_node(node_plot, "type")) &
           call get_node_value(node_plot, "type", temp_str)
      temp_str = to_lower(temp_str)
      select case (trim(temp_str))
      case ("slice")
        pl % type = PLOT_TYPE_SLICE
      case ("voxel")
        pl % type = PLOT_TYPE_VOXEL
      case default
        call fatal_error("Unsupported plot type '" // trim(temp_str) &
             // "' in plot " // trim(to_str(pl % id)))
      end select

      ! Set output file path
      filename = trim(to_str(pl % id)) // "_plot"
      if (check_for_node(node_plot, "filename")) &
           call get_node_value(node_plot, "filename", filename)
      select case (pl % type)
      case (PLOT_TYPE_SLICE)
        pl % path_plot = trim(path_input) // trim(filename) // ".ppm"
      case (PLOT_TYPE_VOXEL)
        pl % path_plot = trim(path_input) // trim(filename) // ".voxel"
      end select

      ! Copy plot pixel size
      if (pl % type == PLOT_TYPE_SLICE) then
        if (get_arraysize_integer(node_plot, "pixels") == 2) then
          call get_node_array(node_plot, "pixels", pl % pixels(1:2))
        else
          call fatal_error("<pixels> must be length 2 in slice plot " &
               // trim(to_str(pl % id)))
        end if
      else if (pl % type == PLOT_TYPE_VOXEL) then
        if (get_arraysize_integer(node_plot, "pixels") == 3) then
          call get_node_array(node_plot, "pixels", pl % pixels(1:3))
        else
          call fatal_error("<pixels> must be length 3 in voxel plot " &
               // trim(to_str(pl % id)))
        end if
      end if

      ! Copy plot background color
      if (check_for_node(node_plot, "background")) then
        if (pl % type == PLOT_TYPE_VOXEL) then
          if (master) call warning("Background color ignored in voxel plot " &
               // trim(to_str(pl % id)))
        end if
        if (get_arraysize_integer(node_plot, "background") == 3) then
          call get_node_array(node_plot, "background", pl % not_found % rgb)
        else
          call fatal_error("Bad background RGB in plot " &
               // trim(to_str(pl % id)))
        end if
      else
        pl % not_found % rgb = (/ 255, 255, 255 /)
      end if

      ! Copy plot basis
      if (pl % type == PLOT_TYPE_SLICE) then
        temp_str = 'xy'
        if (check_for_node(node_plot, "basis")) &
             call get_node_value(node_plot, "basis", temp_str)
        temp_str = to_lower(temp_str)
        select case (trim(temp_str))
        case ("xy")
          pl % basis = PLOT_BASIS_XY
        case ("xz")
          pl % basis = PLOT_BASIS_XZ
        case ("yz")
          pl % basis = PLOT_BASIS_YZ
        case default
          call fatal_error("Unsupported plot basis '" // trim(temp_str) &
               // "' in plot " // trim(to_str(pl % id)))
        end select
      end if

      ! Copy plotting origin
      if (get_arraysize_double(node_plot, "origin") == 3) then
        call get_node_array(node_plot, "origin", pl % origin)
      else
        call fatal_error("Origin must be length 3 in plot " &
             // trim(to_str(pl % id)))
      end if

      ! Copy plotting width
      if (pl % type == PLOT_TYPE_SLICE) then
        if (get_arraysize_double(node_plot, "width") == 2) then
          call get_node_array(node_plot, "width", pl % width(1:2))
        else
          call fatal_error("<width> must be length 2 in slice plot " &
               // trim(to_str(pl % id)))
        end if
      else if (pl % type == PLOT_TYPE_VOXEL) then
        if (get_arraysize_double(node_plot, "width") == 3) then
          call get_node_array(node_plot, "width", pl % width(1:3))
        else
          call fatal_error("<width> must be length 3 in voxel plot " &
               // trim(to_str(pl % id)))
        end if
      end if

      ! Copy plot cell universe level
      if (check_for_node(node_plot, "level")) then
        call get_node_value(node_plot, "level", pl % level)

        if (pl % level < 0) then
          call fatal_error("Bad universe level in plot " &
               // trim(to_str(pl % id)))
        end if
      else
        pl % level = PLOT_LEVEL_LOWEST
      end if

      ! Copy plot color type and initialize all colors randomly
      temp_str = "cell"
      if (check_for_node(node_plot, "color")) &
           call get_node_value(node_plot, "color", temp_str)
      temp_str = to_lower(temp_str)
      select case (trim(temp_str))
      case ("cell")

        pl % color_by = PLOT_COLOR_CELLS
        allocate(pl % colors(n_cells))
        do j = 1, n_cells
          pl % colors(j) % rgb(1) = int(prn()*255)
          pl % colors(j) % rgb(2) = int(prn()*255)
          pl % colors(j) % rgb(3) = int(prn()*255)
        end do

      case ("mat", "material")

        pl % color_by = PLOT_COLOR_MATS
        allocate(pl % colors(n_materials))
        do j = 1, n_materials
          pl % colors(j) % rgb(1) = int(prn()*255)
          pl % colors(j) % rgb(2) = int(prn()*255)
          pl % colors(j) % rgb(3) = int(prn()*255)
        end do

      case default
        call fatal_error("Unsupported plot color type '" // trim(temp_str) &
             // "' in plot " // trim(to_str(pl % id)))
      end select

      ! Get the number of <col_spec> nodes and get a list of them
      call get_node_list(node_plot, "col_spec", node_col_list)
      n_cols = get_list_size(node_col_list)

      ! Copy user specified colors
      if (n_cols /= 0) then

        if (pl % type == PLOT_TYPE_VOXEL) then
          if (master) call warning("Color specifications ignored in voxel &
               &plot " // trim(to_str(pl % id)))
        end if

        do j = 1, n_cols

          ! Get pointer to color spec XML node
          call get_list_item(node_col_list, j, node_col)

          ! Check and make sure 3 values are specified for RGB
          if (get_arraysize_double(node_col, "rgb") /= 3) then
            call fatal_error("Bad RGB in plot " &
                 // trim(to_str(pl % id)))
          end if

          ! Ensure that there is an id for this color specification
          if (check_for_node(node_col, "id")) then
            call get_node_value(node_col, "id", col_id)
          else
            call fatal_error("Must specify id for color specification in &
                 &plot " // trim(to_str(pl % id)))
          end if

          ! Add RGB
          if (pl % color_by == PLOT_COLOR_CELLS) then

            if (cell_dict % has_key(col_id)) then
              col_id = cell_dict % get_key(col_id)
              call get_node_array(node_col, "rgb", pl % colors(col_id) % rgb)
            else
              call fatal_error("Could not find cell " // trim(to_str(col_id)) &
                   // " specified in plot " // trim(to_str(pl % id)))
            end if

          else if (pl % color_by == PLOT_COLOR_MATS) then

            if (material_dict % has_key(col_id)) then
              col_id = material_dict % get_key(col_id)
              call get_node_array(node_col, "rgb", pl % colors(col_id) % rgb)
            else
              call fatal_error("Could not find material " &
                   // trim(to_str(col_id)) // " specified in plot " &
                   // trim(to_str(pl % id)))
            end if

          end if
        end do
      end if

      ! Deal with meshlines
      call get_node_list(node_plot, "meshlines", node_meshline_list)
      n_meshlines = get_list_size(node_meshline_list)
      if (n_meshlines /= 0) then

        if (pl % type == PLOT_TYPE_VOXEL) then
          call warning("Meshlines ignored in voxel plot " &
               // trim(to_str(pl % id)))
        end if

        select case(n_meshlines)
          case (0)
            ! Skip if no meshlines are specified
          case (1)

            ! Get pointer to meshlines
            call get_list_item(node_meshline_list, 1, node_meshlines)

            ! Check mesh type
            if (check_for_node(node_meshlines, "meshtype")) then
              call get_node_value(node_meshlines, "meshtype", meshtype)
            else
              call fatal_error("Must specify a meshtype for meshlines &
                   &specification in plot " // trim(to_str(pl % id)))
            end if

            ! Ensure that there is a linewidth for this meshlines specification
            if (check_for_node(node_meshlines, "linewidth")) then
              call get_node_value(node_meshlines, "linewidth", &
                   pl % meshlines_width)
            else
              call fatal_error("Must specify a linewidth for meshlines &
                   &specification in plot " // trim(to_str(pl % id)))
            end if

            ! Check for color
            if (check_for_node(node_meshlines, "color")) then

              ! Check and make sure 3 values are specified for RGB
              if (get_arraysize_double(node_meshlines, "color") /= 3) then
                call fatal_error("Bad RGB for meshlines color in plot " &
                     // trim(to_str(pl % id)))
              end if

              call get_node_array(node_meshlines, "color", &
                   pl % meshlines_color % rgb)
            else

              pl % meshlines_color % rgb = (/ 0, 0, 0 /)

            end if

            ! Set mesh based on type
            select case (trim(meshtype))
            case ('ufs')

              if (.not. associated(ufs_mesh)) then
                call fatal_error("No UFS mesh for meshlines on plot " &
                     // trim(to_str(pl % id)))
              end if

              pl % meshlines_mesh => ufs_mesh

            case ('cmfd')

              if (.not. cmfd_run) then
                call fatal_error("Need CMFD run to plot CMFD mesh for &
                     &meshlines on plot " // trim(to_str(pl % id)))
              end if

              select type(filt => cmfd_tallies(1) % &
                   filters(cmfd_tallies(1) % find_filter(FILTER_MESH)) % obj)
              type is (MeshFilter)
                i_mesh = filt % mesh
              end select
              pl % meshlines_mesh => meshes(i_mesh)

            case ('entropy')

              if (.not. associated(entropy_mesh)) then
                call fatal_error("No entropy mesh for meshlines on plot " &
                     // trim(to_str(pl % id)))
              end if

              if (.not. allocated(entropy_mesh % dimension)) then
                call fatal_error("No dimension specified on entropy mesh &
                     &for meshlines on plot " // trim(to_str(pl % id)))
              end if

              pl % meshlines_mesh => entropy_mesh

            case ('tally')

              ! Ensure that there is a mesh id if the type is tally
              if (check_for_node(node_meshlines, "id")) then
                call get_node_value(node_meshlines, "id", meshid)
              else
                call fatal_error("Must specify a mesh id for meshlines tally &
                     &mesh specification in plot " // trim(to_str(pl % id)))
              end if

              ! Check if the specified tally mesh exists
              if (mesh_dict % has_key(meshid)) then
                pl % meshlines_mesh => meshes(mesh_dict % get_key(meshid))
                if (meshes(meshid) % type /= LATTICE_RECT) then
                  call fatal_error("Non-rectangular mesh specified in &
                       &meshlines for plot " // trim(to_str(pl % id)))
                end if
              else
                call fatal_error("Could not find mesh " &
                     // trim(to_str(meshid)) // " specified in meshlines for &
                     &plot " // trim(to_str(pl % id)))
              end if

            case default
              call fatal_error("Invalid type for meshlines on plot " &
                    // trim(to_str(pl % id)) // ": " // trim(meshtype))
            end select

          case default
            call fatal_error("Mutliple meshlines specified in plot " &
                 // trim(to_str(pl % id)))
        end select

      end if

      ! Deal with masks
      call get_node_list(node_plot, "mask", node_mask_list)
      n_masks = get_list_size(node_mask_list)
      if (n_masks /= 0) then

        if (pl % type == PLOT_TYPE_VOXEL) then
          if (master) call warning("Mask ignored in voxel plot " &
               // trim(to_str(pl % id)))
        end if

        select case(n_masks)
          case default
            call fatal_error("Mutliple masks specified in plot " &
                 // trim(to_str(pl % id)))
          case (1)

            ! Get pointer to mask
            call get_list_item(node_mask_list, 1, node_mask)

            ! Determine how many components there are and allocate
            n_comp = 0
            n_comp = get_arraysize_integer(node_mask, "components")
            if (n_comp == 0) then
              call fatal_error("Missing <components> in mask of plot " &
                   // trim(to_str(pl % id)))
            end if
            allocate(iarray(n_comp))
            call get_node_array(node_mask, "components", iarray)

            ! First we need to change the user-specified identifiers to indices
            ! in the cell and material arrays
            do j=1, n_comp
              col_id = iarray(j)

              if (pl % color_by == PLOT_COLOR_CELLS) then

                if (cell_dict % has_key(col_id)) then
                  iarray(j) = cell_dict % get_key(col_id)
                else
                  call fatal_error("Could not find cell " &
                       // trim(to_str(col_id)) // " specified in the mask in &
                       &plot " // trim(to_str(pl % id)))
                end if

              else if (pl % color_by == PLOT_COLOR_MATS) then

                if (material_dict % has_key(col_id)) then
                  iarray(j) = material_dict % get_key(col_id)
                else
                  call fatal_error("Could not find material " &
                       // trim(to_str(col_id)) // " specified in the mask in &
                       &plot " // trim(to_str(pl % id)))
                end if

              end if
            end do

            ! Alter colors based on mask information
            do j=1,size(pl % colors)
              if (.not. any(j .eq. iarray)) then
                if (check_for_node(node_mask, "background")) then
                  call get_node_array(node_mask, "background", pl % colors(j) % rgb)
                else
                  call fatal_error("Missing <background> in mask of plot " &
                       // trim(to_str(pl % id)))
                end if
              end if
            end do

            deallocate(iarray)

        end select

      end if

      ! Add plot to dictionary
      call plot_dict % add_key(pl % id, i)

    end do READ_PLOTS

    ! Close plots XML file
    call close_xmldoc(doc)

  end subroutine read_plots_xml

!===============================================================================
! READ_*_CROSS_SECTIONS_XML reads information from a cross_sections.xml file. This
! file contains a listing of the CE and MG cross sections that may be used.
!===============================================================================

  subroutine read_ce_cross_sections_xml(libraries)
    type(Library), allocatable, intent(out) :: libraries(:)

    integer :: i           ! loop index
    integer :: n
    integer :: n_libraries
    logical :: file_exists ! does cross_sections.xml exist?
    character(MAX_WORD_LEN) :: directory ! directory with cross sections
    character(MAX_WORD_LEN) :: words(MAX_WORDS)
    character(10000) :: temp_str
    type(Node), pointer :: doc
    type(Node), pointer :: node_library
    type(NodeList), pointer :: node_library_list

    ! Check if cross_sections.xml exists
    inquire(FILE=path_cross_sections, EXIST=file_exists)
    if (.not. file_exists) then
      ! Could not find cross_sections.xml file
      call fatal_error("Cross sections XML file '" &
           // trim(path_cross_sections) // "' does not exist!")
    end if

    call write_message("Reading cross sections XML file...", 5)

    ! Parse cross_sections.xml file
    call open_xmldoc(doc, path_cross_sections)

    if (check_for_node(doc, "directory")) then
      ! Copy directory information if present
      call get_node_value(doc, "directory", directory)
    else
      ! If no directory is listed in cross_sections.xml, by default select the
      ! directory in which the cross_sections.xml file resides
      i = index(path_cross_sections, "/", BACK=.true.)
      directory = path_cross_sections(1:i)
    end if

    ! Get node list of all <library>
    call get_node_list(doc, "library", node_library_list)
    n_libraries = get_list_size(node_library_list)

    ! Allocate xs_listings array
    if (n_libraries == 0) then
      call fatal_error("No cross section libraries present in cross_sections.xml &
           &file!")
    else
      allocate(libraries(n_libraries))
    end if

    do i = 1, n_libraries
      ! Get pointer to ace table XML node
      call get_list_item(node_library_list, i, node_library)

      ! Get list of materials
      if (check_for_node(node_library, "materials")) then
        call get_node_value(node_library, "materials", temp_str)
        call split_string(temp_str, words, n)
        allocate(libraries(i) % materials(n))
        libraries(i) % materials(:) = words(1:n)
      end if

      ! Get type of library
      if (check_for_node(node_library, "type")) then
        call get_node_value(node_library, "type", temp_str)
        select case(to_lower(temp_str))
        case ('neutron')
          libraries(i) % type = LIBRARY_NEUTRON
        case ('thermal')
          libraries(i) % type = LIBRARY_THERMAL
        end select
      else
        call fatal_error("Missing library type")
      end if

      ! determine path of cross section table
      if (check_for_node(node_library, "path")) then
        call get_node_value(node_library, "path", temp_str)
      else
        call fatal_error("Missing library path")
      end if

      if (starts_with(temp_str, '/')) then
        libraries(i) % path = trim(temp_str)
      else
        if (ends_with(directory,'/')) then
          libraries(i) % path = trim(directory) // trim(temp_str)
        else
          libraries(i) % path = trim(directory) // '/' // trim(temp_str)
        end if
      end if

      inquire(FILE=libraries(i) % path, EXIST=file_exists)
      if (.not. file_exists) then
        call warning("Cross section library " // trim(libraries(i) % path) // &
             " does not exist.")
      end if
    end do

    ! Close cross sections XML file
    call close_xmldoc(doc)

  end subroutine read_ce_cross_sections_xml

  subroutine read_mg_cross_sections_xml(libraries)
    type(Library), allocatable, intent(out) :: libraries(:)

    integer :: i           ! loop index
    integer :: n_libraries
    logical :: file_exists ! does cross_sections.xml exist?
    type(Node), pointer :: doc => null()
    type(Node), pointer :: node_xsdata => null()
    type(NodeList), pointer :: node_xsdata_list => null()
    real(8), allocatable :: rev_energy_bins(:)

    ! Check if mgxs.xml exists
    inquire(FILE=path_cross_sections, EXIST=file_exists)
    if (.not. file_exists) then
      ! Could not find mgxs.xml file
      call fatal_error("Cross sections XML file '" &
           // trim(path_cross_sections) // "' does not exist!")
    end if

    call write_message("Reading cross sections XML file...", 5)

    ! Parse mgxs.xml file
    call open_xmldoc(doc, path_cross_sections)

    if (check_for_node(doc, "groups")) then
      ! Get neutron group count
      call get_node_value(doc, "groups", energy_groups)
    else
      call fatal_error("groups element must exist!")
    end if

    allocate(rev_energy_bins(energy_groups + 1))
    allocate(energy_bins(energy_groups + 1))
    if (check_for_node(doc, "group_structure")) then
      ! Get neutron group structure
      call get_node_array(doc, "group_structure", energy_bins)
    else
      call fatal_error("group_structures element must exist!")
    end if

    ! First reverse the order of energy_groups
    energy_bins = energy_bins(energy_groups + 1:1:-1)

    allocate(energy_bin_avg(energy_groups))
    do i = 1, energy_groups
      energy_bin_avg(i) = HALF * (energy_bins(i) + energy_bins(i + 1))
    end do

    allocate(inverse_velocities(energy_groups))
    if (check_for_node(doc, "inverse_velocities")) then
      ! Get inverse velocities
      call get_node_array(doc, "inverse_velocities", inverse_velocities)
    else
      ! If not given, estimate them by using average energy in group which is
      ! assumed to be the midpoint
      do i = 1, energy_groups
        inverse_velocities(i) = ONE / &
             (sqrt(TWO * energy_bin_avg(i) / (MASS_NEUTRON_MEV)) * &
              C_LIGHT * 100.0_8)
      end do
    end if

    ! Get node list of all <xsdata>
    call get_node_list(doc, "xsdata", node_xsdata_list)
    n_libraries = get_list_size(node_xsdata_list)

    ! Allocate xs_listings array
    if (n_libraries == 0) then
      call fatal_error("At least one <xsdata> element must be present in &
                       &mgxs.xml file!")
    else
      allocate(libraries(n_libraries))
    end if

    do i = 1, n_libraries
      ! Get pointer to xsdata table XML node
      call get_list_item(node_xsdata_list, i, node_xsdata)

      ! Get name of material
      allocate(libraries(i) % materials(1))
      call get_node_value(node_xsdata, "name", libraries(i) % materials(1))
    end do

    ! Close cross sections XML file
    call close_xmldoc(doc)

  end subroutine read_mg_cross_sections_xml

!===============================================================================
! EXPAND_NATURAL_ELEMENT converts natural elements specified using an <element>
! tag within a material into individual isotopes based on IUPAC Isotopic
! Compositions of the Elements 2009 (doi:10.1351/PAC-REP-10-06-02). In some
! cases, modifications have been made to work with ENDF/B-VII.1 where
! evaluations of particular isotopes don't exist.
!===============================================================================

  subroutine expand_natural_element(name, xs, density, names, densities)
    character(*),   intent(in)   :: name
    character(*),   intent(in)   :: xs
    real(8),        intent(in)   :: density
    type(VectorChar), intent(inout) :: names
    type(VectorReal), intent(inout) :: densities

    character(2) :: element_name

    element_name = name(1:2)

    select case (to_lower(element_name))
    case ('h')
      call names % push_back('H1.' // xs)
      call densities % push_back(density * 0.999885_8)
      call names % push_back('H2.' // xs)
      call densities % push_back(density * 0.000115_8)
    case ('he')
      call names % push_back('He3.' // xs)
      call densities % push_back(density * 0.00000134_8)
      call names % push_back('He4.' // xs)
      call densities % push_back(density * 0.99999866_8)

    case ('li')
      call names % push_back('Li6.' // xs)
      call densities % push_back(density * 0.0759_8)
      call names % push_back('Li7.' // xs)
      call densities % push_back(density * 0.9241_8)

    case ('be')
      call names % push_back('Be9.' // xs)
      call densities % push_back(density)

    case ('b')
      call names % push_back('B10.' // xs)
      call densities % push_back(density * 0.199_8)
      call names % push_back('B11.' // xs)
      call densities % push_back(density * 0.801_8)

    case ('c')
      ! No evaluations split up Carbon into isotopes yet
      call names % push_back('C0.' // xs)
      call densities % push_back(density)

    case ('n')
      call names % push_back('N14.' // xs)
      call densities % push_back(density * 0.99636_8)
      call names % push_back('N15.' // xs)
      call densities % push_back(density * 0.00364_8)

    case ('o')
      if (default_expand == JEFF_32) then
        call names % push_back('O16.' // xs)
        call densities % push_back(density * 0.99757_8)
        call names % push_back('O17.' // xs)
        call densities % push_back(density * 0.00038_8)
        call names % push_back('O18.' // xs)
        call densities % push_back(density * 0.00205_8)
      elseif (default_expand >= JENDL_32 .and. default_expand <= JENDL_40) then
        call names % push_back('O16.' // xs)
        call densities % push_back(density)
      else
        call names % push_back('O16.' // xs)
        call densities % push_back(density * 0.99962_8)
        call names % push_back('O17.' // xs)
        call densities % push_back(density * 0.00038_8)
      end if

    case ('f')
      call names % push_back('F19.' // xs)
      call densities % push_back(density)

    case ('ne')
      call names % push_back('Ne20.' // xs)
      call densities % push_back(density * 0.9048_8)
      call names % push_back('Ne21.' // xs)
      call densities % push_back(density * 0.0027_8)
      call names % push_back('Ne22.' // xs)
      call densities % push_back(density * 0.0925_8)

    case ('na')
      call names % push_back('Na23.' // xs)
      call densities % push_back(density)

    case ('mg')
      call names % push_back('Mg24.' // xs)
      call densities % push_back(density * 0.7899_8)
      call names % push_back('Mg25.' // xs)
      call densities % push_back(density * 0.1000_8)
      call names % push_back('Mg26.' // xs)
      call densities % push_back(density * 0.1101_8)

    case ('al')
      call names % push_back('Al27.' // xs)
      call densities % push_back(density)

    case ('si')
      call names % push_back('Si28.' // xs)
      call densities % push_back(density * 0.92223_8)
      call names % push_back('Si29.' // xs)
      call densities % push_back(density * 0.04685_8)
      call names % push_back('Si30.' // xs)
      call densities % push_back(density * 0.03092_8)

    case ('p')
      call names % push_back('P31.' // xs)
      call densities % push_back(density)

    case ('s')
      call names % push_back('S32.' // xs)
      call densities % push_back(density * 0.9499_8)
      call names % push_back('S33.' // xs)
      call densities % push_back(density * 0.0075_8)
      call names % push_back('S34.' // xs)
      call densities % push_back(density * 0.0425_8)
      call names % push_back('S36.' // xs)
      call densities % push_back(density * 0.0001_8)

    case ('cl')
      call names % push_back('Cl35.' // xs)
      call densities % push_back(density * 0.7576_8)
      call names % push_back('Cl37.' // xs)
      call densities % push_back(density * 0.2424_8)

    case ('ar')
      call names % push_back('Ar36.' // xs)
      call densities % push_back(density * 0.003336_8)
      call names % push_back('Ar38.' // xs)
      call densities % push_back(density * 0.000629_8)
      call names % push_back('Ar40.' // xs)
      call densities % push_back(density * 0.996035_8)

    case ('k')
      call names % push_back('K39.' // xs)
      call densities % push_back(density * 0.932581_8)
      call names % push_back('K40.' // xs)
      call densities % push_back(density * 0.000117_8)
      call names % push_back('K41.' // xs)
      call densities % push_back(density * 0.067302_8)

    case ('ca')
      call names % push_back('Ca40.' // xs)
      call densities % push_back(density * 0.96941_8)
      call names % push_back('Ca42.' // xs)
      call densities % push_back(density * 0.00647_8)
      call names % push_back('Ca43.' // xs)
      call densities % push_back(density * 0.00135_8)
      call names % push_back('Ca44.' // xs)
      call densities % push_back(density * 0.02086_8)
      call names % push_back('Ca46.' // xs)
      call densities % push_back(density * 0.00004_8)
      call names % push_back('Ca48.' // xs)
      call densities % push_back(density * 0.00187_8)

    case ('sc')
      call names % push_back('Sc45.' // xs)
      call densities % push_back(density)

    case ('ti')
      call names % push_back('Ti46.' // xs)
      call densities % push_back(density * 0.0825_8)
      call names % push_back('Ti47.' // xs)
      call densities % push_back(density * 0.0744_8)
      call names % push_back('Ti48.' // xs)
      call densities % push_back(density * 0.7372_8)
      call names % push_back('Ti49.' // xs)
      call densities % push_back(density * 0.0541_8)
      call names % push_back('Ti50.' // xs)
      call densities % push_back(density * 0.0518_8)

    case ('v')
      if (default_expand == ENDF_BVII0 .or. default_expand == JEFF_311 &
           .or. default_expand == JEFF_32 .or. &
           (default_expand >= JENDL_32 .and. default_expand <= JENDL_33)) then
        call names % push_back('V0.' // xs)
        call densities % push_back(density)
      else
        call names % push_back('V50.' // xs)
        call densities % push_back(density * 0.0025_8)
        call names % push_back('V51.' // xs)
        call densities % push_back(density * 0.9975_8)
      end if

    case ('cr')
      call names % push_back('Cr50.' // xs)
      call densities % push_back(density * 0.04345_8)
      call names % push_back('Cr52.' // xs)
      call densities % push_back(density * 0.83789_8)
      call names % push_back('Cr53.' // xs)
      call densities % push_back(density * 0.09501_8)
      call names % push_back('Cr54.' // xs)
      call densities % push_back(density * 0.02365_8)

    case ('mn')
      call names % push_back('Mn55.' // xs)
      call densities % push_back(density)

    case ('fe')
      call names % push_back('Fe54.' // xs)
      call densities % push_back(density * 0.05845_8)
      call names % push_back('Fe56.' // xs)
      call densities % push_back(density * 0.91754_8)
      call names % push_back('Fe57.' // xs)
      call densities % push_back(density * 0.02119_8)
      call names % push_back('Fe58.' // xs)
      call densities % push_back(density * 0.00282_8)

    case ('co')
      call names % push_back('Co59.' // xs)
      call densities % push_back(density)

    case ('ni')
      call names % push_back('Ni58.' // xs)
      call densities % push_back(density * 0.68077_8)
      call names % push_back('Ni60.' // xs)
      call densities % push_back(density * 0.26223_8)
      call names % push_back('Ni61.' // xs)
      call densities % push_back(density * 0.011399_8)
      call names % push_back('Ni62.' // xs)
      call densities % push_back(density * 0.036346_8)
      call names % push_back('Ni64.' // xs)
      call densities % push_back(density * 0.009255_8)

    case ('cu')
      call names % push_back('Cu63.' // xs)
      call densities % push_back(density * 0.6915_8)
      call names % push_back('Cu65.' // xs)
      call densities % push_back(density * 0.3085_8)

    case ('zn')
      if (default_expand == ENDF_BVII0 .or. default_expand == &
           JEFF_311 .or. default_expand == JEFF_312) then
        call names % push_back('Zn0.' // xs)
        call densities % push_back(density)
      else
        call names % push_back('Zn64.' // xs)
        call densities % push_back(density * 0.4917_8)
        call names % push_back('Zn66.' // xs)
        call densities % push_back(density * 0.2773_8)
        call names % push_back('Zn67.' // xs)
        call densities % push_back(density * 0.0404_8)
        call names % push_back('Zn68.' // xs)
        call densities % push_back(density * 0.1845_8)
        call names % push_back('Zn70.' // xs)
        call densities % push_back(density * 0.0061_8)
      end if

    case ('ga')
      if (default_expand == JEFF_311 .or. default_expand == JEFF_312) then
        call names % push_back('Ga0.' // xs)
        call densities % push_back(density)
      else
        call names % push_back('Ha69.' // xs)
        call densities % push_back(density * 0.60108_8)
        call names % push_back('Ga71.' // xs)
        call densities % push_back(density * 0.39892_8)
      end if

    case ('ge')
      call names % push_back('Ge70.' // xs)
      call densities % push_back(density * 0.2057_8)
      call names % push_back('Ge72.' // xs)
      call densities % push_back(density * 0.2745_8)
      call names % push_back('Ge73.' // xs)
      call densities % push_back(density * 0.0775_8)
      call names % push_back('Ge74.' // xs)
      call densities % push_back(density * 0.3650_8)
      call names % push_back('Ge76.' // xs)
      call densities % push_back(density * 0.0773_8)

    case ('as')
      call names % push_back('As75.' // xs)
      call densities % push_back(density)

    case ('se')
      call names % push_back('Se74.' // xs)
      call densities % push_back(density * 0.0089_8)
      call names % push_back('Se76.' // xs)
      call densities % push_back(density * 0.0937_8)
      call names % push_back('Se77.' // xs)
      call densities % push_back(density * 0.0763_8)
      call names % push_back('Se78.' // xs)
      call densities % push_back(density * 0.2377_8)
      call names % push_back('Se80.' // xs)
      call densities % push_back(density * 0.4961_8)
      call names % push_back('Se82.' // xs)
      call densities % push_back(density * 0.0873_8)

    case ('br')
      call names % push_back('Br79.' // xs)
      call densities % push_back(density * 0.5069_8)
      call names % push_back('Br81.' // xs)
      call densities % push_back(density * 0.4931_8)

    case ('kr')
      call names % push_back('Kr78.' // xs)
      call densities % push_back(density * 0.00355_8)
      call names % push_back('Kr80.' // xs)
      call densities % push_back(density * 0.02286_8)
      call names % push_back('Kr82.' // xs)
      call densities % push_back(density * 0.11593_8)
      call names % push_back('Kr83.' // xs)
      call densities % push_back(density * 0.11500_8)
      call names % push_back('Kr84.' // xs)
      call densities % push_back(density * 0.56987_8)
      call names % push_back('Kr86.' // xs)
      call densities % push_back(density * 0.17279_8)

    case ('rb')
      call names % push_back('Rb85.' // xs)
      call densities % push_back(density * 0.7217_8)
      call names % push_back('Rb87.' // xs)
      call densities % push_back(density * 0.2783_8)

    case ('sr')
      call names % push_back('Sr84.' // xs)
      call densities % push_back(density * 0.0056_8)
      call names % push_back('Sr86.' // xs)
      call densities % push_back(density * 0.0986_8)
      call names % push_back('Sr87.' // xs)
      call densities % push_back(density * 0.0700_8)
      call names % push_back('Sr88.' // xs)
      call densities % push_back(density * 0.8258_8)

    case ('y')
      call names % push_back('Y89.' // xs)
      call densities % push_back(density)

    case ('zr')
      call names % push_back('Zr90.' // xs)
      call densities % push_back(density * 0.5145_8)
      call names % push_back('Zr91.' // xs)
      call densities % push_back(density * 0.1122_8)
      call names % push_back('Zr92.' // xs)
      call densities % push_back(density * 0.1715_8)
      call names % push_back('Zr94.' // xs)
      call densities % push_back(density * 0.1738_8)
      call names % push_back('Zr96.' // xs)
      call densities % push_back(density * 0.0280_8)

    case ('nb')
      call names % push_back('Nb93.' // xs)
      call densities % push_back(density)

    case ('mo')
      call names % push_back('Mo92.' // xs)
      call densities % push_back(density * 0.1453_8)
      call names % push_back('Mo94.' // xs)
      call densities % push_back(density * 0.0915_8)
      call names % push_back('Mo95.' // xs)
      call densities % push_back(density * 0.1584_8)
      call names % push_back('Mo96.' // xs)
      call densities % push_back(density * 0.1667_8)
      call names % push_back('Mo97.' // xs)
      call densities % push_back(density * 0.0960_8)
      call names % push_back('Mo98.' // xs)
      call densities % push_back(density * 0.2439_8)
      call names % push_back('Mo100.' // xs)
      call densities % push_back(density * 0.0982_8)

    case ('ru')
      call names % push_back('Ru96.' // xs)
      call densities % push_back(density * 0.0554_8)
      call names % push_back('Ru98.' // xs)
      call densities % push_back(density * 0.0187_8)
      call names % push_back('Ru99.' // xs)
      call densities % push_back(density * 0.1276_8)
      call names % push_back('Ru100.' // xs)
      call densities % push_back(density * 0.1260_8)
      call names % push_back('Ru101.' // xs)
      call densities % push_back(density * 0.1706_8)
      call names % push_back('Ru102.' // xs)
      call densities % push_back(density * 0.3155_8)
      call names % push_back('Ru104.' // xs)
      call densities % push_back(density * 0.1862_8)

    case ('rh')
      call names % push_back('Rh103.' // xs)
      call densities % push_back(density)

    case ('pd')
      call names % push_back('Pd102.' // xs)
      call densities % push_back(density * 0.0102_8)
      call names % push_back('Pd104.' // xs)
      call densities % push_back(density * 0.1114_8)
      call names % push_back('Pd105.' // xs)
      call densities % push_back(density * 0.2233_8)
      call names % push_back('Pd106.' // xs)
      call densities % push_back(density * 0.2733_8)
      call names % push_back('Pd108.' // xs)
      call densities % push_back(density * 0.2646_8)
      call names % push_back('Pd110.' // xs)
      call densities % push_back(density * 0.1172_8)

    case ('ag')
      call names % push_back('Ag107.' // xs)
      call densities % push_back(density * 0.51839_8)
      call names % push_back('Ag109.' // xs)
      call densities % push_back(density * 0.48161_8)

    case ('cd')
      call names % push_back('Cd106.' // xs)
      call densities % push_back(density * 0.0125_8)
      call names % push_back('Cd108.' // xs)
      call densities % push_back(density * 0.0089_8)
      call names % push_back('Cd110.' // xs)
      call densities % push_back(density * 0.1249_8)
      call names % push_back('Cd111.' // xs)
      call densities % push_back(density * 0.1280_8)
      call names % push_back('Cd112.' // xs)
      call densities % push_back(density * 0.2413_8)
      call names % push_back('Cd113.' // xs)
      call densities % push_back(density * 0.1222_8)
      call names % push_back('Cd114.' // xs)
      call densities % push_back(density * 0.2873_8)
      call names % push_back('Cd116.' // xs)
      call densities % push_back(density * 0.0749_8)

    case ('in')
      call names % push_back('In113.' // xs)
      call densities % push_back(density * 0.0429_8)
      call names % push_back('In115.' // xs)
      call densities % push_back(density * 0.9571_8)

    case ('sn')
      call names % push_back('Sn112.' // xs)
      call densities % push_back(density * 0.0097_8)
      call names % push_back('Sn114.' // xs)
      call densities % push_back(density * 0.0066_8)
      call names % push_back('Sn115.' // xs)
      call densities % push_back(density * 0.0034_8)
      call names % push_back('Sn116.' // xs)
      call densities % push_back(density * 0.1454_8)
      call names % push_back('Sn117.' // xs)
      call densities % push_back(density * 0.0768_8)
      call names % push_back('Sn118.' // xs)
      call densities % push_back(density * 0.2422_8)
      call names % push_back('Sn119.' // xs)
      call densities % push_back(density * 0.0859_8)
      call names % push_back('Sn120.' // xs)
      call densities % push_back(density * 0.3258_8)
      call names % push_back('Sn122.' // xs)
      call densities % push_back(density * 0.0463_8)
      call names % push_back('Sn124.' // xs)
      call densities % push_back(density * 0.0579_8)

    case ('sb')
      call names % push_back('Sb121.' // xs)
      call densities % push_back(density * 0.5721_8)
      call names % push_back('Sb123.' // xs)
      call densities % push_back(density * 0.4279_8)

    case ('te')
      call names % push_back('Te120.' // xs)
      call densities % push_back(density * 0.0009_8)
      call names % push_back('Te122.' // xs)
      call densities % push_back(density * 0.0255_8)
      call names % push_back('Te123.' // xs)
      call densities % push_back(density * 0.0089_8)
      call names % push_back('Te124.' // xs)
      call densities % push_back(density * 0.0474_8)
      call names % push_back('Te125.' // xs)
      call densities % push_back(density * 0.0707_8)
      call names % push_back('Te126.' // xs)
      call densities % push_back(density * 0.1884_8)
      call names % push_back('Te128.' // xs)
      call densities % push_back(density * 0.3174_8)
      call names % push_back('Te130.' // xs)
      call densities % push_back(density * 0.3408_8)

    case ('i')
      call names % push_back('I127.' // xs)
      call densities % push_back(density)

    case ('xe')
      call names % push_back('Xe124.' // xs)
      call densities % push_back(density * 0.000952_8)
      call names % push_back('Xe126.' // xs)
      call densities % push_back(density * 0.000890_8)
      call names % push_back('Xe128.' // xs)
      call densities % push_back(density * 0.019102_8)
      call names % push_back('Xe129.' // xs)
      call densities % push_back(density * 0.264006_8)
      call names % push_back('Xe130.' // xs)
      call densities % push_back(density * 0.040710_8)
      call names % push_back('Xe131.' // xs)
      call densities % push_back(density * 0.212324_8)
      call names % push_back('Xe132.' // xs)
      call densities % push_back(density * 0.269086_8)
      call names % push_back('Xe134.' // xs)
      call densities % push_back(density * 0.104357_8)
      call names % push_back('Xe136.' // xs)
      call densities % push_back(density * 0.088573_8)

    case ('cs')
      call names % push_back('Cs133.' // xs)
      call densities % push_back(density)

    case ('ba')
      call names % push_back('Ba130.' // xs)
      call densities % push_back(density * 0.00106_8)
      call names % push_back('Ba132.' // xs)
      call densities % push_back(density * 0.00101_8)
      call names % push_back('Ba134.' // xs)
      call densities % push_back(density * 0.02417_8)
      call names % push_back('Ba135.' // xs)
      call densities % push_back(density * 0.06592_8)
      call names % push_back('Ba136.' // xs)
      call densities % push_back(density * 0.07854_8)
      call names % push_back('Ba137.' // xs)
      call densities % push_back(density * 0.11232_8)
      call names % push_back('Ba138.' // xs)
      call densities % push_back(density * 0.71698_8)

    case ('la')
      call names % push_back('La138.' // xs)
      call densities % push_back(density * 0.0008881_8)
      call names % push_back('La139.' // xs)
      call densities % push_back(density * 0.9991119_8)

    case ('ce')
      call names % push_back('Ce136.' // xs)
      call densities % push_back(density * 0.00185_8)
      call names % push_back('Ce138.' // xs)
      call densities % push_back(density * 0.00251_8)
      call names % push_back('Ce140.' // xs)
      call densities % push_back(density * 0.88450_8)
      call names % push_back('Ce142.' // xs)
      call densities % push_back(density * 0.11114_8)

    case ('pr')
      call names % push_back('Pr141.' // xs)
      call densities % push_back(density)

    case ('nd')
      call names % push_back('Nd142.' // xs)
      call densities % push_back(density * 0.27152_8)
      call names % push_back('Nd143.' // xs)
      call densities % push_back(density * 0.12174_8)
      call names % push_back('Nd144.' // xs)
      call densities % push_back(density * 0.23798_8)
      call names % push_back('Nd145.' // xs)
      call densities % push_back(density * 0.08293_8)
      call names % push_back('Nd146.' // xs)
      call densities % push_back(density * 0.17189_8)
      call names % push_back('Nd148.' // xs)
      call densities % push_back(density * 0.05756_8)
      call names % push_back('Nd150.' // xs)
      call densities % push_back(density * 0.05638_8)

    case ('sm')
      call names % push_back('Sm144.' // xs)
      call densities % push_back(density * 0.0307_8)
      call names % push_back('Sm147.' // xs)
      call densities % push_back(density * 0.1499_8)
      call names % push_back('Sm148.' // xs)
      call densities % push_back(density * 0.1124_8)
      call names % push_back('Sm149.' // xs)
      call densities % push_back(density * 0.1382_8)
      call names % push_back('Sm150.' // xs)
      call densities % push_back(density * 0.0738_8)
      call names % push_back('Sm152.' // xs)
      call densities % push_back(density * 0.2675_8)
      call names % push_back('Sm154.' // xs)
      call densities % push_back(density * 0.2275_8)

    case ('eu')
      call names % push_back('Eu151.' // xs)
      call densities % push_back(density * 0.4781_8)
      call names % push_back('Eu153.' // xs)
      call densities % push_back(density * 0.5219_8)

    case ('gd')
      call names % push_back('Gd152.' // xs)
      call densities % push_back(density * 0.0020_8)
      call names % push_back('Gd154.' // xs)
      call densities % push_back(density * 0.0218_8)
      call names % push_back('Gd155.' // xs)
      call densities % push_back(density * 0.1480_8)
      call names % push_back('Gd156.' // xs)
      call densities % push_back(density * 0.2047_8)
      call names % push_back('Gd157.' // xs)
      call densities % push_back(density * 0.1565_8)
      call names % push_back('Gd158.' // xs)
      call densities % push_back(density * 0.2484_8)
      call names % push_back('Gd160.' // xs)
      call densities % push_back(density * 0.2186_8)

    case ('tb')
      call names % push_back('Tb159.' // xs)
      call densities % push_back(density)

    case ('dy')
      call names % push_back('Dy156.' // xs)
      call densities % push_back(density * 0.00056_8)
      call names % push_back('Dy158.' // xs)
      call densities % push_back(density * 0.00095_8)
      call names % push_back('Dy160.' // xs)
      call densities % push_back(density * 0.02329_8)
      call names % push_back('Dy161.' // xs)
      call densities % push_back(density * 0.18889_8)
      call names % push_back('Dy162.' // xs)
      call densities % push_back(density * 0.25475_8)
      call names % push_back('Dy163.' // xs)
      call densities % push_back(density * 0.24896_8)
      call names % push_back('Dy164.' // xs)
      call densities % push_back(density * 0.28260_8)

    case ('ho')
      call names % push_back('Ho165.' // xs)
      call densities % push_back(density)

    case ('er')
      call names % push_back('Er162.' // xs)
      call densities % push_back(density * 0.00139_8)
      call names % push_back('Er164.' // xs)
      call densities % push_back(density * 0.01601_8)
      call names % push_back('Er166.' // xs)
      call densities % push_back(density * 0.33503_8)
      call names % push_back('Er167.' // xs)
      call densities % push_back(density * 0.22869_8)
      call names % push_back('Er168.' // xs)
      call densities % push_back(density * 0.26978_8)
      call names % push_back('Er170.' // xs)
      call densities % push_back(density * 0.14910_8)

    case ('tm')
      call names % push_back('Tm169.' // xs)
      call densities % push_back(density)

    case ('yb')
      call names % push_back('Yb168.' // xs)
      call densities % push_back(density * 0.00123_8)
      call names % push_back('Yb170.' // xs)
      call densities % push_back(density * 0.02982_8)
      call names % push_back('Yb171.' // xs)
      call densities % push_back(density * 0.1409_8)
      call names % push_back('Yb172.' // xs)
      call densities % push_back(density * 0.2168_8)
      call names % push_back('Yb173.' // xs)
      call densities % push_back(density * 0.16103_8)
      call names % push_back('Yb174.' // xs)
      call densities % push_back(density * 0.32026_8)
      call names % push_back('Yb176.' // xs)
      call densities % push_back(density * 0.12996_8)

    case ('lu')
      call names % push_back('Lu175.' // xs)
      call densities % push_back(density * 0.97401_8)
      call names % push_back('Lu176.' // xs)
      call densities % push_back(density * 0.02599_8)

    case ('hf')
      call names % push_back('Hf174.' // xs)
      call densities % push_back(density * 0.0016_8)
      call names % push_back('Hf176.' // xs)
      call densities % push_back(density * 0.0526_8)
      call names % push_back('Hf177.' // xs)
      call densities % push_back(density * 0.1860_8)
      call names % push_back('Hf178.' // xs)
      call densities % push_back(density * 0.2728_8)
      call names % push_back('Hf179.' // xs)
      call densities % push_back(density * 0.1362_8)
      call names % push_back('Hf180.' // xs)
      call densities % push_back(density * 0.3508_8)

    case ('ta')
      if (default_expand == ENDF_BVII0 .or. &
           (default_expand >= JEFF_311 .and. default_expand <= JEFF_312) .or. &
           (default_expand >= JENDL_32 .and. default_expand <= JENDL_40)) then
        call names % push_back('Ta181.' // xs)
        call densities % push_back(density)
      else
        call names % push_back('Ta180.' // xs)
        call densities % push_back(density * 0.0001201_8)
        call names % push_back('Ta181.' // xs)
        call densities % push_back(density * 0.9998799_8)
      end if

    case ('w')
      if (default_expand == ENDF_BVII0 .or. default_expand == JEFF_311 &
           .or. default_expand == JEFF_312 .or. &
           (default_expand >= JENDL_32 .and. default_expand <= JENDL_33)) then
        ! Combine W-180 with W-182
        call names % push_back('W182.' // xs)
        call densities % push_back(density * 0.2662_8)
        call names % push_back('W183.' // xs)
        call densities % push_back(density * 0.1431_8)
        call names % push_back('W184.' // xs)
        call densities % push_back(density * 0.3064_8)
        call names % push_back('W186.' // xs)
        call densities % push_back(density * 0.2843_8)
      else
        call names % push_back('W180.' // xs)
        call densities % push_back(density * 0.0012_8)
        call names % push_back('W182.' // xs)
        call densities % push_back(density * 0.2650_8)
        call names % push_back('W183.' // xs)
        call densities % push_back(density * 0.1431_8)
        call names % push_back('W184.' // xs)
        call densities % push_back(density * 0.3064_8)
        call names % push_back('W186.' // xs)
        call densities % push_back(density * 0.2843_8)
      end if

    case ('re')
      call names % push_back('Re185.' // xs)
      call densities % push_back(density * 0.3740_8)
      call names % push_back('Re187.' // xs)
      call densities % push_back(density * 0.6260_8)

    case ('os')
      if (default_expand == JEFF_311 .or. default_expand == JEFF_312) then
        call names % push_back('Os0.' // xs)
        call densities % push_back(density)
      else
        call names % push_back('Os184.' // xs)
        call densities % push_back(density * 0.0002_8)
        call names % push_back('Os186.' // xs)
        call densities % push_back(density * 0.0159_8)
        call names % push_back('Os187.' // xs)
        call densities % push_back(density * 0.0196_8)
        call names % push_back('Os188.' // xs)
        call densities % push_back(density * 0.1324_8)
        call names % push_back('Os189.' // xs)
        call densities % push_back(density * 0.1615_8)
        call names % push_back('Os190.' // xs)
        call densities % push_back(density * 0.2626_8)
        call names % push_back('Os192.' // xs)
        call densities % push_back(density * 0.4078_8)
      end if

    case ('ir')
      call names % push_back('Ir191.' // xs)
      call densities % push_back(density * 0.373_8)
      call names % push_back('Ir193.' // xs)
      call densities % push_back(density * 0.627_8)

    case ('pt')
      if (default_expand == JEFF_311 .or. default_expand == JEFF_312) then
        call names % push_back('Pt0.' // xs)
        call densities % push_back(density)
      else
        call names % push_back('Pt190.' // xs)
        call densities % push_back(density * 0.00012_8)
        call names % push_back('Pt192.' // xs)
        call densities % push_back(density * 0.00782_8)
        call names % push_back('Pt194.' // xs)
        call densities % push_back(density * 0.3286_8)
        call names % push_back('Pt195.' // xs)
        call densities % push_back(density * 0.3378_8)
        call names % push_back('Pt196.' // xs)
        call densities % push_back(density * 0.2521_8)
        call names % push_back('Pt198.' // xs)
        call densities % push_back(density * 0.07356_8)
      end if

    case ('au')
      call names % push_back('Au197.' // xs)
      call densities % push_back(density)

    case ('hg')
      call names % push_back('Hg196.' // xs)
      call densities % push_back(density * 0.0015_8)
      call names % push_back('Hg198.' // xs)
      call densities % push_back(density * 0.0997_8)
      call names % push_back('Hg199.' // xs)
      call densities % push_back(density * 0.1687_8)
      call names % push_back('Hg200.' // xs)
      call densities % push_back(density * 0.2310_8)
      call names % push_back('Hg201.' // xs)
      call densities % push_back(density * 0.1318_8)
      call names % push_back('Hg202.' // xs)
      call densities % push_back(density * 0.2986_8)
      call names % push_back('Hg204.' // xs)
      call densities % push_back(density * 0.0687_8)

    case ('tl')
      if (default_expand == JEFF_311 .or. default_expand == JEFF_312) then
        call names % push_back('Tl0.' // xs)
        call densities % push_back(density)
      else
        call names % push_back('Tl203.' // xs)
        call densities % push_back(density * 0.2952_8)
        call names % push_back('Tl205.' // xs)
        call densities % push_back(density * 0.7048_8)
      end if

    case ('pb')
      call names % push_back('Pb204.' // xs)
      call densities % push_back(density * 0.014_8)
      call names % push_back('Pb206.' // xs)
      call densities % push_back(density * 0.241_8)
      call names % push_back('Pb207.' // xs)
      call densities % push_back(density * 0.221_8)
      call names % push_back('Pb208.' // xs)
      call densities % push_back(density * 0.524_8)

    case ('bi')
      call names % push_back('Bi209.' // xs)
      call densities % push_back(density)

    case ('th')
      call names % push_back('Th232.' // xs)
      call densities % push_back(density)

    case ('pa')
      call names % push_back('Pa231.' // xs)
      call densities % push_back(density)

    case ('u')
      call names % push_back('U234.' // xs)
      call densities % push_back(density * 0.000054_8)
      call names % push_back('U235.' // xs)
      call densities % push_back(density * 0.007204_8)
      call names % push_back('U238.' // xs)
      call densities % push_back(density * 0.992742_8)

    case default
      call fatal_error("Cannot expand element: " // name)

    end select

  end subroutine expand_natural_element

!===============================================================================
! GENERATE_RPN implements the shunting-yard algorithm to generate a Reverse
! Polish notation (RPN) expression for the region specification of a cell given
! the infix notation.
!===============================================================================

  subroutine generate_rpn(cell_id, tokens, output)
    integer, intent(in) :: cell_id
    type(VectorInt), intent(in) :: tokens    ! infix notation
    type(VectorInt), intent(inout) :: output ! RPN notation

    integer :: i
    integer :: token
    integer :: op
    type(VectorInt) :: stack

    do i = 1, tokens%size()
      token = tokens%data(i)

      if (token < OP_UNION) then
        ! If token is not an operator, add it to output
        call output%push_back(token)

      elseif (token < OP_RIGHT_PAREN) then
        ! Regular operators union, intersection, complement
        do while (stack%size() > 0)
          op = stack%data(stack%size())

          if (op < OP_RIGHT_PAREN .and. &
               ((token == OP_COMPLEMENT .and. token < op) .or. &
               (token /= OP_COMPLEMENT .and. token <= op))) then
            ! While there is an operator, op, on top of the stack, if the token
            ! is left-associative and its precedence is less than or equal to
            ! that of op or if the token is right-associative and its precedence
            ! is less than that of op, move op to the output queue and push the
            ! token on to the stack. Note that only complement is
            ! right-associative.
            call output%push_back(op)
            call stack%pop_back()
          else
            exit
          end if
        end do

        call stack%push_back(token)

      elseif (token == OP_LEFT_PAREN) then
        ! If the token is a left parenthesis, push it onto the stack
        call stack%push_back(token)

      else
        ! If the token is a right parenthesis, move operators from the stack to
        ! the output queue until reaching the left parenthesis.
        do
          ! If we run out of operators without finding a left parenthesis, it
          ! means there are mismatched parentheses.
          if (stack%size() == 0) then
            call fatal_error('Mimatched parentheses in region specification &
                 &for cell ' // trim(to_str(cell_id)) // '.')
          end if

          op = stack%data(stack%size())
          if (op == OP_LEFT_PAREN) exit
          call output%push_back(op)
          call stack%pop_back()
        end do

        ! Pop the left parenthesis.
        call stack%pop_back()
      end if
    end do

    ! While there are operators on the stack, move them to the output queue
    do while (stack%size() > 0)
      op = stack%data(stack%size())

      ! If the operator is a parenthesis, it is mismatched
      if (op >= OP_RIGHT_PAREN) then
        call fatal_error('Mimatched parentheses in region specification &
             &for cell ' // trim(to_str(cell_id)) // '.')
      end if

      call output%push_back(op)
      call stack%pop_back()
    end do
  end subroutine generate_rpn

!===============================================================================
! NORMALIZE_AO normalizes the atom or weight percentages for each material
!===============================================================================

  subroutine normalize_ao()
    integer        :: i               ! index in materials array
    integer        :: j               ! index over nuclides in material
    real(8)        :: sum_percent     ! summation
    real(8)        :: awr             ! atomic weight ratio
    real(8)        :: x               ! atom percent
    logical        :: percent_in_atom ! nuclides specified in atom percent?
    logical        :: density_in_atom ! density specified in atom/b-cm?

    do i = 1, size(materials)
      associate (mat => materials(i))
        percent_in_atom = (mat % atom_density(1) > ZERO)
        density_in_atom = (mat % density > ZERO)

        sum_percent = ZERO
        do j = 1, size(mat % nuclide)
          ! determine atomic weight ratio
          if (run_CE) then
            awr = nuclides(mat % nuclide(j)) % awr
          else
            awr = ONE
          end if

          ! if given weight percent, convert all values so that they are divided
          ! by awr. thus, when a sum is done over the values, it's actually
          ! sum(w/awr)
          if (.not. percent_in_atom) then
            mat % atom_density(j) = -mat % atom_density(j) / awr
          end if
        end do

        ! determine normalized atom percents. if given atom percents, this is
        ! straightforward. if given weight percents, the value is w/awr and is
        ! divided by sum(w/awr)
        sum_percent = sum(mat % atom_density)
        mat % atom_density = mat % atom_density / sum_percent

        ! Change density in g/cm^3 to atom/b-cm. Since all values are now in atom
        ! percent, the sum needs to be re-evaluated as 1/sum(x*awr)
        if (.not. density_in_atom) then
          sum_percent = ZERO
          do j = 1, mat % n_nuclides
            if (run_CE) then
              awr = nuclides(mat % nuclide(j)) % awr
            else
              awr = ONE
            end if
            x = mat % atom_density(j)
            sum_percent = sum_percent + x*awr
          end do
          sum_percent = ONE / sum_percent
          mat%density = -mat % density * N_AVOGADRO &
               / MASS_NEUTRON * sum_percent
        end if

        ! Calculate nuclide atom densities
        mat % atom_density = mat % density * mat % atom_density
      end associate
    end do

  end subroutine normalize_ao

!===============================================================================
! ASSIGN_SAB_TABLES assigns S(alpha,beta) tables to specific nuclides within
! materials so the code knows when to apply bound thermal scattering data
!===============================================================================

  subroutine assign_sab_tables()
    integer :: i            ! index in materials array
    integer :: j            ! index over nuclides in material
    integer :: k            ! index over S(a,b) tables in material
    integer :: m            ! position for sorting
    integer :: temp_nuclide ! temporary value for sorting
    integer :: temp_table   ! temporary value for sorting

    do i = 1, size(materials)
      ! Skip materials with no S(a,b) tables
      if (.not. allocated(materials(i) % i_sab_tables)) cycle

      associate (mat => materials(i))

        ASSIGN_SAB: do k = 1, size(mat % i_sab_tables)
          ! In order to know which nuclide the S(a,b) table applies to, we need
          ! to search through the list of nuclides for one which has a matching
          ! zaid
          associate (sab => sab_tables(mat % i_sab_tables(k)))
            FIND_NUCLIDE: do j = 1, size(mat % nuclide)
              if (any(sab % zaid == nuclides(mat % nuclide(j)) % zaid)) then
                mat % i_sab_nuclides(k) = j
                exit FIND_NUCLIDE
              end if
            end do FIND_NUCLIDE
          end associate

          ! Check to make sure S(a,b) table matched a nuclide
          if (mat % i_sab_nuclides(k) == NONE) then
            call fatal_error("S(a,b) table " // trim(mat % &
                 sab_names(k)) // " did not match any nuclide on material " &
                 // trim(to_str(mat % id)))
          end if
        end do ASSIGN_SAB

        ! If there are multiple S(a,b) tables, we need to make sure that the
        ! entries in i_sab_nuclides are sorted or else they won't be applied
        ! correctly in the cross_section module. The algorithm here is a simple
        ! insertion sort -- don't need anything fancy!

        if (size(mat % i_sab_tables) > 1) then
          SORT_SAB: do k = 2, size(mat % i_sab_tables)
            ! Save value to move
            m = k
            temp_nuclide = mat % i_sab_nuclides(k)
            temp_table   = mat % i_sab_tables(k)

            MOVE_OVER: do
              ! Check if insertion value is greater than (m-1)th value
              if (temp_nuclide >= mat % i_sab_nuclides(m-1)) exit

              ! Move values over until hitting one that's not larger
              mat % i_sab_nuclides(m) = mat % i_sab_nuclides(m-1)
              mat % i_sab_tables(m)   = mat % i_sab_tables(m-1)
              m = m - 1

              ! Exit if we've reached the beginning of the list
              if (m == 1) exit
            end do MOVE_OVER

            ! Put the original value into its new position
            mat % i_sab_nuclides(m) = temp_nuclide
            mat % i_sab_tables(m)   = temp_table
          end do SORT_SAB
        end if

        ! Deallocate temporary arrays for names of nuclides and S(a,b) tables
        if (allocated(mat % names)) deallocate(mat % names)
      end associate
    end do
  end subroutine assign_sab_tables

  subroutine read_ce_cross_sections(libraries, library_dict)
    type(Library),   intent(in)      :: libraries(:)
    type(DictCharInt), intent(inout) :: library_dict

    integer :: i, j
    integer :: i_library
    integer :: i_nuclide
    integer :: i_sab
    integer :: index_nuc_zaid   ! index in nuclide ZAID
    integer :: zaid             ! ZAID of nuclide
    integer(HID_T) :: file_id
    integer(HID_T) :: group_id
    logical :: mp_found     ! if windowed multipole libraries were found
    character(MAX_WORD_LEN) :: name
    type(SetChar) :: already_read

    allocate(nuclides(n_nuclides_total))
    allocate(sab_tables(n_sab_tables))
!$omp parallel
    allocate(micro_xs(n_nuclides_total))
!$omp end parallel

    index_nuc_zaid = 0

    ! Read cross sections
    do i = 1, size(materials)
      do j = 1, size(materials(i) % names)
        name = materials(i) % names(j)

        if (.not. already_read % contains(name)) then
          i_library = library_dict % get_key(to_lower(name))
          i_nuclide = nuclide_dict % get_key(to_lower(name))

          call write_message('Reading ' // trim(name) // ' from ' // &
               trim(libraries(i_library) % path), 6)

          ! Read nuclide data from HDF5
          file_id = file_open(libraries(i_library) % path, 'r')
          group_id = open_group(file_id, name)
          call nuclides(i_nuclide) % from_hdf5(group_id)
          call close_group(group_id)
          call file_close(file_id)

          ! Assign resonant scattering data
          if (treat_res_scat) call read_0K_elastic_scattering(&
               nuclides(i_nuclide), libraries, library_dict)

          ! Determine if minimum/maximum energy for this nuclide is greater/less
          ! than the previous
          energy_min_neutron = max(energy_min_neutron, nuclides(i_nuclide) % energy(1))
          energy_max_neutron = min(energy_max_neutron, nuclides(i_nuclide) % energy(&
               size(nuclides(i_nuclide) % energy)))

          ! Add name and alias to dictionary
          call already_read % add(name)

          ! Construct dictionary mapping nuclide zaids to [1,N] -- used for
          ! unresolved resonance probability tables
          zaid = nuclides(i_nuclide) % zaid
          if (.not. nuc_zaid_dict % has_key(zaid)) then
            index_nuc_zaid  = index_nuc_zaid + 1
            call nuc_zaid_dict % add_key(zaid, index_nuc_zaid)
          end if

          ! Read multipole file into the appropriate entry on the nuclides array
          if (multipole_active) call read_multipole_data(i_nuclide)
        end if

        ! Check if material is fissionable
        if (nuclides(materials(i) % nuclide(j)) % fissionable) then
          materials(i) % fissionable = .true.
        end if
      end do
    end do

    do i = 1, size(materials)
      ! Skip materials with no S(a,b) tables
      if (.not. allocated(materials(i) % sab_names)) cycle

      do j = 1, size(materials(i) % sab_names)
        ! Get name of S(a,b) table
        name = materials(i) % sab_names(j)

        if (.not. already_read % contains(name)) then
          i_library = library_dict % get_key(to_lower(name))
          i_sab  = sab_dict % get_key(to_lower(name))

          call write_message('Reading ' // trim(name) // ' from ' // &
               trim(libraries(i_library) % path), 6)

          ! Read S(a,b) data from HDF5
          file_id = file_open(libraries(i_library) % path, 'r')
          group_id = open_group(file_id, name)
          call sab_tables(i_sab) % from_hdf5(group_id)
          call close_group(group_id)
          call file_close(file_id)

          ! Add name to dictionary
          call already_read % add(name)
        end if
      end do
    end do

    n_nuc_zaid_total = index_nuc_zaid

    ! Associate S(a,b) tables with specific nuclides
    call assign_sab_tables()

    ! Show which nuclide results in lowest energy for neutron transport
    do i = 1, size(nuclides)
      if (nuclides(i) % energy(nuclides(i) % n_grid) == energy_max_neutron) then
        call write_message("Maximum neutron transport energy: " // &
             trim(to_str(energy_max_neutron)) // " MeV for " // &
             trim(adjustl(nuclides(i) % name)), 6)
        exit
      end if
    end do

    ! If the user wants multipole, make sure we found a multipole library.
    if (multipole_active) then
      mp_found = .false.
      do i = 1, size(nuclides)
        if (nuclides(i) % mp_present) then
          mp_found = .true.
          exit
        end if
      end do
      if (.not. mp_found) call warning("Windowed multipole functionality is &
           &turned on, but no multipole libraries were found.  Set the &
           &<multipole_library> element in settings.xml or the &
           &OPENMC_MULTIPOLE_LIBRARY environment variable.")
    end if

  end subroutine read_ce_cross_sections

!===============================================================================
! READ_0K_ELASTIC_SCATTERING
!===============================================================================

  subroutine read_0K_elastic_scattering(nuc, libraries, library_dict)
    type(Nuclide), intent(inout)   :: nuc
    type(Library),   intent(in)      :: libraries(:)
    type(DictCharInt), intent(inout) :: library_dict

    integer :: i, j
    integer :: i_library
    integer(HID_T) :: file_id
    integer(HID_T) :: group_id
    real(8) :: xs_cdf_sum
    character(MAX_WORD_LEN) :: name
    type(Nuclide) :: resonant_nuc

    do i = 1, size(nuclides_0K)
      if (nuc % name == nuclides_0K(i) % name) then
        ! Copy basic information from settings.xml
        nuc % resonant = .true.
        nuc % name_0K = trim(nuclides_0K(i) % name_0K)
        nuc % scheme = trim(nuclides_0K(i) % scheme)
        nuc % E_min = nuclides_0K(i) % E_min
        nuc % E_max = nuclides_0K(i) % E_max

        ! Get index in libraries array
        name = nuc % name_0K
        i_library = library_dict % get_key(to_lower(name))

        call write_message('Reading ' // trim(name) // ' 0K data from ' // &
             trim(libraries(i_library) % path), 6)

        ! Read nuclide data from HDF5
        file_id = file_open(libraries(i_library) % path, 'r')
        group_id = open_group(file_id, name)
        call resonant_nuc % from_hdf5(group_id)
        call close_group(group_id)
        call file_close(file_id)

        ! Copy 0K energy grid and elastic scattering cross section
        call move_alloc(TO=nuc % energy_0K, FROM=resonant_nuc % energy)
        call move_alloc(TO=nuc % elastic_0K, FROM=resonant_nuc % elastic)
        nuc % n_grid_0K = size(nuc % energy_0K)

        ! Build CDF for 0K elastic scattering
        xs_cdf_sum = ZERO
        allocate(nuc % xs_cdf(size(nuc % energy_0K)))

        do j = 1, size(nuc % energy_0K) - 1
          ! Negative cross sections result in a CDF that is not monotonically
          ! increasing. Set all negative xs values to ZERO.
          if (nuc % elastic_0K(j) < ZERO) nuc % elastic_0K(j) = ZERO

          ! build xs cdf
          xs_cdf_sum = xs_cdf_sum &
               + (sqrt(nuc % energy_0K(j)) * nuc % elastic_0K(j) &
               + sqrt(nuc % energy_0K(j+1)) * nuc % elastic_0K(j+1)) / TWO &
               * (nuc % energy_0K(j+1) - nuc % energy_0K(j))
          nuc % xs_cdf(j) = xs_cdf_sum
        end do

        exit
      end if
    end do

  end subroutine read_0K_elastic_scattering

!===============================================================================
! READ_MULTIPOLE_DATA checks for the existence of a multipole library in the
! directory and loads it using multipole_read
!===============================================================================

  subroutine read_multipole_data(i_table)

    integer, intent(in) :: i_table  ! index in nuclides/sab_tables

    integer :: i
    logical :: file_exists                 ! Does multipole library exist?
    character(7) :: readable               ! Is multipole library readable?
    character(6) :: zaid_string            ! String of the ZAID
    character(MAX_FILE_LEN+9) :: filename  ! Path to multipole xs library

    ! For the time being, and I know this is a bit hacky, we just assume
    ! that the file will be zaid.h5.
    associate (nuc => nuclides(i_table))

      write(zaid_string, '(I6.6)') nuc % zaid
      filename = trim(path_multipole) // zaid_string // ".h5"

      ! Check if Multipole library exists and is readable
      inquire(FILE=filename, EXIST=file_exists, READ=readable)
      if (.not. file_exists) then
        nuc % mp_present = .false.
        return
      elseif (readable(1:3) == 'NO') then
        call fatal_error("Multipole library '" // trim(filename) // "' is not &
             &readable! Change file permissions with chmod command.")
      end if

      ! Display message
      call write_message("Loading Multipole XS table: " // filename, 6)

      allocate(nuc % multipole)

      ! Call the read routine
      call multipole_read(filename, nuc % multipole, i_table)
      nuc % mp_present = .true.

      ! Recreate nu-fission cross section
      if (nuc % fissionable) then
        do i = 1, size(nuc % energy)
          nuc % nu_fission(i) = nuc % nu(nuc % energy(i), EMISSION_TOTAL) * &
               nuc % fission(i)
        end do
      else
        nuc % nu_fission(:) = ZERO
      end if

    end associate

  end subroutine read_multipole_data

end module input_xml<|MERGE_RESOLUTION|>--- conflicted
+++ resolved
@@ -3037,34 +3037,18 @@
                    // " specified on tally " // trim(to_str(t % id)))
             end if
 
-<<<<<<< HEAD
             ! Determine number of bins
-            t % filters(j) % n_bins = product(m % dimension)
-
-            ! Allocate and store index of mesh
-            allocate(t % filters(j) % int_bins(1))
-            t % filters(j) % int_bins(1) = i_mesh
-
-          case ('energy')
-            ! Set type of filter
-            t % filters(j) % type = FILTER_ENERGYIN
-
-            ! Set number of bins
-            t % filters(j) % n_bins = n_words - 1
-=======
-            ! Determine number of bins -- this is assuming that the tally is
-            ! a volume tally and not a surface current tally. If it is a
-            ! surface current tally, the number of bins will get reset later
             filt % n_bins = product(m % dimension)
->>>>>>> ab432ac1
 
             ! Store the index of the mesh
             filt % mesh = i_mesh
           end select
+
           ! Set the filter index in the tally find_filter array
           t % find_filter(FILTER_MESH) = j
 
         case ('energy')
+
           ! Allocate and declare the filter type
           allocate(EnergyFilter::t % filters(j) % obj)
           select type (filt => t % filters(j) % obj)
@@ -3687,22 +3671,6 @@
                    &filter.")
             end if
 
-            ! Declare the type of the mesh filter
-            select type(filt => t % filters(k) % obj)
-            type is (MeshFilter)
-
-<<<<<<< HEAD
-=======
-              ! Get pointer to mesh
-              i_mesh = filt % mesh
-              m => meshes(i_mesh)
-
-              ! We need to increase the dimension by one since we also need
-              ! currents coming into and out of the boundary mesh cells.
-              filt % n_bins = product(m % dimension + 1)
-            end select
-
->>>>>>> ab432ac1
             ! Copy filters to temporary array
             allocate(filters(size(t % filters) + 1))
             filters(1:size(t % filters)) = t % filters
@@ -3712,21 +3680,6 @@
             call move_alloc(FROM=filters, TO=t%filters)
 
             ! Add surface filter
-<<<<<<< HEAD
-            t % n_filters = t % n_filters + 1
-            t % filters(t % n_filters) % type = FILTER_SURFACE
-            t % filters(t % n_filters) % n_bins = 2 * m % n_dimension
-            allocate(t % filters(t % n_filters) % int_bins(&
-                 2 * m % n_dimension))
-            if (m % n_dimension == 2) then
-              t % filters(t % n_filters) % int_bins = (/ OUT_LEFT, &
-                   OUT_RIGHT, OUT_BACK, OUT_FRONT /)
-            elseif (m % n_dimension == 3) then
-              t % filters(t % n_filters) % int_bins = (/ OUT_LEFT, &
-                   OUT_RIGHT, OUT_BACK, OUT_FRONT, OUT_BOTTOM, OUT_TOP /)
-            end if
-            t % find_filter(FILTER_SURFACE) = t % n_filters
-=======
             n_filters = size(t % filters)
             allocate(SurfaceFilter :: t % filters(n_filters) % obj)
             select type (filt => t % filters(size(t % filters)) % obj)
@@ -3734,14 +3687,13 @@
               filt % n_bins = 2 * m % n_dimension
               allocate(filt % surfaces(2 * m % n_dimension))
               if (m % n_dimension == 2) then
-                filt % surfaces = (/ IN_RIGHT, OUT_RIGHT, IN_FRONT, OUT_FRONT /)
+                filt % surfaces = (/ OUT_LEFT, OUT_RIGHT, OUT_BACK, OUT_FRONT /)
               elseif (m % n_dimension == 3) then
-                filt % surfaces = (/ IN_RIGHT,  OUT_RIGHT, IN_FRONT, OUT_FRONT,&
-                     IN_TOP, OUT_TOP /)
+                filt % surfaces = (/ OUT_LEFT,  OUT_RIGHT, OUT_BACK, OUT_FRONT,&
+                     OUT_BOTTOM, OUT_TOP /)
               end if
             end select
             t % find_filter(FILTER_SURFACE) = size(t % filters)
->>>>>>> ab432ac1
 
           case ('events')
             t % score_bins(j) = SCORE_EVENTS
