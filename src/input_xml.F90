--- conflicted
+++ resolved
@@ -70,15 +70,12 @@
     seed_ = 0_8
     write_source_ = ""
     no_reduce_ = ""
-<<<<<<< HEAD
-    source_ % type = ""
     servers_ = 0
-=======
     source_ % file = ''
     source_ % space % type = ''
     source_ % angle % type = ''
     source_ % energy % type = ''
->>>>>>> ee8b14d9
+    servers_ = 0
 
     ! Parse settings.xml file
     call read_xml_file_settings_t(filename)
@@ -481,7 +478,6 @@
     ! batch
     if (trim(no_reduce_) == 'on') reduce_tallies = .false.
 
-<<<<<<< HEAD
     ! Determine number of tally servers
     if (servers_ > 0) then
        use_servers = .true.
@@ -500,15 +496,6 @@
     ! Determine number of compute processes
     n_compute = n_procs - n_servers
 
-    ! Determine number of realizations
-    if (reduce_tallies) then
-       n_realizations = n_active
-    else
-       n_realizations = n_active * n_procs
-    end if
-
-=======
->>>>>>> ee8b14d9
   end subroutine read_settings_xml
 
 !===============================================================================
