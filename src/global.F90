module global

  use ace_header,       only: Nuclide, SAB_Table, xsListing, NuclideMicroXS, &
                              MaterialMacroXS
  use bank_header,      only: Bank
  use constants
  use datatypes_header, only: DictionaryII, DictionaryCI
  use geometry_header,  only: Cell, Universe, Lattice, Surface
  use material_header,  only: Material
  use mesh_header,      only: StructuredMesh
  use particle_header,  only: Particle
  use plot_header,      only: Plot
  use source_header,    only: ExtSource
  use tally_header,     only: TallyObject, TallyMap, TallyScore
  use timing,           only: Timer

#ifdef MPI
  use mpi
#endif

#ifdef HDF5
  use hdf5
#endif

  implicit none
  save

  ! ============================================================================
  ! THE PARTICLE

  type(Particle), pointer :: p => null()

  ! ============================================================================
  ! GEOMETRY-RELATED VARIABLES

  ! Main arrays
  type(Cell),     allocatable, target :: cells(:)
  type(Universe), allocatable, target :: universes(:)
  type(Lattice),  allocatable, target :: lattices(:)
  type(Surface),  allocatable, target :: surfaces(:)
  type(Material), allocatable, target :: materials(:)
  type(Plot),     allocatable, target :: plots(:)

  ! Size of main arrays
  integer :: n_cells     ! # of cells
  integer :: n_universes ! # of universes
  integer :: n_lattices  ! # of lattices
  integer :: n_surfaces  ! # of surfaces
  integer :: n_materials ! # of materials
  integer :: n_plots     ! # of plots

  ! These dictionaries provide a fast lookup mechanism -- the key is the
  ! user-specified identifier and the value is the index in the corresponding
  ! array
  type(DictionaryII), pointer :: cell_dict     => null()
  type(DictionaryII), pointer :: universe_dict => null()
  type(DictionaryII), pointer :: lattice_dict  => null()
  type(DictionaryII), pointer :: surface_dict  => null()
  type(DictionaryII), pointer :: material_dict => null()
  type(DictionaryII), pointer :: mesh_dict     => null()
  type(DictionaryII), pointer :: tally_dict    => null()

  ! ============================================================================
  ! CROSS SECTION RELATED VARIABLES

  ! Cross section arrays
  type(Nuclide),   allocatable, target :: nuclides(:)    ! Nuclide cross-sections
  type(SAB_Table), allocatable, target :: sab_tables(:)  ! S(a,b) tables
  type(XsListing), allocatable, target :: xs_listings(:) ! cross_sections.xml listings 

  ! Cross section caches
  type(NuclideMicroXS), allocatable :: micro_xs(:)  ! Cache for each nuclide
  type(MaterialMacroXS)             :: material_xs  ! Cache for current material

  integer :: n_nuclides_total ! Number of nuclide cross section tables
  integer :: n_sab_tables     ! Number of S(a,b) thermal scattering tables
  integer :: n_listings       ! Number of listings in cross_sections.xml

  ! Dictionaries to look up cross sections and listings
  type(DictionaryCI), pointer :: nuclide_dict    => null()
  type(DictionaryCI), pointer :: sab_dict        => null()
  type(DictionaryCI), pointer :: xs_listing_dict => null()

  ! Unionized energy grid
  integer :: grid_method ! how to treat the energy grid
  integer :: n_grid      ! number of points on unionized grid
  real(8), allocatable :: e_grid(:) ! energies on unionized grid

  ! Unreoslved resonance probablity tables
  logical :: urr_ptables_on = .true.

  ! Default xs identifier (e.g. 70c)
  character(3):: default_xs

  ! ============================================================================
  ! TALLY-RELATED VARIABLES

  type(StructuredMesh), allocatable, target :: meshes(:)
  type(TallyObject),    allocatable, target :: tallies(:)

  ! Pointers for analog, track-length, and surface-current tallies
  integer, allocatable :: analog_tallies(:)
  integer, allocatable :: tracklength_tallies(:)
  integer, allocatable :: current_tallies(:)

  ! Global tallies
  !   1) analog estimate of k-eff
  !   2) collision estimate of k-eff
  !   3) track-length estimate of k-eff
  !   4) leakage fraction

  type(TallyScore) :: global_tallies(N_GLOBAL_TALLIES)

  ! Tally map structure
  type(TallyMap), allocatable :: tally_maps(:)

  integer :: n_meshes                  ! # of structured meshes
  integer :: n_tallies                 ! # of tallies
  integer :: n_analog_tallies      = 0 ! # of analog tallies
  integer :: n_tracklength_tallies = 0 ! # of track-length tallies
  integer :: n_current_tallies     = 0 ! # of surface current tallies

  ! Normalization for statistics
  integer :: n_realizations = 0 ! # of independent realizations
  real(8) :: total_weight       ! total starting particle weight in realization

  ! Flag for turning tallies on
  logical :: tallies_on = .false.

  ! Assume all tallies are spatially distinct
  logical :: assume_separate = .false.

<<<<<<< HEAD
  ! Tally server information
  logical :: use_servers       ! are tally servers on?
  integer :: support_ratio     ! # of compute procs per server
  integer :: scores_per_server ! # of scores on each server
  integer :: n_scores = 0      ! total # of scores
  integer :: n_server_scores   ! # of scores on each server
  integer :: compute_comm      ! communicator for compute procs/servers
  integer :: compute_rank      ! rank on new communicator
  integer :: max_server_send = 0 ! maximum size of data sent to server

  ! This array gives the global index of the first bin for each TallyObject
  integer, allocatable :: server_global_index(:)

  ! Array of Scores on each tally server
  type(TallyScore), allocatable :: server_scores(:)
=======
  ! Use confidence intervals for results instead of standard deviations
  logical :: confidence_intervals = .false.
>>>>>>> 4277478c

  ! ============================================================================
  ! CRITICALITY SIMULATION VARIABLES

  integer(8) :: n_particles = 0   ! # of particles per generation
  integer    :: n_batches         ! # of batches
  integer    :: n_inactive        ! # of inactive batches
  integer    :: n_active          ! # of active batches
  integer    :: gen_per_batch = 1 ! # of generations per batch
  integer    :: current_batch = 0 ! current batch
  integer    :: current_gen   = 0 ! current generation

  ! External source
  type(ExtSource), target :: external_source

  ! Source and fission bank
  type(Bank), allocatable, target :: source_bank(:)
  type(Bank), allocatable, target :: fission_bank(:)
  integer(8) :: n_bank       ! # of sites in fission bank
  integer(8) :: bank_first   ! index of first particle in bank
  integer(8) :: bank_last    ! index of last particle in bank
  integer(8) :: work         ! number of particles per processor
  integer(8) :: maxwork      ! maximum number of particles per processor

  ! Temporary k-effective values
  real(8), allocatable :: k_batch(:) ! batch estimates of k
  real(8) :: keff = ONE ! average k over active cycles
  real(8) :: keff_std   ! standard deviation of average k

  ! Shannon entropy
  logical :: entropy_on = .false.
  real(8), allocatable :: entropy(:)         ! shannon entropy at each batch
  real(8), allocatable :: entropy_p(:,:,:,:) ! % of source sites in each cell
  type(StructuredMesh), pointer :: entropy_mesh

  ! Uniform fission source weighting
  logical :: ufs = .false.
  type(StructuredMesh), pointer :: ufs_mesh => null()
  real(8), allocatable :: source_frac(:,:,:,:)

  ! Write source at end of simulation
  logical :: write_source = .false.

  ! ============================================================================
  ! PARALLEL PROCESSING VARIABLES

  integer :: n_procs     ! number of processes
  integer :: n_compute   ! number of compute processes
  integer :: n_servers   ! # of tally servers
  integer :: rank        ! rank of process
  logical :: master      ! master process?
  logical :: mpi_enabled ! is MPI in use and initialized?
  integer :: mpi_err     ! MPI error code
  integer :: MPI_BANK    ! MPI datatype for fission bank

  logical :: server = .false. ! server process?

  ! No reduction at end of batch
  logical :: reduce_tallies = .true.

  ! ============================================================================
  ! TIMING VARIABLES

  type(Timer) :: time_total       ! timer for total run
  type(Timer) :: time_initialize  ! timer for initialization
  type(Timer) :: time_read_xs     ! timer for reading cross sections
  type(Timer) :: time_unionize    ! timer for unionizing energy grid
  type(Timer) :: time_intercycle  ! timer for intercycle synchronization
  type(Timer) :: time_ic_tallies  ! timer for intercycle accumulate tallies
  type(Timer) :: time_ic_sample   ! timer for intercycle sampling
  type(Timer) :: time_ic_sendrecv ! timer for intercycle SEND/RECV
  type(Timer) :: time_inactive    ! timer for inactive cycles
  type(Timer) :: time_active      ! timer for active cycles
  type(Timer) :: time_transport   ! timer for transport only
  type(Timer) :: time_finalize    ! timer for finalization

  ! ===========================================================================
  ! VARIANCE REDUCTION VARIABLES

  logical :: survival_biasing = .false.
  real(8) :: weight_cutoff = 0.25
  real(8) :: weight_survive = 1.0

  ! ============================================================================
  ! HDF5 VARIABLES

#ifdef HDF5
  integer(HID_T) :: hdf5_output_file ! identifier for output file
  integer        :: hdf5_err         ! error flag 
#endif

  ! ============================================================================
  ! MISCELLANEOUS VARIABLES

  ! Mode to run in (fixed source, criticality, plotting, etc)
  integer :: run_mode = NONE

  ! Restart run
  logical :: restart_run = .false.
  integer :: restart_batch

  character(MAX_FILE_LEN) :: path_input          ! Path to input file
  character(MAX_FILE_LEN) :: path_cross_sections ! Path to cross_sections.xml
  character(MAX_FILE_LEN) :: path_source = ''    ! Path to binary source
  character(MAX_FILE_LEN) :: path_state_point    ! Path to binary state point

  ! Message used in message/warning/fatal_error
  character(MAX_LINE_LEN) :: message

  ! Random number seed
  integer(8) :: seed = 1_8

  ! The verbosity controls how much information will be printed to the
  ! screen and in logs
  integer :: verbosity = 7

  ! Trace for single particle
  logical    :: trace
  integer    :: trace_batch
  integer    :: trace_gen
  integer(8) :: trace_particle

  ! Information about state points to be written
  integer :: n_state_points = 0
  integer, allocatable :: statepoint_batch(:)

contains

!===============================================================================
! FREE_MEMORY deallocates all global allocatable arrays in the program
!===============================================================================

  subroutine free_memory()

    ! Deallocate cells, surfaces, materials
    if (allocated(cells)) deallocate(cells)
    if (allocated(universes)) deallocate(universes)
    if (allocated(lattices)) deallocate(lattices)
    if (allocated(surfaces)) deallocate(surfaces)
    if (allocated(materials)) deallocate(materials)
    if (allocated(plots)) deallocate(plots)

    ! Deallocate cross section data, listings, and cache
    if (allocated(nuclides)) deallocate(nuclides)
    if (allocated(sab_tables)) deallocate(sab_tables)
    if (allocated(xs_listings)) deallocate(xs_listings)
    if (allocated(micro_xs)) deallocate(micro_xs)

    ! Deallocate tally-related arrays
    if (allocated(meshes)) deallocate(meshes)
    if (allocated(tallies)) deallocate(tallies)
    if (allocated(analog_tallies)) deallocate(analog_tallies)
    if (allocated(tracklength_tallies)) deallocate(tracklength_tallies)
    if (allocated(current_tallies)) deallocate(current_tallies)
    if (allocated(tally_maps)) deallocate(tally_maps)

    ! Deallocate energy grid
    if (allocated(e_grid)) deallocate(e_grid)

    ! Deallocate fission and source bank and entropy
    if (allocated(fission_bank)) deallocate(fission_bank)
    if (allocated(source_bank)) deallocate(source_bank)
    if (allocated(entropy_p)) deallocate(entropy_p)

  end subroutine free_memory

end module global<|MERGE_RESOLUTION|>--- conflicted
+++ resolved
@@ -130,7 +130,9 @@
   ! Assume all tallies are spatially distinct
   logical :: assume_separate = .false.
 
-<<<<<<< HEAD
+  ! Use confidence intervals for results instead of standard deviations
+  logical :: confidence_intervals = .false.
+
   ! Tally server information
   logical :: use_servers       ! are tally servers on?
   integer :: support_ratio     ! # of compute procs per server
@@ -146,10 +148,6 @@
 
   ! Array of Scores on each tally server
   type(TallyScore), allocatable :: server_scores(:)
-=======
-  ! Use confidence intervals for results instead of standard deviations
-  logical :: confidence_intervals = .false.
->>>>>>> 4277478c
 
   ! ============================================================================
   ! CRITICALITY SIMULATION VARIABLES
