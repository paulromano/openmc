--- conflicted
+++ resolved
@@ -94,7 +94,17 @@
   type(StructuredMesh), allocatable, target :: meshes(:)
   type(TallyObject),    allocatable, target :: tallies(:)
 
-<<<<<<< HEAD
+  ! Global tallies
+  !   1) analog estimate of k-eff
+  !   2) collision estimate of k-eff
+  !   3) track-length estimate of k-eff
+  !   4) leakage fraction
+
+  type(TallyScore) :: global_tallies(N_GLOBAL_TALLIES)
+
+  ! Tally map structure
+  type(TallyMap), allocatable :: tally_maps(:)
+
   ! Leakage for each stage
   integer :: lmesh_nx = 17
   integer :: lmesh_ny = 17
@@ -105,25 +115,13 @@
   integer :: final_stage_count(MAX_STAGES) = 0
   logical :: check_mesh
   type(StructuredMesh), target :: leakage_mesh
-  real(8), allocatable :: leakage(:,:,:,:)
-  real(8), allocatable :: starting_source(:,:,:,:)
-=======
+  real(8), allocatable :: stage_leakage(:,:,:,:)
+  real(8), allocatable :: stage_source(:,:,:,:)
+
   ! Pointers for analog, track-length, and surface-current tallies
   integer, allocatable :: analog_tallies(:)
   integer, allocatable :: tracklength_tallies(:)
   integer, allocatable :: current_tallies(:)
-
-  ! Global tallies
-  !   1) analog estimate of k-eff
-  !   2) collision estimate of k-eff
-  !   3) track-length estimate of k-eff
-  !   4) leakage fraction
-
-  type(TallyScore) :: global_tallies(N_GLOBAL_TALLIES)
->>>>>>> 2662a1b4
-
-  ! Tally map structure
-  type(TallyMap), allocatable :: tally_maps(:)
 
   integer :: n_meshes                  ! # of structured meshes
   integer :: n_tallies                 ! # of tallies
