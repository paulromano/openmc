--- conflicted
+++ resolved
@@ -422,7 +422,6 @@
   subroutine free_memory()
 
     integer :: i ! Loop Index
-<<<<<<< HEAD
     type(Material),    pointer :: mat => null()
     
     ! Close any open OTF material files
@@ -432,8 +431,6 @@
         call mat % comp_file % fh % file_close()
       end if
     end do
-=======
->>>>>>> 0f1270e0
 
     ! Deallocate cells, surfaces, materials
     if (allocated(cells)) deallocate(cells)
@@ -554,14 +551,10 @@
         if (allocated(ufs_mesh % width)) deallocate(ufs_mesh % width)
         deallocate(ufs_mesh)
     end if
-<<<<<<< HEAD
     
     ! Deallocate domain decomposition
     call deallocate_dd(domain_decomp)
-    
-=======
-
->>>>>>> 0f1270e0
+
   end subroutine free_memory
 
 end module global