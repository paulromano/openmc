--- conflicted
+++ resolved
@@ -1,10 +1,7 @@
 module random_lcg
 
-<<<<<<< HEAD
   use random_lcg_header
-=======
   use constants
->>>>>>> 14fe961f
 
   implicit none
 
