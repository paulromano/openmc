#include "openmc/physics.h"

#include "openmc/bank.h"
#include "openmc/bremsstrahlung.h"
#include "openmc/constants.h"
#include "openmc/eigenvalue.h"
#include "openmc/error.h"
#include "openmc/material.h"
#include "openmc/math_functions.h"
#include "openmc/message_passing.h"
#include "openmc/nuclide.h"
#include "openmc/photon.h"
#include "openmc/physics_common.h"
#include "openmc/random_lcg.h"
#include "openmc/reaction.h"
#include "openmc/secondary_uncorrelated.h"
#include "openmc/search.h"
#include "openmc/settings.h"
#include "openmc/simulation.h"
#include "openmc/string_utils.h"
#include "openmc/thermal.h"
#include "openmc/tallies/tally.h"

#include <algorithm> // for max, min, max_element
#include <cmath> // for sqrt, exp, log, abs, copysign
#include <sstream>

namespace openmc {

//==============================================================================
// Non-member functions
//==============================================================================

void collision(Particle* p)
{
  // Add to collision counter for particle
  ++(p->n_collision_);

  // Sample reaction for the material the particle is in
  switch (static_cast<Particle::Type>(p->type_)) {
  case Particle::Type::neutron:
    sample_neutron_reaction(p);
    break;
  case Particle::Type::photon:
    sample_photon_reaction(p);
    break;
  case Particle::Type::electron:
    sample_electron_reaction(p);
    break;
  case Particle::Type::positron:
    sample_positron_reaction(p);
    break;
  }

  // Kill particle if energy falls below cutoff
  int type = static_cast<int>(p->type_);
  if (p->E_ < settings::energy_cutoff[type]) {
    p->alive_ = false;
    p->wgt_ = 0.0;
  }

  // Display information about collision
  if (settings::verbosity >= 10 || p->trace_) {
    std::stringstream msg;
    if (p->event_ == TallyEvent::KILL) {
      msg << "    Killed. Energy = " << p->E_ << " eV.";
    } else if (p->type_ == Particle::Type::neutron) {
      msg << "    " << reaction_name(p->event_mt_) << " with " <<
        data::nuclides[p->event_nuclide_]->name_ << ". Energy = " << p->E_ << " eV.";
    } else if (p->type_ == Particle::Type::photon) {
      msg << "    " << reaction_name(p->event_mt_) << " with " <<
        to_element(data::nuclides[p->event_nuclide_]->name_) << ". Energy = " << p->E_ << " eV.";
    } else {
      msg << "    Disappeared. Energy = " << p->E_ << " eV.";
    }
    write_message(msg, 1);
  }
}

void sample_neutron_reaction(Particle* p)
{
  // Sample a nuclide within the material
  int i_nuclide = sample_nuclide(p);

  // Save which nuclide particle had collision with
  p->event_nuclide_ = i_nuclide;

  // Create fission bank sites. Note that while a fission reaction is sampled,
  // it never actually "happens", i.e. the weight of the particle does not
  // change when sampling fission sites. The following block handles all
  // absorption (including fission)

  const auto& nuc {data::nuclides[i_nuclide]};

  if (nuc->fissionable_) {
    Reaction* rx = sample_fission(i_nuclide, p);
<<<<<<< HEAD
    if (settings::run_mode == RunMode::EIGENVALUE) {
      create_fission_sites(p, i_nuclide, rx, simulation::fission_bank);
    } else if (settings::run_mode == RunMode::FIXED_SOURCE &&
=======
    if (settings::run_mode == RUN_MODE_EIGENVALUE) {
      create_fission_sites(p, i_nuclide, rx);
    } else if (settings::run_mode == RUN_MODE_FIXEDSOURCE &&
>>>>>>> 8f52e047
      settings::create_fission_neutrons) {
      create_fission_sites(p, i_nuclide, rx);

      // Make sure particle population doesn't grow out of control for
      // subcritical multiplication problems.
      if (p->secondary_bank_.size() >= 10000) {
        fatal_error("The secondary particle bank appears to be growing without "
        "bound. You are likely running a subcritical multiplication problem "
        "with k-effective close to or greater than one.");
      }
    }
  }

  // Create secondary photons
  if (settings::photon_transport) {
    p->stream_ = STREAM_PHOTON;
    sample_secondary_photons(p, i_nuclide);
	p->stream_ = STREAM_TRACKING;
  }

  // If survival biasing is being used, the following subroutine adjusts the
  // weight of the particle. Otherwise, it checks to see if absorption occurs

  if (p->neutron_xs_[i_nuclide].absorption > 0.0) {
    absorption(p, i_nuclide);
  } else {
    p->wgt_absorb_ = 0.0;
  }
  if (!p->alive_) return;

  // Sample a scattering reaction and determine the secondary energy of the
  // exiting neutron
  scatter(p, i_nuclide);

  // Advance URR seed stream 'N' times after energy changes
  if (p->E_ != p->E_last_) {
    p->stream_ = STREAM_URR_PTABLE;
    advance_prn_seed(data::nuclides.size(), p->current_seed());
    p->stream_ = STREAM_TRACKING;
  }

  // Play russian roulette if survival biasing is turned on
  if (settings::survival_biasing) {
    russian_roulette(p);
    if (!p->alive_) return;
  }
}

void
create_fission_sites(Particle* p, int i_nuclide, const Reaction* rx)
{
  // If uniform fission source weighting is turned on, we increase or decrease
  // the expected number of fission sites produced
  double weight = settings::ufs_on ? ufs_get_weight(p) : 1.0;

  // Determine the expected number of neutrons produced
  double nu_t = p->wgt_ / simulation::keff * weight * p->neutron_xs_[
    i_nuclide].nu_fission / p->neutron_xs_[i_nuclide].total;

  // Sample the number of neutrons produced
  int nu = static_cast<int>(nu_t);
  if (prn(p->current_seed()) <= (nu_t - nu)) ++nu;

  // Begin banking the source neutrons
  // First, if our bank is full then don't continue
  if (nu == 0) return;

  // Initialize the counter of delayed neutrons encountered for each delayed
  // group.
  double nu_d[MAX_DELAYED_GROUPS] = {0.};

  // Clear out particle's nu fission bank
  p->nu_bank_.clear();

  p->fission_ = true;
  int skipped = 0;

  // Determine whether to place fission sites into the shared fission bank
  // or the secondary particle bank.
  bool use_fission_bank = (settings::run_mode == RUN_MODE_EIGENVALUE);

  for (int i = 0; i < nu; ++i) {
    Particle::Bank* site;
    if (use_fission_bank) {
      int64_t idx;
      #pragma omp atomic capture
      idx = simulation::fission_bank_length++;
      if (idx >= simulation::fission_bank_max) {
        warning("The shared fission bank is full. Additional fission sites created "
            "in this generation will not be banked.");
        #pragma omp atomic write
        simulation::fission_bank_length = simulation::fission_bank_max;
        skipped++;
        break;
      }
      site = &simulation::fission_bank[idx];
    } else {
      // Create new bank site and get reference to last element
      auto& bank = p->secondary_bank_;
      bank.emplace_back();
      site = &bank.back();
    }
    site->r = p->r();
    site->particle = Particle::Type::neutron;
    site->wgt = 1. / weight;
    site->parent_id = p->id_;
    site->progeny_id = p->n_progeny_++;

    // Sample delayed group and angle/energy for fission reaction
    sample_fission_neutron(i_nuclide, rx, p->E_, site, p->current_seed());

    // Set the delayed group on the particle as well
    p->delayed_group_ = site->delayed_group;

    // Increment the number of neutrons born delayed
    if (p->delayed_group_ > 0) {
      nu_d[p->delayed_group_-1]++;
    }
    
    // Write fission particles to nuBank
    if (use_fission_bank) {
      p->nu_bank_.emplace_back();
      Particle::NuBank* nu_bank_entry = &p->nu_bank_.back();
      nu_bank_entry->wgt              = site->wgt;
      nu_bank_entry->E                = site->E;
      nu_bank_entry->delayed_group    = site->delayed_group;
    }
  }
  
  // If shared fission bank was full, and no fissions could be added,
  // set the particle fission flag to false.
  if (nu == skipped) {
    p->fission_ = false;
    return;
  }

  // If shared fission bank was full, but some fissions could be added,
  // reduce nu accordingly
  nu -= skipped;

  // Store the total weight banked for analog fission tallies
  p->n_bank_ = nu;
  p->wgt_bank_ = nu / weight;
  for (size_t d = 0; d < MAX_DELAYED_GROUPS; d++) {
    p->n_delayed_bank_[d] = nu_d[d];
  }
}

void sample_photon_reaction(Particle* p)
{
  // Kill photon if below energy cutoff -- an extra check is made here because
  // photons with energy below the cutoff may have been produced by neutrons
  // reactions or atomic relaxation
  int photon = static_cast<int>(Particle::Type::photon);
  if (p->E_ < settings::energy_cutoff[photon]) {
    p->E_ = 0.0;
    p->alive_ = false;
    return;
  }

  // Sample element within material
  int i_element = sample_element(p);
  const auto& micro {p->photon_xs_[i_element]};
  const auto& element {data::elements[i_element]};

  // Calculate photon energy over electron rest mass equivalent
  double alpha = p->E_/MASS_ELECTRON_EV;

  // For tallying purposes, this routine might be called directly. In that
  // case, we need to sample a reaction via the cutoff variable
  double prob = 0.0;
  double cutoff = prn(p->current_seed()) * micro.total;

  // Coherent (Rayleigh) scattering
  prob += micro.coherent;
  if (prob > cutoff) {
    double mu = element.rayleigh_scatter(alpha, p->current_seed());
    p->u() = rotate_angle(p->u(), mu, nullptr, p->current_seed());
    p->event_ = TallyEvent::SCATTER;
    p->event_mt_ = COHERENT;
    return;
  }

  // Incoherent (Compton) scattering
  prob += micro.incoherent;
  if (prob > cutoff) {
    double alpha_out, mu;
    int i_shell;
    element.compton_scatter(alpha, true, &alpha_out, &mu, &i_shell, p->current_seed());

    // Determine binding energy of shell. The binding energy is 0.0 if
    // doppler broadening is not used.
    double e_b;
    if (i_shell == -1) {
      e_b = 0.0;
    } else {
      e_b = element.binding_energy_[i_shell];
    }

    // Create Compton electron
    double phi = 2.0*PI*prn(p->current_seed());
    double E_electron = (alpha - alpha_out)*MASS_ELECTRON_EV - e_b;
    int electron = static_cast<int>(Particle::Type::electron);
    if (E_electron >= settings::energy_cutoff[electron]) {
      double mu_electron = (alpha - alpha_out*mu)
        / std::sqrt(alpha*alpha + alpha_out*alpha_out - 2.0*alpha*alpha_out*mu);
      Direction u = rotate_angle(p->u(), mu_electron, &phi, p->current_seed());
      p->create_secondary(u, E_electron, Particle::Type::electron);
    }

    // TODO: Compton subshell data does not match atomic relaxation data
    // Allow electrons to fill orbital and produce auger electrons
    // and fluorescent photons
    if (i_shell >= 0) {
      const auto& shell = element.shells_[i_shell];
      element.atomic_relaxation(shell, *p);
    }

    phi += PI;
    p->E_ = alpha_out*MASS_ELECTRON_EV;
    p->u() = rotate_angle(p->u(), mu, &phi, p->current_seed());
    p->event_ = TallyEvent::SCATTER;
    p->event_mt_ = INCOHERENT;
    return;
  }

  // Photoelectric effect
  double prob_after = prob + micro.photoelectric;
  if (prob_after > cutoff) {
    for (const auto& shell : element.shells_) {
      // Get grid index and interpolation factor
      int i_grid = micro.index_grid;
      double f = micro.interp_factor;

      // Check threshold of reaction
      int i_start = shell.threshold;
      if (i_grid < i_start) continue;

      // Evaluation subshell photoionization cross section
      double xs = std::exp(shell.cross_section(i_grid - i_start) +
        f*(shell.cross_section(i_grid + 1 - i_start) -
        shell.cross_section(i_grid - i_start)));

      prob += xs;
      if (prob > cutoff) {
        double E_electron = p->E_ - shell.binding_energy;

        // Sample mu using non-relativistic Sauter distribution.
        // See Eqns 3.19 and 3.20 in "Implementing a photon physics
        // model in Serpent 2" by Toni Kaltiaisenaho
        double mu;
        while (true) {
          double r = prn(p->current_seed());
          if (4.0*(1.0 - r)*r >= prn(p->current_seed())) {
            double rel_vel = std::sqrt(E_electron * (E_electron +
              2.0*MASS_ELECTRON_EV)) / (E_electron + MASS_ELECTRON_EV);
            mu = (2.0*r + rel_vel - 1.0) / (2.0*rel_vel*r - rel_vel + 1.0);
            break;
          }
        }

        double phi = 2.0*PI*prn(p->current_seed());
        Direction u;
        u.x = mu;
        u.y = std::sqrt(1.0 - mu*mu)*std::cos(phi);
        u.z = std::sqrt(1.0 - mu*mu)*std::sin(phi);

        // Create secondary electron
        p->create_secondary(u, E_electron, Particle::Type::electron);

        // Allow electrons to fill orbital and produce auger electrons
        // and fluorescent photons
        element.atomic_relaxation(shell, *p);
        p->event_ = TallyEvent::ABSORB;
        p->event_mt_ = 533 + shell.index_subshell;
        p->alive_ = false;
        p->E_ = 0.0;
        return;
      }
    }
  }
  prob = prob_after;

  // Pair production
  prob += micro.pair_production;
  if (prob > cutoff) {
    double E_electron, E_positron;
    double mu_electron, mu_positron;
    element.pair_production(alpha, &E_electron, &E_positron,
      &mu_electron, &mu_positron, p->current_seed());

    // Create secondary electron
    Direction u = rotate_angle(p->u(), mu_electron, nullptr, p->current_seed());
    p->create_secondary(u, E_electron, Particle::Type::electron);

    // Create secondary positron
    u = rotate_angle(p->u(), mu_positron, nullptr, p->current_seed());
    p->create_secondary(u, E_positron, Particle::Type::positron);

    p->event_ = TallyEvent::ABSORB;
    p->event_mt_ = PAIR_PROD;
    p->alive_ = false;
    p->E_ = 0.0;
  }
}

void sample_electron_reaction(Particle* p)
{
  // TODO: create reaction types

  if (settings::electron_treatment == ElectronTreatment::TTB) {
    double E_lost;
    thick_target_bremsstrahlung(*p, &E_lost);
  }

  p->E_ = 0.0;
  p->alive_ = false;
  p->event_ = TallyEvent::ABSORB;
}

void sample_positron_reaction(Particle* p)
{
  // TODO: create reaction types

  if (settings::electron_treatment == ElectronTreatment::TTB) {
    double E_lost;
    thick_target_bremsstrahlung(*p, &E_lost);
  }

  // Sample angle isotropically
  double mu = 2.0*prn(p->current_seed()) - 1.0;
  double phi = 2.0*PI*prn(p->current_seed());
  Direction u;
  u.x = mu;
  u.y = std::sqrt(1.0 - mu*mu)*std::cos(phi);
  u.z = std::sqrt(1.0 - mu*mu)*std::sin(phi);

  // Create annihilation photon pair traveling in opposite directions
  p->create_secondary(u, MASS_ELECTRON_EV, Particle::Type::photon);
  p->create_secondary(-u, MASS_ELECTRON_EV, Particle::Type::photon);

  p->E_ = 0.0;
  p->alive_ = false;
  p->event_ = TallyEvent::ABSORB;
}

int sample_nuclide(Particle* p)
{
  // Sample cumulative distribution function
  double cutoff = prn(p->current_seed()) * p->macro_xs_.total;

  // Get pointers to nuclide/density arrays
  const auto& mat {model::materials[p->material_]};
  int n = mat->nuclide_.size();

  double prob = 0.0;
  for (int i = 0; i < n; ++i) {
    // Get atom density
    int i_nuclide = mat->nuclide_[i];
    double atom_density = mat->atom_density_[i];

    // Increment probability to compare to cutoff
    prob += atom_density * p->neutron_xs_[i_nuclide].total;
    if (prob >= cutoff) return i_nuclide;
  }

  // If we reach here, no nuclide was sampled
  p->write_restart();
  throw std::runtime_error{"Did not sample any nuclide during collision."};
}

int sample_element(Particle* p)
{
  // Sample cumulative distribution function
  double cutoff = prn(p->current_seed()) * p->macro_xs_.total;

  // Get pointers to elements, densities
  const auto& mat {model::materials[p->material_]};

  double prob = 0.0;
  for (int i = 0; i < mat->element_.size(); ++i) {
    // Find atom density
    int i_element = mat->element_[i];
    double atom_density = mat->atom_density_[i];

    // Determine microscopic cross section
    double sigma = atom_density * p->photon_xs_[i_element].total;

    // Increment probability to compare to cutoff
    prob += sigma;
    if (prob > cutoff) {
      // Save which nuclide particle had collision with for tally purpose
      p->event_nuclide_ = mat->nuclide_[i];

      return i_element;
    }
  }

  // If we made it here, no element was sampled
  p->write_restart();
  fatal_error("Did not sample any element during collision.");
}

Reaction* sample_fission(int i_nuclide, Particle* p)
{
  // Get pointer to nuclide
  const auto& nuc {data::nuclides[i_nuclide]};

  // If we're in the URR, by default use the first fission reaction. We also
  // default to the first reaction if we know that there are no partial fission
  // reactions
  if (p->neutron_xs_[i_nuclide].use_ptable || !nuc->has_partial_fission_) {
    return nuc->fission_rx_[0];
  }

  // Check to see if we are in a windowed multipole range.  WMP only supports
  // the first fission reaction.
  if (nuc->multipole_) {
    if (p->E_ >= nuc->multipole_->E_min_ && p->E_ <= nuc->multipole_->E_max_) {
      return nuc->fission_rx_[0];
    }
  }

  // Get grid index and interpolatoin factor and sample fission cdf
  int i_temp = p->neutron_xs_[i_nuclide].index_temp;
  int i_grid = p->neutron_xs_[i_nuclide].index_grid;
  double f = p->neutron_xs_[i_nuclide].interp_factor;
  double cutoff = prn(p->current_seed()) * p->neutron_xs_[i_nuclide].fission;
  double prob = 0.0;

  // Loop through each partial fission reaction type
  for (auto& rx : nuc->fission_rx_) {
    // if energy is below threshold for this reaction, skip it
    int threshold = rx->xs_[i_temp].threshold;
    if (i_grid < threshold) continue;

    // add to cumulative probability
    prob += (1.0 - f) * rx->xs_[i_temp].value[i_grid - threshold]
            + f*rx->xs_[i_temp].value[i_grid - threshold + 1];

    // Create fission bank sites if fission occurs
    if (prob > cutoff) return rx;
  }

  // If we reached here, no reaction was sampled
  throw std::runtime_error{"No fission reaction was sampled for " + nuc->name_};
}

void sample_photon_product(int i_nuclide, Particle* p, int* i_rx, int* i_product)
{
  // Get grid index and interpolation factor and sample photon production cdf
  int i_temp = p->neutron_xs_[i_nuclide].index_temp;
  int i_grid = p->neutron_xs_[i_nuclide].index_grid;
  double f = p->neutron_xs_[i_nuclide].interp_factor;
  double cutoff = prn(p->current_seed()) * p->neutron_xs_[i_nuclide].photon_prod;
  double prob = 0.0;

  // Loop through each reaction type
  const auto& nuc {data::nuclides[i_nuclide]};
  for (int i = 0; i < nuc->reactions_.size(); ++i) {
    const auto& rx = nuc->reactions_[i];
    int threshold = rx->xs_[i_temp].threshold;

    // if energy is below threshold for this reaction, skip it
    if (i_grid < threshold) continue;

    // Evaluate neutron cross section
    double xs = ((1.0 - f) * rx->xs_[i_temp].value[i_grid - threshold]
      + f*(rx->xs_[i_temp].value[i_grid - threshold + 1]));

    for (int j = 0; j < rx->products_.size(); ++j) {
      if (rx->products_[j].particle_ == Particle::Type::photon) {
        // add to cumulative probability
        prob += (*rx->products_[j].yield_)(p->E_) * xs;

        *i_rx = i;
        *i_product = j;
        if (prob > cutoff) return;
      }
    }
  }
}

void absorption(Particle* p, int i_nuclide)
{
  if (settings::survival_biasing) {
    // Determine weight absorbed in survival biasing
    p->wgt_absorb_ = p->wgt_ * p->neutron_xs_[i_nuclide].absorption /
          p->neutron_xs_[i_nuclide].total;

    // Adjust weight of particle by probability of absorption
    p->wgt_ -= p->wgt_absorb_;
    p->wgt_last_ = p->wgt_;

    // Score implicit absorption estimate of keff
<<<<<<< HEAD
    if (settings::run_mode == RunMode::EIGENVALUE) {
      global_tally_absorption += p->wgt_absorb_ * p->neutron_xs_[
=======
    if (settings::run_mode == RUN_MODE_EIGENVALUE) {
      p->keff_tally_absorption_ += p->wgt_absorb_ * p->neutron_xs_[
>>>>>>> 8f52e047
        i_nuclide].nu_fission / p->neutron_xs_[i_nuclide].absorption;
    }
  } else {
    // See if disappearance reaction happens
    if (p->neutron_xs_[i_nuclide].absorption >
        prn(p->current_seed()) * p->neutron_xs_[i_nuclide].total) {
      // Score absorption estimate of keff
<<<<<<< HEAD
      if (settings::run_mode == RunMode::EIGENVALUE) {
        global_tally_absorption += p->wgt_ * p->neutron_xs_[
=======
      if (settings::run_mode == RUN_MODE_EIGENVALUE) {
        p->keff_tally_absorption_ += p->wgt_ * p->neutron_xs_[
>>>>>>> 8f52e047
          i_nuclide].nu_fission / p->neutron_xs_[i_nuclide].absorption;
      }

      p->alive_ = false;
      p->event_ = TallyEvent::ABSORB;
      p->event_mt_ = N_DISAPPEAR;
    }
  }
}

void scatter(Particle* p, int i_nuclide)
{
  // copy incoming direction
  Direction u_old {p->u()};

  // Get pointer to nuclide and grid index/interpolation factor
  const auto& nuc {data::nuclides[i_nuclide]};
  const auto& micro {p->neutron_xs_[i_nuclide]};
  int i_temp =  micro.index_temp;
  int i_grid =  micro.index_grid;
  double f = micro.interp_factor;

  // For tallying purposes, this routine might be called directly. In that
  // case, we need to sample a reaction via the cutoff variable
  double cutoff = prn(p->current_seed()) * (micro.total - micro.absorption);
  bool sampled = false;

  // Calculate elastic cross section if it wasn't precalculated
  if (micro.elastic == CACHE_INVALID) {
    nuc->calculate_elastic_xs(*p);
  }

  double prob = micro.elastic - micro.thermal;
  if (prob > cutoff) {
    // =======================================================================
    // NON-S(A,B) ELASTIC SCATTERING

    // Determine temperature
    double kT = nuc->multipole_ ? p->sqrtkT_*p->sqrtkT_ : nuc->kTs_[i_temp];

    // Perform collision physics for elastic scattering
    elastic_scatter(i_nuclide, *nuc->reactions_[0], kT, p);

    p->event_mt_ = ELASTIC;
    sampled = true;
  }

  prob = micro.elastic;
  if (prob > cutoff && !sampled) {
    // =======================================================================
    // S(A,B) SCATTERING

    sab_scatter(i_nuclide, micro.index_sab, p);

    p->event_mt_ = ELASTIC;
    sampled = true;
  }

  if (!sampled) {
    // =======================================================================
    // INELASTIC SCATTERING

    int j = 0;
    int i = 0;
    while (prob < cutoff) {
      i = nuc->index_inelastic_scatter_[j];
      ++j;

      // Check to make sure inelastic scattering reaction sampled
      if (i >= nuc->reactions_.size()) {
        p->write_restart();
        fatal_error("Did not sample any reaction for nuclide " + nuc->name_);
      }

      // if energy is below threshold for this reaction, skip it
      const auto& xs {nuc->reactions_[i]->xs_[i_temp]};
      if (i_grid < xs.threshold) continue;

      // add to cumulative probability
      prob += (1.0 - f)*xs.value[i_grid - xs.threshold] +
        f*xs.value[i_grid - xs.threshold + 1];
    }

    // Perform collision physics for inelastic scattering
    const auto& rx {nuc->reactions_[i]};
    inelastic_scatter(nuc.get(), rx.get(), p);
    p->event_mt_ = rx->mt_;
  }

  // Set event component
  p->event_ = TallyEvent::SCATTER;

  // Sample new outgoing angle for isotropic-in-lab scattering
  const auto& mat {model::materials[p->material_]};
  if (!mat->p0_.empty()) {
    int i_nuc_mat = mat->mat_nuclide_index_[i_nuclide];
    if (mat->p0_[i_nuc_mat]) {
      // Sample isotropic-in-lab outgoing direction
      double mu = 2.0*prn(p->current_seed()) - 1.0;
      double phi = 2.0*PI*prn(p->current_seed());

      // Change direction of particle
      p->u().x = mu;
      p->u().y = std::sqrt(1.0 - mu*mu)*std::cos(phi);
      p->u().z = std::sqrt(1.0 - mu*mu)*std::sin(phi);
      p->mu_ = u_old.dot(p->u());
    }
  }
}

void elastic_scatter(int i_nuclide, const Reaction& rx, double kT,
  Particle* p)
{
  // get pointer to nuclide
  const auto& nuc {data::nuclides[i_nuclide]};

  double vel = std::sqrt(p->E_);
  double awr = nuc->awr_;

  // Neutron velocity in LAB
  Direction v_n = vel*p->u();

  // Sample velocity of target nucleus
  Direction v_t {};
  if (!p->neutron_xs_[i_nuclide].use_ptable) {
    v_t = sample_target_velocity(nuc.get(), p->E_, p->u(), v_n,
      p->neutron_xs_[i_nuclide].elastic, kT, p->current_seed());
  }

  // Velocity of center-of-mass
  Direction v_cm = (v_n + awr*v_t)/(awr + 1.0);

  // Transform to CM frame
  v_n -= v_cm;

  // Find speed of neutron in CM
  vel = v_n.norm();

  // Sample scattering angle, checking if angle distribution is present (assume
  // isotropic otherwise)
  double mu_cm;
  auto& d = rx.products_[0].distribution_[0];
  auto d_ = dynamic_cast<UncorrelatedAngleEnergy*>(d.get());
  if (!d_->angle().empty()) {
    mu_cm = d_->angle().sample(p->E_, p->current_seed());
  } else {
    mu_cm = 2.0*prn(p->current_seed()) - 1.0;
  }

  // Determine direction cosines in CM
  Direction u_cm = v_n/vel;

  // Rotate neutron velocity vector to new angle -- note that the speed of the
  // neutron in CM does not change in elastic scattering. However, the speed
  // will change when we convert back to LAB
  v_n = vel * rotate_angle(u_cm, mu_cm, nullptr, p->current_seed());

  // Transform back to LAB frame
  v_n += v_cm;

  p->E_ = v_n.dot(v_n);
  vel = std::sqrt(p->E_);

  // compute cosine of scattering angle in LAB frame by taking dot product of
  // neutron's pre- and post-collision angle
  p->mu_ = p->u().dot(v_n) / vel;

  // Set energy and direction of particle in LAB frame
  p->u() = v_n / vel;

  // Because of floating-point roundoff, it may be possible for mu_lab to be
  // outside of the range [-1,1). In these cases, we just set mu_lab to exactly
  // -1 or 1
  if (std::abs(p->mu_) > 1.0) p->mu_ = std::copysign(1.0, p->mu_);
}

void sab_scatter(int i_nuclide, int i_sab, Particle* p)
{
  // Determine temperature index
  const auto& micro {p->neutron_xs_[i_nuclide]};
  int i_temp = micro.index_temp_sab;

  // Sample energy and angle
  double E_out;
  data::thermal_scatt[i_sab]->data_[i_temp].sample(micro, p->E_, &E_out, &p->mu_, p->current_seed());

  // Set energy to outgoing, change direction of particle
  p->E_ = E_out;
  p->u() = rotate_angle(p->u(), p->mu_, nullptr, p->current_seed());
}

Direction sample_target_velocity(const Nuclide* nuc, double E, Direction u,
  Direction v_neut, double xs_eff, double kT, uint64_t* seed)
{
  // check if nuclide is a resonant scatterer
  ResScatMethod sampling_method;
  if (nuc->resonant_) {

    // sampling method to use
    sampling_method = settings::res_scat_method;

    // upper resonance scattering energy bound (target is at rest above this E)
    if (E > settings::res_scat_energy_max) {
      return {};

    // lower resonance scattering energy bound (should be no resonances below)
    } else if (E < settings::res_scat_energy_min) {
      sampling_method = ResScatMethod::cxs;
    }

  // otherwise, use free gas model
  } else {
    if (E >= FREE_GAS_THRESHOLD * kT && nuc->awr_ > 1.0) {
      return {};
    } else {
      sampling_method = ResScatMethod::cxs;
    }
  }

  // use appropriate target velocity sampling method
  switch (sampling_method) {
  case ResScatMethod::cxs:

    // sample target velocity with the constant cross section (cxs) approx.
    return sample_cxs_target_velocity(nuc->awr_, E, u, kT, seed);

  case ResScatMethod::dbrc:
  case ResScatMethod::rvs: {
    double E_red = std::sqrt(nuc->awr_ * E / kT);
    double E_low = std::pow(std::max(0.0, E_red - 4.0), 2) * kT / nuc->awr_;
    double E_up = (E_red + 4.0)*(E_red + 4.0) * kT / nuc->awr_;

    // find lower and upper energy bound indices
    // lower index
    int i_E_low;
    if (E_low < nuc->energy_0K_.front()) {
      i_E_low = 0;
    } else if (E_low > nuc->energy_0K_.back()) {
      i_E_low = nuc->energy_0K_.size() - 2;
    } else {
      i_E_low = lower_bound_index(nuc->energy_0K_.begin(),
        nuc->energy_0K_.end(), E_low);
    }

    // upper index
    int i_E_up;
    if (E_up < nuc->energy_0K_.front()) {
      i_E_up = 0;
    } else if (E_up > nuc->energy_0K_.back()) {
      i_E_up = nuc->energy_0K_.size() - 2;
    } else {
      i_E_up = lower_bound_index(nuc->energy_0K_.begin(),
        nuc->energy_0K_.end(), E_up);
    }

    if (i_E_up == i_E_low) {
      // Handle degenerate case -- if the upper/lower bounds occur for the same
      // index, then using cxs is probably a good approximation
      return sample_cxs_target_velocity(nuc->awr_, E, u, kT, seed);
    }

    if (sampling_method == ResScatMethod::dbrc) {
      // interpolate xs since we're not exactly at the energy indices
      double xs_low = nuc->elastic_0K_[i_E_low];
      double m = (nuc->elastic_0K_[i_E_low + 1] - xs_low)
        / (nuc->energy_0K_[i_E_low + 1] - nuc->energy_0K_[i_E_low]);
      xs_low += m * (E_low - nuc->energy_0K_[i_E_low]);
      double xs_up = nuc->elastic_0K_[i_E_up];
      m = (nuc->elastic_0K_[i_E_up + 1] - xs_up)
        / (nuc->energy_0K_[i_E_up + 1] - nuc->energy_0K_[i_E_up]);
      xs_up += m * (E_up - nuc->energy_0K_[i_E_up]);

      // get max 0K xs value over range of practical relative energies
      double xs_max = *std::max_element(&nuc->elastic_0K_[i_E_low + 1],
        &nuc->elastic_0K_[i_E_up + 1]);
      xs_max = std::max({xs_low, xs_max, xs_up});

      while (true) {
        double E_rel;
        Direction v_target;
        while (true) {
          // sample target velocity with the constant cross section (cxs) approx.
          v_target = sample_cxs_target_velocity(nuc->awr_, E, u, kT, seed);
          Direction v_rel = v_neut - v_target;
          E_rel = v_rel.dot(v_rel);
          if (E_rel < E_up) break;
        }

        // perform Doppler broadening rejection correction (dbrc)
        double xs_0K = nuc->elastic_xs_0K(E_rel);
        double R = xs_0K / xs_max;
        if (prn(seed) < R) return v_target;
      }

    } else if (sampling_method == ResScatMethod::rvs) {
      // interpolate xs CDF since we're not exactly at the energy indices
      // cdf value at lower bound attainable energy
      double m = (nuc->xs_cdf_[i_E_low] - nuc->xs_cdf_[i_E_low - 1])
        / (nuc->energy_0K_[i_E_low + 1] - nuc->energy_0K_[i_E_low]);
      double cdf_low = nuc->xs_cdf_[i_E_low - 1]
            + m * (E_low - nuc->energy_0K_[i_E_low]);
      if (E_low <= nuc->energy_0K_.front()) cdf_low = 0.0;

      // cdf value at upper bound attainable energy
      m = (nuc->xs_cdf_[i_E_up] - nuc->xs_cdf_[i_E_up - 1])
        / (nuc->energy_0K_[i_E_up + 1] - nuc->energy_0K_[i_E_up]);
      double cdf_up = nuc->xs_cdf_[i_E_up - 1]
        + m*(E_up - nuc->energy_0K_[i_E_up]);

      while (true) {
        // directly sample Maxwellian
        double E_t = -kT * std::log(prn(seed));

        // sample a relative energy using the xs cdf
        double cdf_rel = cdf_low + prn(seed)*(cdf_up - cdf_low);
        int i_E_rel = lower_bound_index(&nuc->xs_cdf_[i_E_low-1],
          &nuc->xs_cdf_[i_E_up+1], cdf_rel);
        double E_rel = nuc->energy_0K_[i_E_low + i_E_rel];
        double m = (nuc->xs_cdf_[i_E_low + i_E_rel]
              - nuc->xs_cdf_[i_E_low + i_E_rel - 1])
              / (nuc->energy_0K_[i_E_low + i_E_rel + 1]
              -  nuc->energy_0K_[i_E_low + i_E_rel]);
        E_rel += (cdf_rel - nuc->xs_cdf_[i_E_low + i_E_rel - 1]) / m;

        // perform rejection sampling on cosine between
        // neutron and target velocities
        double mu = (E_t + nuc->awr_ * (E - E_rel)) /
          (2.0 * std::sqrt(nuc->awr_ * E * E_t));

        if (std::abs(mu) < 1.0) {
          // set and accept target velocity
          E_t /= nuc->awr_;
          return std::sqrt(E_t) * rotate_angle(u, mu, nullptr, seed);
        }
      }
    }
    } // case RVS, DBRC
  } // switch (sampling_method)

  UNREACHABLE();
}

Direction
sample_cxs_target_velocity(double awr, double E, Direction u, double kT, uint64_t* seed)
{
  double beta_vn = std::sqrt(awr * E / kT);
  double alpha = 1.0/(1.0 + std::sqrt(PI)*beta_vn/2.0);

  double beta_vt_sq;
  double mu;
  while (true) {
    // Sample two random numbers
    double r1 = prn(seed);
    double r2 = prn(seed);

    if (prn(seed) < alpha) {
      // With probability alpha, we sample the distribution p(y) =
      // y*e^(-y). This can be done with sampling scheme C45 frmo the Monte
      // Carlo sampler

      beta_vt_sq = -std::log(r1*r2);

    } else {
      // With probability 1-alpha, we sample the distribution p(y) = y^2 *
      // e^(-y^2). This can be done with sampling scheme C61 from the Monte
      // Carlo sampler

      double c = std::cos(PI/2.0 * prn(seed));
      beta_vt_sq = -std::log(r1) - std::log(r2)*c*c;
    }

    // Determine beta * vt
    double beta_vt = std::sqrt(beta_vt_sq);

    // Sample cosine of angle between neutron and target velocity
    mu = 2.0*prn(seed) - 1.0;

    // Determine rejection probability
    double accept_prob = std::sqrt(beta_vn*beta_vn + beta_vt_sq -
      2*beta_vn*beta_vt*mu) / (beta_vn + beta_vt);

    // Perform rejection sampling on vt and mu
    if (prn(seed) < accept_prob) break;
  }

  // Determine speed of target nucleus
  double vt = std::sqrt(beta_vt_sq*kT/awr);

  // Determine velocity vector of target nucleus based on neutron's velocity
  // and the sampled angle between them
  return vt * rotate_angle(u, mu, nullptr, seed);
}

void sample_fission_neutron(int i_nuclide, const Reaction* rx, double E_in, Particle::Bank* site, uint64_t* seed)
{
  // Sample cosine of angle -- fission neutrons are always emitted
  // isotropically. Sometimes in ACE data, fission reactions actually have
  // an angular distribution listed, but for those that do, it's simply just
  // a uniform distribution in mu
  double mu = 2.0 * prn(seed) - 1.0;

  // Sample azimuthal angle uniformly in [0,2*pi)
  double phi = 2.0*PI*prn(seed);
  site->u.x = mu;
  site->u.y = std::sqrt(1.0 - mu*mu) * std::cos(phi);
  site->u.z = std::sqrt(1.0 - mu*mu) * std::sin(phi);

  // Determine total nu, delayed nu, and delayed neutron fraction
  const auto& nuc {data::nuclides[i_nuclide]};
  double nu_t = nuc->nu(E_in, Nuclide::EmissionMode::total);
  double nu_d = nuc->nu(E_in, Nuclide::EmissionMode::delayed);
  double beta = nu_d / nu_t;

  if (prn(seed) < beta) {
    // ====================================================================
    // DELAYED NEUTRON SAMPLED

    // sampled delayed precursor group
    double xi = prn(seed)*nu_d;
    double prob = 0.0;
    int group;
    for (group = 1; group < nuc->n_precursor_; ++group) {
      // determine delayed neutron precursor yield for group j
      double yield = (*rx->products_[group].yield_)(E_in);

      // Check if this group is sampled
      prob += yield;
      if (xi < prob) break;
    }

    // if the sum of the probabilities is slightly less than one and the
    // random number is greater, j will be greater than nuc %
    // n_precursor -- check for this condition
    group = std::min(group, nuc->n_precursor_);

    // set the delayed group for the particle born from fission
    site->delayed_group = group;

    int n_sample = 0;
    while (true) {
      // sample from energy/angle distribution -- note that mu has already been
      // sampled above and doesn't need to be resampled
      rx->products_[group].sample(E_in, site->E, mu, seed);

      // resample if energy is greater than maximum neutron energy
      constexpr int neutron = static_cast<int>(Particle::Type::neutron);
      if (site->E < data::energy_max[neutron]) break;

      // check for large number of resamples
      ++n_sample;
      if (n_sample == MAX_SAMPLE) {
        // particle_write_restart(p)
        fatal_error("Resampled energy distribution maximum number of times "
          "for nuclide " + nuc->name_);
      }
    }

  } else {
    // ====================================================================
    // PROMPT NEUTRON SAMPLED

    // set the delayed group for the particle born from fission to 0
    site->delayed_group = 0;

    // sample from prompt neutron energy distribution
    int n_sample = 0;
    while (true) {
      rx->products_[0].sample(E_in, site->E, mu, seed);

      // resample if energy is greater than maximum neutron energy
      constexpr int neutron = static_cast<int>(Particle::Type::neutron);
      if (site->E < data::energy_max[neutron]) break;

      // check for large number of resamples
      ++n_sample;
      if (n_sample == MAX_SAMPLE) {
        // particle_write_restart(p)
        fatal_error("Resampled energy distribution maximum number of times "
          "for nuclide " + nuc->name_);
      }
    }
  }
}

void inelastic_scatter(const Nuclide* nuc, const Reaction* rx, Particle* p)
{
  // copy energy of neutron
  double E_in = p->E_;

  // sample outgoing energy and scattering cosine
  double E;
  double mu;
  rx->products_[0].sample(E_in, E, mu, p->current_seed());

  // if scattering system is in center-of-mass, transfer cosine of scattering
  // angle and outgoing energy from CM to LAB
  if (rx->scatter_in_cm_) {
    double E_cm = E;

    // determine outgoing energy in lab
    double A = nuc->awr_;
    E = E_cm + (E_in + 2.0*mu*(A + 1.0) * std::sqrt(E_in*E_cm))
          / ((A + 1.0)*(A + 1.0));

    // determine outgoing angle in lab
    mu = mu*std::sqrt(E_cm/E) + 1.0/(A+1.0) * std::sqrt(E_in/E);
  }

  // Because of floating-point roundoff, it may be possible for mu to be
  // outside of the range [-1,1). In these cases, we just set mu to exactly -1
  // or 1
  if (std::abs(mu) > 1.0) mu = std::copysign(1.0, mu);

  // Set outgoing energy and scattering angle
  p->E_ = E;
  p->mu_ = mu;

  // change direction of particle
  p->u() = rotate_angle(p->u(), mu, nullptr, p->current_seed());

  // evaluate yield
  double yield = (*rx->products_[0].yield_)(E_in);
  if (std::floor(yield) == yield) {
    // If yield is integral, create exactly that many secondary particles
    for (int i = 0; i < static_cast<int>(std::round(yield)) - 1; ++i) {
      p->create_secondary(p->u(), p->E_, Particle::Type::neutron);
    }
  } else {
    // Otherwise, change weight of particle based on yield
    p->wgt_ *= yield;
  }
}

void sample_secondary_photons(Particle* p, int i_nuclide)
{
  // Sample the number of photons produced
  double y_t = p->wgt_ * p->neutron_xs_[i_nuclide].photon_prod /
    p->neutron_xs_[i_nuclide].total;
  int y = static_cast<int>(y_t);
  if (prn(p->current_seed()) <= y_t - y) ++y;

  // Sample each secondary photon
  for (int i = 0; i < y; ++i) {
    // Sample the reaction and product
    int i_rx;
    int i_product;
    sample_photon_product(i_nuclide, p, &i_rx, &i_product);

    // Sample the outgoing energy and angle
    auto& rx = data::nuclides[i_nuclide]->reactions_[i_rx];
    double E;
    double mu;
    rx->products_[i_product].sample(p->E_, E, mu, p->current_seed());

    // Sample the new direction
    Direction u = rotate_angle(p->u(), mu, nullptr, p->current_seed());

    // Create the secondary photon
    p->create_secondary(u, E, Particle::Type::photon);
  }
}

} // namespace openmc<|MERGE_RESOLUTION|>--- conflicted
+++ resolved
@@ -94,15 +94,9 @@
 
   if (nuc->fissionable_) {
     Reaction* rx = sample_fission(i_nuclide, p);
-<<<<<<< HEAD
     if (settings::run_mode == RunMode::EIGENVALUE) {
-      create_fission_sites(p, i_nuclide, rx, simulation::fission_bank);
+      create_fission_sites(p, i_nuclide, rx);
     } else if (settings::run_mode == RunMode::FIXED_SOURCE &&
-=======
-    if (settings::run_mode == RUN_MODE_EIGENVALUE) {
-      create_fission_sites(p, i_nuclide, rx);
-    } else if (settings::run_mode == RUN_MODE_FIXEDSOURCE &&
->>>>>>> 8f52e047
       settings::create_fission_neutrons) {
       create_fission_sites(p, i_nuclide, rx);
 
@@ -598,13 +592,8 @@
     p->wgt_last_ = p->wgt_;
 
     // Score implicit absorption estimate of keff
-<<<<<<< HEAD
     if (settings::run_mode == RunMode::EIGENVALUE) {
-      global_tally_absorption += p->wgt_absorb_ * p->neutron_xs_[
-=======
-    if (settings::run_mode == RUN_MODE_EIGENVALUE) {
-      p->keff_tally_absorption_ += p->wgt_absorb_ * p->neutron_xs_[
->>>>>>> 8f52e047
+      p->keff_tally_absorption += p->wgt_absorb_ * p->neutron_xs_[
         i_nuclide].nu_fission / p->neutron_xs_[i_nuclide].absorption;
     }
   } else {
@@ -612,13 +601,8 @@
     if (p->neutron_xs_[i_nuclide].absorption >
         prn(p->current_seed()) * p->neutron_xs_[i_nuclide].total) {
       // Score absorption estimate of keff
-<<<<<<< HEAD
       if (settings::run_mode == RunMode::EIGENVALUE) {
-        global_tally_absorption += p->wgt_ * p->neutron_xs_[
-=======
-      if (settings::run_mode == RUN_MODE_EIGENVALUE) {
         p->keff_tally_absorption_ += p->wgt_ * p->neutron_xs_[
->>>>>>> 8f52e047
           i_nuclide].nu_fission / p->neutron_xs_[i_nuclide].absorption;
       }
 
