#include "openmc/physics.h"

#include "openmc/bank.h"
#include "openmc/bremsstrahlung.h"
#include "openmc/constants.h"
#include "openmc/eigenvalue.h"
#include "openmc/error.h"
#include "openmc/material.h"
#include "openmc/math_functions.h"
#include "openmc/message_passing.h"
#include "openmc/nuclide.h"
#include "openmc/photon.h"
#include "openmc/physics_common.h"
#include "openmc/random_lcg.h"
#include "openmc/reaction.h"
#include "openmc/secondary_uncorrelated.h"
#include "openmc/search.h"
#include "openmc/settings.h"
#include "openmc/simulation.h"
#include "openmc/thermal.h"
#include "openmc/tallies/tally.h"

#include <algorithm> // for max, min, max_element
#include <cmath> // for sqrt, exp, log, abs, copysign
#include <sstream>

namespace openmc {

//==============================================================================
// Non-member functions
//==============================================================================

void collision(Particle* p)
{
  // Add to collision counter for particle
  ++(p->n_collision_);

  // Sample reaction for the material the particle is in
  switch (static_cast<Particle::Type>(p->type_)) {
  case Particle::Type::neutron:
    sample_neutron_reaction(p);
    break;
  case Particle::Type::photon:
    sample_photon_reaction(p);
    break;
  case Particle::Type::electron:
    sample_electron_reaction(p);
    break;
  case Particle::Type::positron:
    sample_positron_reaction(p);
    break;
  }

  // Kill particle if energy falls below cutoff
  int type = static_cast<int>(p->type_);
  if (p->E_ < settings::energy_cutoff[type]) {
    p->alive_ = false;
    p->wgt_ = 0.0;
    p->wgt_last_ = 0.0;
  }

  // Display information about collision
  if (settings::verbosity >= 10 || simulation::trace) {
    std::stringstream msg;
    if (p->type_ == Particle::Type::neutron) {
      msg << "    " << reaction_name(p->event_mt_) << " with " <<
        data::nuclides[p->event_nuclide_]->name_ << ". Energy = " << p->E_ << " eV.";
    } else {
      msg << "    " << reaction_name(p->event_mt_) << " with " <<
        data::elements[p->event_nuclide_].name_ << ". Energy = " << p->E_ << " eV.";
    }
    write_message(msg, 1);
  }
}

void sample_neutron_reaction(Particle* p)
{
  // Sample a nuclide within the material
  int i_nuclide = sample_nuclide(p);

  // Save which nuclide particle had collision with
  p->event_nuclide_ = i_nuclide;

  // Create fission bank sites. Note that while a fission reaction is sampled,
  // it never actually "happens", i.e. the weight of the particle does not
  // change when sampling fission sites. The following block handles all
  // absorption (including fission)

  const auto& nuc {data::nuclides[i_nuclide]};

  if (nuc->fissionable_) {
    Reaction* rx = sample_fission(i_nuclide, p->E_);
    if (settings::run_mode == RUN_MODE_EIGENVALUE) {
      create_fission_sites(p, i_nuclide, rx, simulation::fission_bank.data(),
        &simulation::n_bank, simulation::fission_bank.size());
    } else if (settings::run_mode == RUN_MODE_FIXEDSOURCE &&
      settings::create_fission_neutrons) {
      create_fission_sites(p, i_nuclide, rx, p->secondary_bank_,
        &p->n_secondary_, MAX_SECONDARY);
    }
  }

  // Create secondary photons
  if (settings::photon_transport) {
    prn_set_stream(STREAM_PHOTON);
    sample_secondary_photons(p, i_nuclide);
    prn_set_stream(STREAM_TRACKING);
  }

  // If survival biasing is being used, the following subroutine adjusts the
  // weight of the particle. Otherwise, it checks to see if absorption occurs

  if (simulation::micro_xs[i_nuclide].absorption > 0.0) {
    absorption(p, i_nuclide);
  } else {
    p->wgt_absorb_ = 0.0;
  }
  if (!p->alive_) return;

  // Sample a scattering reaction and determine the secondary energy of the
  // exiting neutron
  scatter(p, i_nuclide);

  // Advance URR seed stream 'N' times after energy changes
  if (p->E_ != p->E_last_) {
    prn_set_stream(STREAM_URR_PTABLE);
    advance_prn_seed(data::nuclides.size());
    prn_set_stream(STREAM_TRACKING);
  }

  // Play russian roulette if survival biasing is turned on
  if (settings::survival_biasing) {
    russian_roulette(p);
    if (!p->alive_) return;
  }
}

void
create_fission_sites(Particle* p, int i_nuclide, const Reaction* rx,
  Particle::Bank* bank_array, int64_t* size_bank, int64_t bank_capacity)
{
  // TODO: Heat generation from fission

  // If uniform fission source weighting is turned on, we increase or decrease
  // the expected number of fission sites produced
  double weight = settings::ufs_on ? ufs_get_weight(p) : 1.0;

  // Determine the expected number of neutrons produced
  double nu_t = p->wgt_ / simulation::keff * weight * simulation::micro_xs[
    i_nuclide].nu_fission / simulation::micro_xs[i_nuclide].total;

  // Sample the number of neutrons produced
  int nu = static_cast<int>(nu_t);
  if (prn() <= (nu_t - nu)) ++nu;

  // Check for the bank size getting hit. For fixed source calculations, this
  // is a fatal error; for eigenvalue calculations, it just means that k-eff
  // was too high for a single batch.
  if (*size_bank + nu > bank_capacity) {
    if (settings::run_mode == RUN_MODE_FIXEDSOURCE) {
      throw std::runtime_error{"Secondary particle bank size limit reached."
           " If you are running a subcritical multiplication problem,"
           " k-effective may be too close to one."};
    } else {
      if (mpi::master) {
        warning("Maximum number of sites in fission bank reached. This can"
          " result in irreproducible results using different numbers of"
          " processes/threads.");
      }
    }
  }

  // Begin banking the source neutrons
  // First, if our bank is full then don't continue
  if (nu == 0 || *size_bank == bank_capacity) return;

  // Initialize the counter of delayed neutrons encountered for each delayed
  // group.
  double nu_d[MAX_DELAYED_GROUPS] = {0.};

  p->fission_ = true;
  for (size_t i = *size_bank; i < std::min(*size_bank + nu, bank_capacity); ++i) {
    // Bank source neutrons by copying the particle data
    bank_array[i].r = p->r();

    // Set that the bank particle is a neutron
    bank_array[i].particle = Particle::Type::neutron;

    // Set the weight of the fission bank site
    bank_array[i].wgt = 1. / weight;

    // Sample delayed group and angle/energy for fission reaction
    sample_fission_neutron(i_nuclide, rx, p->E_, &bank_array[i]);

    // Set the delayed group on the particle as well
    p->delayed_group_ = bank_array[i].delayed_group;

    // Increment the number of neutrons born delayed
    if (p->delayed_group_ > 0) {
      nu_d[p->delayed_group_-1]++;
    }
  }

  // Increment number of bank sites
  *size_bank = std::min(*size_bank + nu, bank_capacity);

  // Store the total weight banked for analog fission tallies
  p->n_bank_ = nu;
  p->wgt_bank_ = nu / weight;
  for (size_t d = 0; d < MAX_DELAYED_GROUPS; d++) {
    p->n_delayed_bank_[d] = nu_d[d];
  }
}

void sample_photon_reaction(Particle* p)
{
  // Kill photon if below energy cutoff -- an extra check is made here because
  // photons with energy below the cutoff may have been produced by neutrons
  // reactions or atomic relaxation
  int photon = static_cast<int>(Particle::Type::photon);
  if (p->E_ < settings::energy_cutoff[photon]) {
    p->E_ = 0.0;
    p->alive_ = false;
    return;
  }

  // Sample element within material
  int i_element = sample_element(p);
  p->event_nuclide_ = i_element;
  const auto& micro {simulation::micro_photon_xs[i_element]};
  const auto& element {data::elements[i_element]};

  // Calculate photon energy over electron rest mass equivalent
  double alpha = p->E_/MASS_ELECTRON_EV;

  // For tallying purposes, this routine might be called directly. In that
  // case, we need to sample a reaction via the cutoff variable
  double prob = 0.0;
  double cutoff = prn() * micro.total;

  // Coherent (Rayleigh) scattering
  prob += micro.coherent;
  if (prob > cutoff) {
    double mu = element.rayleigh_scatter(alpha);
    p->u() = rotate_angle(p->u(), mu, nullptr);
    p->event_mt_ = COHERENT;
    return;
  }

  // Incoherent (Compton) scattering
  prob += micro.incoherent;
  if (prob > cutoff) {
    double alpha_out, mu;
    int i_shell;
    element.compton_scatter(alpha, true, &alpha_out, &mu, &i_shell);

    // Determine binding energy of shell. The binding energy is 0.0 if
    // doppler broadening is not used.
    double e_b;
    if (i_shell == -1) {
      e_b = 0.0;
    } else {
      e_b = element.binding_energy_[i_shell];
    }

    // Create Compton electron
    double phi = 2.0*PI*prn();
<<<<<<< HEAD
    double E_electron = (alpha - alpha_out)*MASS_ELECTRON_EV - e_b;
    int electron = static_cast<int>(ParticleType::electron);
    if (E_electron >= settings::energy_cutoff[electron]) { 
      double mu_electron = (alpha - alpha_out*mu)
        / std::sqrt(alpha*alpha + alpha_out*alpha_out - 2.0*alpha*alpha_out*mu);
      Direction u = rotate_angle(p->u(), mu_electron, &phi);
      p->create_secondary(u, E_electron, Particle::Type::electron, true);
    }
=======
    Direction u = rotate_angle(p->u(), mu_electron, &phi);
    p->create_secondary(u, E_electron, Particle::Type::electron);
>>>>>>> 5083ac22

    // TODO: Compton subshell data does not match atomic relaxation data
    // Allow electrons to fill orbital and produce auger electrons
    // and fluorescent photons
    if (i_shell >= 0) {
      const auto& shell = element.shells_[i_shell];
      element.atomic_relaxation(shell, *p);
    }

    phi += PI;
    p->E_ = alpha_out*MASS_ELECTRON_EV;
    p->u() = rotate_angle(p->u(), mu, &phi);
    p->event_mt_ = INCOHERENT;
    return;
  }

  // Photoelectric effect
  double prob_after = prob + micro.photoelectric;
  if (prob_after > cutoff) {
    for (const auto& shell : element.shells_) {
      // Get grid index and interpolation factor
      int i_grid = micro.index_grid;
      double f = micro.interp_factor;

      // Check threshold of reaction
      int i_start = shell.threshold;
      if (i_grid < i_start) continue;

      // Evaluation subshell photoionization cross section
      double xs = std::exp(shell.cross_section(i_grid - i_start) +
        f*(shell.cross_section(i_grid + 1 - i_start) -
        shell.cross_section(i_grid - i_start)));

      prob += xs;
      if (prob > cutoff) {
        double E_electron = p->E_ - shell.binding_energy;

        // Sample mu using non-relativistic Sauter distribution.
        // See Eqns 3.19 and 3.20 in "Implementing a photon physics
        // model in Serpent 2" by Toni Kaltiaisenaho
        double mu;
        while (true) {
          double r = prn();
          if (4.0*(1.0 - r)*r >= prn()) {
            double rel_vel = std::sqrt(E_electron * (E_electron +
              2.0*MASS_ELECTRON_EV)) / (E_electron + MASS_ELECTRON_EV);
            mu = (2.0*r + rel_vel - 1.0) / (2.0*rel_vel*r - rel_vel + 1.0);
            break;
          }
        }

        double phi = 2.0*PI*prn();
        Direction u;
        u.x = mu;
        u.y = std::sqrt(1.0 - mu*mu)*std::cos(phi);
        u.z = std::sqrt(1.0 - mu*mu)*std::sin(phi);

        // Create secondary electron
        p->create_secondary(u, E_electron, Particle::Type::electron);

        // Allow electrons to fill orbital and produce auger electrons
        // and fluorescent photons
        element.atomic_relaxation(shell, *p);
        p->event_mt_ = 533 + shell.index_subshell;
        p->alive_ = false;
        p->E_ = 0.0;
        return;
      }
    }
  }
  prob = prob_after;

  // Pair production
  prob += micro.pair_production;
  if (prob > cutoff) {
    double E_electron, E_positron;
    double mu_electron, mu_positron;
    element.pair_production(alpha, &E_electron, &E_positron,
      &mu_electron, &mu_positron);

    // Create secondary electron
    Direction u = rotate_angle(p->u(), mu_electron, nullptr);
    p->create_secondary(u, E_electron, Particle::Type::electron);

    // Create secondary positron
    u = rotate_angle(p->u(), mu_positron, nullptr);
    p->create_secondary(u, E_positron, Particle::Type::positron);

    p->event_mt_ = PAIR_PROD;
    p->alive_ = false;
    p->E_ = 0.0;
  }
}

void sample_electron_reaction(Particle* p)
{
  // TODO: create reaction types

  if (settings::electron_treatment == ELECTRON_TTB) {
    double E_lost;
    thick_target_bremsstrahlung(*p, &E_lost);
  }

  p->E_ = 0.0;
  p->alive_ = false;
}

void sample_positron_reaction(Particle* p)
{
  // TODO: create reaction types

  if (settings::electron_treatment == ELECTRON_TTB) {
    double E_lost;
    thick_target_bremsstrahlung(*p, &E_lost);
  }

  // Sample angle isotropically
  double mu = 2.0*prn() - 1.0;
  double phi = 2.0*PI*prn();
  Direction u;
  u.x = mu;
  u.y = std::sqrt(1.0 - mu*mu)*std::cos(phi);
  u.z = std::sqrt(1.0 - mu*mu)*std::sin(phi);

  // Create annihilation photon pair traveling in opposite directions
  p->create_secondary(u, MASS_ELECTRON_EV, Particle::Type::photon);
  p->create_secondary(-u, MASS_ELECTRON_EV, Particle::Type::photon);

  p->E_ = 0.0;
  p->alive_ = false;
}

int sample_nuclide(const Particle* p)
{
  // Sample cumulative distribution function
  double cutoff = prn() * simulation::material_xs.total;

  // Get pointers to nuclide/density arrays
  const auto& mat {model::materials[p->material_]};
  int n = mat->nuclide_.size();

  double prob = 0.0;
  for (int i = 0; i < n; ++i) {
    // Get atom density
    int i_nuclide = mat->nuclide_[i];
    double atom_density = mat->atom_density_[i];

    // Increment probability to compare to cutoff
    prob += atom_density * simulation::micro_xs[i_nuclide].total;
    if (prob >= cutoff) return i_nuclide;
  }

  // If we reach here, no nuclide was sampled
  p->write_restart();
  throw std::runtime_error{"Did not sample any nuclide during collision."};
}

int sample_element(Particle* p)
{
  // Sample cumulative distribution function
  double cutoff = prn() * simulation::material_xs.total;

  // Get pointers to elements, densities
  const auto& mat {model::materials[p->material_]};
  int n = mat->nuclide_.size();

  int i = 0;
  double prob = 0.0;
  int i_element;
  while (prob < cutoff) {
    // Check to make sure that a nuclide was sampled
    if (i >= n) {
      p->write_restart();
      fatal_error("Did not sample any element during collision.");
    }

    // Find atom density
    i_element = mat->element_[i];
    double atom_density = mat->atom_density_[i];

    // Determine microscopic cross section
    double sigma = atom_density * simulation::micro_photon_xs[i_element].total;

    // Increment probability to compare to cutoff
    prob += sigma;
    ++i;
  }

  return i_element;
}

Reaction* sample_fission(int i_nuclide, double E)
{
  // Get pointer to nuclide
  const auto& nuc {data::nuclides[i_nuclide]};

  // If we're in the URR, by default use the first fission reaction. We also
  // default to the first reaction if we know that there are no partial fission
  // reactions
  if (simulation::micro_xs[i_nuclide].use_ptable || !nuc->has_partial_fission_) {
    return nuc->fission_rx_[0];
  }

  // Check to see if we are in a windowed multipole range.  WMP only supports
  // the first fission reaction.
  if (nuc->multipole_) {
    if (E >= nuc->multipole_->E_min_ && E <= nuc->multipole_->E_max_) {
      return nuc->fission_rx_[0];
    }
  }

  // Get grid index and interpolatoin factor and sample fission cdf
  int i_temp = simulation::micro_xs[i_nuclide].index_temp;
  int i_grid = simulation::micro_xs[i_nuclide].index_grid;
  double f = simulation::micro_xs[i_nuclide].interp_factor;
  double cutoff = prn() * simulation::micro_xs[i_nuclide].fission;
  double prob = 0.0;

  // Loop through each partial fission reaction type
  for (auto& rx : nuc->fission_rx_) {
    // if energy is below threshold for this reaction, skip it
    int threshold = rx->xs_[i_temp].threshold;
    if (i_grid < threshold) continue;

    // add to cumulative probability
    prob += (1.0 - f) * rx->xs_[i_temp].value[i_grid - threshold]
            + f*rx->xs_[i_temp].value[i_grid - threshold + 1];

    // Create fission bank sites if fission occurs
    if (prob > cutoff) return rx;
  }
}

void sample_photon_product(int i_nuclide, double E, int* i_rx, int* i_product)
{
  // Get grid index and interpolation factor and sample photon production cdf
  int i_temp = simulation::micro_xs[i_nuclide].index_temp;
  int i_grid = simulation::micro_xs[i_nuclide].index_grid;
  double f = simulation::micro_xs[i_nuclide].interp_factor;
  double cutoff = prn() * simulation::micro_xs[i_nuclide].photon_prod;
  double prob = 0.0;

  // Loop through each reaction type
  const auto& nuc {data::nuclides[i_nuclide]};
  for (int i = 0; i < nuc->reactions_.size(); ++i) {
    const auto& rx = nuc->reactions_[i];
    int threshold = rx->xs_[i_temp].threshold;

    // if energy is below threshold for this reaction, skip it
    if (i_grid < threshold) continue;

    // Evaluate neutron cross section
    double xs = ((1.0 - f) * rx->xs_[i_temp].value[i_grid - threshold]
      + f*(rx->xs_[i_temp].value[i_grid - threshold + 1]));

    for (int j = 0; j < rx->products_.size(); ++j) {
      if (rx->products_[j].particle_ == Particle::Type::photon) {
        // add to cumulative probability
        prob += (*rx->products_[j].yield_)(E) * xs;

        *i_rx = i;
        *i_product = j;
        if (prob > cutoff) return;
      }
    }
  }
}

void absorption(Particle* p, int i_nuclide)
{
  if (settings::survival_biasing) {
    // Determine weight absorbed in survival biasing
    p->wgt_absorb_ = p->wgt_ * simulation::micro_xs[i_nuclide].absorption /
          simulation::micro_xs[i_nuclide].total;

    // Adjust weight of particle by probability of absorption
    p->wgt_ -= p->wgt_absorb_;
    p->wgt_last_ = p->wgt_;

    // Score implicit absorption estimate of keff
    if (settings::run_mode == RUN_MODE_EIGENVALUE) {
      global_tally_absorption += p->wgt_absorb_ * simulation::micro_xs[
        i_nuclide].nu_fission / simulation::micro_xs[i_nuclide].absorption;
    }
  } else {
    // See if disappearance reaction happens
    if (simulation::micro_xs[i_nuclide].absorption >
        prn() * simulation::micro_xs[i_nuclide].total) {
      // Score absorption estimate of keff
      if (settings::run_mode == RUN_MODE_EIGENVALUE) {
        global_tally_absorption += p->wgt_ * simulation::micro_xs[
          i_nuclide].nu_fission / simulation::micro_xs[i_nuclide].absorption;
      }

      p->alive_ = false;
      p->event_ = EVENT_ABSORB;
      p->event_mt_ = N_DISAPPEAR;
    }
  }
}

void scatter(Particle* p, int i_nuclide)
{
  // copy incoming direction
  Direction u_old {p->u()};

  // Get pointer to nuclide and grid index/interpolation factor
  const auto& nuc {data::nuclides[i_nuclide]};
  const auto& micro {simulation::micro_xs[i_nuclide]};
  int i_temp =  micro.index_temp;
  int i_grid =  micro.index_grid;
  double f = micro.interp_factor;

  // For tallying purposes, this routine might be called directly. In that
  // case, we need to sample a reaction via the cutoff variable
  double cutoff = prn() * (micro.total - micro.absorption);
  bool sampled = false;

  // Calculate elastic cross section if it wasn't precalculated
  if (micro.elastic == CACHE_INVALID) {
    nuc->calculate_elastic_xs();
  }

  double prob = micro.elastic - micro.thermal;
  if (prob > cutoff) {
    // =======================================================================
    // NON-S(A,B) ELASTIC SCATTERING

    // Determine temperature
    double kT = nuc->multipole_ ? p->sqrtkT_*p->sqrtkT_ : nuc->kTs_[i_temp];

    // Perform collision physics for elastic scattering
    elastic_scatter(i_nuclide, *nuc->reactions_[0], kT,
      p->E_, p->u(), p->mu_);

    p->event_mt_ = ELASTIC;
    sampled = true;
  }

  prob = micro.elastic;
  if (prob > cutoff && !sampled) {
    // =======================================================================
    // S(A,B) SCATTERING

    sab_scatter(i_nuclide, micro.index_sab, p->E_, p->u(), p->mu_);

    p->event_mt_ = ELASTIC;
    sampled = true;
  }

  if (!sampled) {
    // =======================================================================
    // INELASTIC SCATTERING

    int j = 0;
    int i;
    while (prob < cutoff) {
      i = nuc->index_inelastic_scatter_[j];
      ++j;

      // Check to make sure inelastic scattering reaction sampled
      if (i >= nuc->reactions_.size()) {
        p->write_restart();
        fatal_error("Did not sample any reaction for nuclide " + nuc->name_);
      }

      // if energy is below threshold for this reaction, skip it
      const auto& xs {nuc->reactions_[i]->xs_[i_temp]};
      if (i_grid < xs.threshold) continue;

      // add to cumulative probability
      prob += (1.0 - f)*xs.value[i_grid - xs.threshold] +
        f*xs.value[i_grid - xs.threshold + 1];
    }

    // Perform collision physics for inelastic scattering
    const auto& rx {nuc->reactions_[i]};
    inelastic_scatter(nuc.get(), rx.get(), p);
    p->event_mt_ = rx->mt_;
  }

  // Set event component
  p->event_ = EVENT_SCATTER;

  // Sample new outgoing angle for isotropic-in-lab scattering
  const auto& mat {model::materials[p->material_]};
  if (!mat->p0_.empty()) {
    int i_nuc_mat = mat->mat_nuclide_index_[i_nuclide];
    if (mat->p0_[i_nuc_mat]) {
      // Sample isotropic-in-lab outgoing direction
      double mu = 2.0*prn() - 1.0;
      double phi = 2.0*PI*prn();

      // Change direction of particle
      p->u().x = mu;
      p->u().y = std::sqrt(1.0 - mu*mu)*std::cos(phi);
      p->u().z = std::sqrt(1.0 - mu*mu)*std::sin(phi);
      p->mu_ = u_old.dot(p->u());
    }
  }
}

void elastic_scatter(int i_nuclide, const Reaction& rx, double kT, double& E,
  Direction& u, double& mu_lab)
{
  // get pointer to nuclide
  const auto& nuc {data::nuclides[i_nuclide]};

  double vel = std::sqrt(E);
  double awr = nuc->awr_;

  // Neutron velocity in LAB
  Direction v_n = vel*u;

  // Sample velocity of target nucleus
  Direction v_t {};
  if (!simulation::micro_xs[i_nuclide].use_ptable) {
    v_t = sample_target_velocity(nuc.get(), E, u, v_n,
      simulation::micro_xs[i_nuclide].elastic, kT);
  }

  // Velocity of center-of-mass
  Direction v_cm = (v_n + awr*v_t)/(awr + 1.0);

  // Transform to CM frame
  v_n -= v_cm;

  // Find speed of neutron in CM
  vel = v_n.norm();

  // Sample scattering angle, checking if it is an ncorrelated angle-energy
  // distribution
  double mu_cm;
  auto& d = rx.products_[0].distribution_[0];
  auto d_ = dynamic_cast<UncorrelatedAngleEnergy*>(d.get());
  if (d_) {
    mu_cm = d_->angle().sample(E);
  } else {
    mu_cm = 2.0*prn() - 1.0;
  }

  // Determine direction cosines in CM
  Direction u_cm = v_n/vel;

  // Rotate neutron velocity vector to new angle -- note that the speed of the
  // neutron in CM does not change in elastic scattering. However, the speed
  // will change when we convert back to LAB
  v_n = vel * rotate_angle(u_cm, mu_cm, nullptr);

  // Transform back to LAB frame
  v_n += v_cm;

  E = v_n.dot(v_n);
  vel = std::sqrt(E);

  // compute cosine of scattering angle in LAB frame by taking dot product of
  // neutron's pre- and post-collision angle
  mu_lab = u.dot(v_n) / vel;

  // Set energy and direction of particle in LAB frame
  u = v_n / vel;

  // Because of floating-point roundoff, it may be possible for mu_lab to be
  // outside of the range [-1,1). In these cases, we just set mu_lab to exactly
  // -1 or 1
  if (std::abs(mu_lab) > 1.0) mu_lab = std::copysign(1.0, mu_lab);
}

void sab_scatter(int i_nuclide, int i_sab, double& E, Direction& u, double& mu)
{
  // Determine temperature index
  const auto& micro {simulation::micro_xs[i_nuclide]};
  int i_temp = micro.index_temp_sab;

  // Sample energy and angle
  double E_out;
  data::thermal_scatt[i_sab]->data_[i_temp].sample(micro, E, &E_out, &mu);

  // Set energy to outgoing, change direction of particle
  E = E_out;
  u = rotate_angle(u, mu, nullptr);
}

Direction sample_target_velocity(const Nuclide* nuc, double E, Direction u,
  Direction v_neut, double xs_eff, double kT)
{
  // check if nuclide is a resonant scatterer
  ResScatMethod sampling_method;
  if (nuc->resonant_) {

    // sampling method to use
    sampling_method = settings::res_scat_method;

    // upper resonance scattering energy bound (target is at rest above this E)
    if (E > settings::res_scat_energy_max) {
      return {};

    // lower resonance scattering energy bound (should be no resonances below)
    } else if (E < settings::res_scat_energy_min) {
      sampling_method = ResScatMethod::cxs;
    }

  // otherwise, use free gas model
  } else {
    if (E >= FREE_GAS_THRESHOLD * kT && nuc->awr_ > 1.0) {
      return {};
    } else {
      sampling_method = ResScatMethod::cxs;
    }
  }

  // use appropriate target velocity sampling method
  switch (sampling_method) {
  case ResScatMethod::cxs:

    // sample target velocity with the constant cross section (cxs) approx.
    return sample_cxs_target_velocity(nuc->awr_, E, u, kT);

  case ResScatMethod::dbrc:
  case ResScatMethod::rvs: {
    double E_red = std::sqrt(nuc->awr_ * E / kT);
    double E_low = std::pow(std::max(0.0, E_red - 4.0), 2) * kT / nuc->awr_;
    double E_up = (E_red + 4.0)*(E_red + 4.0) * kT / nuc->awr_;

    // find lower and upper energy bound indices
    // lower index
    int i_E_low;
    if (E_low < nuc->energy_0K_.front()) {
      i_E_low = 0;
    } else if (E_low > nuc->energy_0K_.back()) {
      i_E_low = nuc->energy_0K_.size() - 2;
    } else {
      i_E_low = lower_bound_index(nuc->energy_0K_.begin(),
        nuc->energy_0K_.end(), E_low);
    }

    // upper index
    int i_E_up;
    if (E_up < nuc->energy_0K_.front()) {
      i_E_up = 0;
    } else if (E_up > nuc->energy_0K_.back()) {
      i_E_up = nuc->energy_0K_.size() - 2;
    } else {
      i_E_up = lower_bound_index(nuc->energy_0K_.begin(),
        nuc->energy_0K_.end(), E_up);
    }

    if (i_E_up == i_E_low) {
      // Handle degenerate case -- if the upper/lower bounds occur for the same
      // index, then using cxs is probably a good approximation
      return sample_cxs_target_velocity(nuc->awr_, E, u, kT);
    }

    if (sampling_method == ResScatMethod::dbrc) {
      // interpolate xs since we're not exactly at the energy indices
      double xs_low = nuc->elastic_0K_[i_E_low];
      double m = (nuc->elastic_0K_[i_E_low + 1] - xs_low)
        / (nuc->energy_0K_[i_E_low + 1] - nuc->energy_0K_[i_E_low]);
      xs_low += m * (E_low - nuc->energy_0K_[i_E_low]);
      double xs_up = nuc->elastic_0K_[i_E_up];
      m = (nuc->elastic_0K_[i_E_up + 1] - xs_up)
        / (nuc->energy_0K_[i_E_up + 1] - nuc->energy_0K_[i_E_up]);
      xs_up += m * (E_up - nuc->energy_0K_[i_E_up]);

      // get max 0K xs value over range of practical relative energies
      double xs_max = *std::max_element(&nuc->elastic_0K_[i_E_low + 1],
        &nuc->elastic_0K_[i_E_up + 1]);
      xs_max = std::max({xs_low, xs_max, xs_up});

      while (true) {
        double E_rel;
        Direction v_target;
        while (true) {
          // sample target velocity with the constant cross section (cxs) approx.
          v_target = sample_cxs_target_velocity(nuc->awr_, E, u, kT);
          Direction v_rel = v_neut - v_target;
          E_rel = v_rel.dot(v_rel);
          if (E_rel < E_up) break;
        }

        // perform Doppler broadening rejection correction (dbrc)
        double xs_0K = nuc->elastic_xs_0K(E_rel);
        double R = xs_0K / xs_max;
        if (prn() < R) return v_target;
      }

    } else if (sampling_method == ResScatMethod::rvs) {
      // interpolate xs CDF since we're not exactly at the energy indices
      // cdf value at lower bound attainable energy
      double m = (nuc->xs_cdf_[i_E_low] - nuc->xs_cdf_[i_E_low - 1])
        / (nuc->energy_0K_[i_E_low + 1] - nuc->energy_0K_[i_E_low]);
      double cdf_low = nuc->xs_cdf_[i_E_low - 1]
            + m * (E_low - nuc->energy_0K_[i_E_low]);
      if (E_low <= nuc->energy_0K_.front()) cdf_low = 0.0;

      // cdf value at upper bound attainable energy
      m = (nuc->xs_cdf_[i_E_up] - nuc->xs_cdf_[i_E_up - 1])
        / (nuc->energy_0K_[i_E_up + 1] - nuc->energy_0K_[i_E_up]);
      double cdf_up = nuc->xs_cdf_[i_E_up - 1]
        + m*(E_up - nuc->energy_0K_[i_E_up]);

      while (true) {
        // directly sample Maxwellian
        double E_t = -kT * std::log(prn());

        // sample a relative energy using the xs cdf
        double cdf_rel = cdf_low + prn()*(cdf_up - cdf_low);
        int i_E_rel = lower_bound_index(&nuc->xs_cdf_[i_E_low-1],
          &nuc->xs_cdf_[i_E_up+1], cdf_rel);
        double E_rel = nuc->energy_0K_[i_E_low + i_E_rel];
        double m = (nuc->xs_cdf_[i_E_low + i_E_rel]
              - nuc->xs_cdf_[i_E_low + i_E_rel - 1])
              / (nuc->energy_0K_[i_E_low + i_E_rel + 1]
              -  nuc->energy_0K_[i_E_low + i_E_rel]);
        E_rel += (cdf_rel - nuc->xs_cdf_[i_E_low + i_E_rel - 1]) / m;

        // perform rejection sampling on cosine between
        // neutron and target velocities
        double mu = (E_t + nuc->awr_ * (E - E_rel)) /
          (2.0 * std::sqrt(nuc->awr_ * E * E_t));

        if (std::abs(mu) < 1.0) {
          // set and accept target velocity
          E_t /= nuc->awr_;
          return std::sqrt(E_t) * rotate_angle(u, mu, nullptr);
        }
      }
    }
  } // case RVS, DBRC
  } // switch (sampling_method)
}

Direction
sample_cxs_target_velocity(double awr, double E, Direction u, double kT)
{
  double beta_vn = std::sqrt(awr * E / kT);
  double alpha = 1.0/(1.0 + std::sqrt(PI)*beta_vn/2.0);

  double beta_vt_sq;
  double mu;
  while (true) {
    // Sample two random numbers
    double r1 = prn();
    double r2 = prn();

    if (prn() < alpha) {
      // With probability alpha, we sample the distribution p(y) =
      // y*e^(-y). This can be done with sampling scheme C45 frmo the Monte
      // Carlo sampler

      beta_vt_sq = -std::log(r1*r2);

    } else {
      // With probability 1-alpha, we sample the distribution p(y) = y^2 *
      // e^(-y^2). This can be done with sampling scheme C61 from the Monte
      // Carlo sampler

      double c = std::cos(PI/2.0 * prn());
      beta_vt_sq = -std::log(r1) - std::log(r2)*c*c;
    }

    // Determine beta * vt
    double beta_vt = std::sqrt(beta_vt_sq);

    // Sample cosine of angle between neutron and target velocity
    mu = 2.0*prn() - 1.0;

    // Determine rejection probability
    double accept_prob = std::sqrt(beta_vn*beta_vn + beta_vt_sq -
      2*beta_vn*beta_vt*mu) / (beta_vn + beta_vt);

    // Perform rejection sampling on vt and mu
    if (prn() < accept_prob) break;
  }

  // Determine speed of target nucleus
  double vt = std::sqrt(beta_vt_sq*kT/awr);

  // Determine velocity vector of target nucleus based on neutron's velocity
  // and the sampled angle between them
  return vt * rotate_angle(u, mu, nullptr);
}

void sample_fission_neutron(int i_nuclide, const Reaction* rx, double E_in, Particle::Bank* site)
{
  // Sample cosine of angle -- fission neutrons are always emitted
  // isotropically. Sometimes in ACE data, fission reactions actually have
  // an angular distribution listed, but for those that do, it's simply just
  // a uniform distribution in mu
  double mu = 2.0 * prn() - 1.0;

  // Sample azimuthal angle uniformly in [0,2*pi)
  double phi = 2.0*PI*prn();
  site->u.x = mu;
  site->u.y = std::sqrt(1.0 - mu*mu) * std::cos(phi);
  site->u.z = std::sqrt(1.0 - mu*mu) * std::sin(phi);

  // Determine total nu, delayed nu, and delayed neutron fraction
  const auto& nuc {data::nuclides[i_nuclide]};
  double nu_t = nuc->nu(E_in, Nuclide::EmissionMode::total);
  double nu_d = nuc->nu(E_in, Nuclide::EmissionMode::delayed);
  double beta = nu_d / nu_t;

  if (prn() < beta) {
    // ====================================================================
    // DELAYED NEUTRON SAMPLED

    // sampled delayed precursor group
    double xi = prn()*nu_d;
    double prob = 0.0;
    int group;
    for (group = 1; group < nuc->n_precursor_; ++group) {
      // determine delayed neutron precursor yield for group j
      double yield = (*rx->products_[group].yield_)(E_in);

      // Check if this group is sampled
      prob += yield;
      if (xi < prob) break;
    }

    // if the sum of the probabilities is slightly less than one and the
    // random number is greater, j will be greater than nuc %
    // n_precursor -- check for this condition
    group = std::min(group, nuc->n_precursor_);

    // set the delayed group for the particle born from fission
    site->delayed_group = group;

    int n_sample = 0;
    while (true) {
      // sample from energy/angle distribution -- note that mu has already been
      // sampled above and doesn't need to be resampled
      rx->products_[group].sample(E_in, site->E, mu);

      // resample if energy is greater than maximum neutron energy
      constexpr int neutron = static_cast<int>(Particle::Type::neutron);
      if (site->E < data::energy_max[neutron]) break;

      // check for large number of resamples
      ++n_sample;
      if (n_sample == MAX_SAMPLE) {
        // particle_write_restart(p)
        fatal_error("Resampled energy distribution maximum number of times "
          "for nuclide " + nuc->name_);
      }
    }

  } else {
    // ====================================================================
    // PROMPT NEUTRON SAMPLED

    // set the delayed group for the particle born from fission to 0
    site->delayed_group = 0;

    // sample from prompt neutron energy distribution
    int n_sample = 0;
    while (true) {
      rx->products_[0].sample(E_in, site->E, mu);

      // resample if energy is greater than maximum neutron energy
      constexpr int neutron = static_cast<int>(Particle::Type::neutron);
      if (site->E < data::energy_max[neutron]) break;

      // check for large number of resamples
      ++n_sample;
      if (n_sample == MAX_SAMPLE) {
        // particle_write_restart(p)
        fatal_error("Resampled energy distribution maximum number of times "
          "for nuclide " + nuc->name_);
      }
    }
  }
}

void inelastic_scatter(const Nuclide* nuc, const Reaction* rx, Particle* p)
{
  // copy energy of neutron
  double E_in = p->E_;

  // sample outgoing energy and scattering cosine
  double E;
  double mu;
  rx->products_[0].sample(E_in, E, mu);

  // if scattering system is in center-of-mass, transfer cosine of scattering
  // angle and outgoing energy from CM to LAB
  if (rx->scatter_in_cm_) {
    double E_cm = E;

    // determine outgoing energy in lab
    double A = nuc->awr_;
    E = E_cm + (E_in + 2.0*mu*(A + 1.0) * std::sqrt(E_in*E_cm))
          / ((A + 1.0)*(A + 1.0));

    // determine outgoing angle in lab
    mu = mu*std::sqrt(E_cm/E) + 1.0/(A+1.0) * std::sqrt(E_in/E);
  }

  // Because of floating-point roundoff, it may be possible for mu to be
  // outside of the range [-1,1). In these cases, we just set mu to exactly -1
  // or 1
  if (std::abs(mu) > 1.0) mu = std::copysign(1.0, mu);

  // Set outgoing energy and scattering angle
  p->E_ = E;
  p->mu_ = mu;

  // change direction of particle
  p->u() = rotate_angle(p->u(), mu, nullptr);

  // evaluate yield
  double yield = (*rx->products_[0].yield_)(E_in);
  if (std::floor(yield) == yield) {
    // If yield is integral, create exactly that many secondary particles
    for (int i = 0; i < static_cast<int>(std::round(yield)) - 1; ++i) {
      p->create_secondary(p->u(), p->E_, Particle::Type::neutron);
    }
  } else {
    // Otherwise, change weight of particle based on yield
    p->wgt_ *= yield;
  }
}

void sample_secondary_photons(Particle* p, int i_nuclide)
{
  // Sample the number of photons produced
  double y_t = p->wgt_ * simulation::micro_xs[i_nuclide].photon_prod /
    simulation::micro_xs[i_nuclide].total;
  int y = static_cast<int>(y_t);
  if (prn() <= y_t - y) ++y;

  // Sample each secondary photon
  for (int i = 0; i < y; ++i) {
    // Sample the reaction and product
    int i_rx;
    int i_product;
    sample_photon_product(i_nuclide, p->E_, &i_rx, &i_product);

    // Sample the outgoing energy and angle
    auto& rx = data::nuclides[i_nuclide]->reactions_[i_rx];
    double E;
    double mu;
    rx->products_[i_product].sample(p->E_, E, mu);

    // Sample the new direction
    Direction u = rotate_angle(p->u(), mu, nullptr);

    // Create the secondary photon
    p->create_secondary(u, E, Particle::Type::photon);
  }
}

} // namespace openmc<|MERGE_RESOLUTION|>--- conflicted
+++ resolved
@@ -265,19 +265,14 @@
 
     // Create Compton electron
     double phi = 2.0*PI*prn();
-<<<<<<< HEAD
     double E_electron = (alpha - alpha_out)*MASS_ELECTRON_EV - e_b;
     int electron = static_cast<int>(ParticleType::electron);
     if (E_electron >= settings::energy_cutoff[electron]) { 
       double mu_electron = (alpha - alpha_out*mu)
         / std::sqrt(alpha*alpha + alpha_out*alpha_out - 2.0*alpha*alpha_out*mu);
       Direction u = rotate_angle(p->u(), mu_electron, &phi);
-      p->create_secondary(u, E_electron, Particle::Type::electron, true);
-    }
-=======
-    Direction u = rotate_angle(p->u(), mu_electron, &phi);
-    p->create_secondary(u, E_electron, Particle::Type::electron);
->>>>>>> 5083ac22
+      p->create_secondary(u, E_electron, Particle::Type::electron);
+    }
 
     // TODO: Compton subshell data does not match atomic relaxation data
     // Allow electrons to fill orbital and produce auger electrons
