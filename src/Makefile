--- conflicted
+++ resolved
@@ -76,7 +76,6 @@
   endif
 endif
 
-<<<<<<< HEAD
 # use petsc compiler
 
 ifeq ($(COMPILER),petsc)
@@ -87,12 +86,9 @@
   LDFLAGS = ${PETSC_SYS_LIB}
 endif
 
-# Set compiler flags for debugging
-=======
 #===============================================================================
 # PGI compiler options
 #===============================================================================
->>>>>>> 8de5a99c
 
 ifeq ($(COMPILER),pgi)
   F90 = pgf90
